/*
 * Copyright (c) 2019 International Characters.
 * This software is licensed to the public under the Open Software License 3.0.
 */

#include <testing/testing.h>
#include <kernel/util/debug_display.h>

using namespace testing;
using namespace kernel;

auto A = IntStream<uint64_t>({1, 2});
auto B = IntStream<uint64_t>({1});

TEST_CASE(mismatch_should_fail, A, B) {
    StreamSet * a = Input;
    StreamSet * b = Expected;

<<<<<<< HEAD
    auto carryIn = T.driver().CreateConstant(T.driver().getBuilder()->getInt32(0));
    //                                                       v is zero extended
    auto k = T->CreateKernelCall<StreamEquivalenceKernel>(a, b, carryIn);
    T.setReturnValue(k->getOutputScalar("result"));
=======
    AssertEQ(T, a, b); // should fail    
>>>>>>> 0116f10e
}


auto H0 = HexStream("ffffffffffffffffffffffffffffffffffffffffffffffffffffffffffffffff");
auto H1 = HexStream("fffffffffffffffffffffffffffffffffffffffffffffffffffffffffffffff");

TEST_CASE(mismatch_should_fail_bitstream, H0, H1) {
    StreamSet * h0 = Input;
    StreamSet * h1 = Expected;

    AssertEQ(T, h0, h1); // should fail
}


//                                                                                    v AVX-256 new block
auto H2 = HexStream("ffffffffffffffffffffffffffffffffffffffffffffffffffffffffffffffff ffff");
auto H3 = HexStream("ffffffffffffffffffffffffffffffffffffffffffffffffffffffffffffffff");

TEST_CASE(mismatch_accross_block_boundary_should_fail_bitstream, H2, H3) {
    StreamSet * h2 = Input;
    // util::DebugDisplay(T, "h2", h2);
    StreamSet * h3 = Expected;
    // util::DebugDisplay(T, "h3", h3);

    AssertEQ(T, h2, h3); // should fail
}


auto C = IntStream<uint64_t>({1, 2, 3, 4, 5});
auto D = IntStream<uint64_t>({1, 2, 3, 4});

TEST_CASE(mismatch_does_fail, C, D) {
    StreamSet * c = Input;
    StreamSet * d = Expected;

    AssertEQ(T, c, d); // should fail
}


TEST_CASE(scalar_carry_doesnt_work, C, D) {
    StreamSet * c = Input;
    StreamSet * d = Expected;

    AssertEQ(T, c, d); // should fail
}


//                                                                                    v AVX256 new block
auto H4 = HexStream("ffffffffffffffffffffffffffffffffffffffffffffffffffffffffffffffff ffff");
auto H5 = HexStream("ffffffffffffffffffffffffffffffffffffffffffffffffffffffffffffffff f");

TEST_CASE(mismatch_does_fail_bitstream, H4, H5) {
    StreamSet * h4 = Input;
    // util::DebugDisplay(T, "h4", h4);
    StreamSet * h5 = Expected;
    // util::DebugDisplay(T, "h5", h5);

    AssertEQ(T, h4, h5); // should fail
}


// all of these should fail
RUN_TESTS(
    CASE(mismatch_should_fail),
    CASE(mismatch_should_fail_bitstream),
    CASE(mismatch_accross_block_boundary_should_fail_bitstream),
    CASE(mismatch_does_fail),
    CASE(mismatch_does_fail_bitstream),
    CASE(scalar_carry_doesnt_work)
)<|MERGE_RESOLUTION|>--- conflicted
+++ resolved
@@ -16,14 +16,7 @@
     StreamSet * a = Input;
     StreamSet * b = Expected;
 
-<<<<<<< HEAD
-    auto carryIn = T.driver().CreateConstant(T.driver().getBuilder()->getInt32(0));
-    //                                                       v is zero extended
-    auto k = T->CreateKernelCall<StreamEquivalenceKernel>(a, b, carryIn);
-    T.setReturnValue(k->getOutputScalar("result"));
-=======
-    AssertEQ(T, a, b); // should fail    
->>>>>>> 0116f10e
+    AssertEQ(T, a, b); // should fail
 }
 
 
