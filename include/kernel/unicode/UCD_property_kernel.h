/*
 *  Part of the Parabix Project, under the Open Software License 3.0.
 *  SPDX-License-Identifier: OSL-3.0
 */
#pragma once

#include <pablo/pablo_kernel.h>  // for PabloKernel

namespace re { class Name; }
namespace UCD { class EnumeratedPropertyObject; }

namespace kernel {

class UnicodePropertyKernelBuilder : public pablo::PabloKernel {
public:
    UnicodePropertyKernelBuilder(KernelBuilder & b, re::Name * property_value_name, StreamSet * BasisBits, StreamSet * property);
protected:
    llvm::StringRef getSignature() const override;
    bool hasSignature() const override { return true; }
    void generatePabloMethod() override;
private:
    UnicodePropertyKernelBuilder(KernelBuilder & b, re::Name * property_value_name, StreamSet * BasisBits, StreamSet * property, std::string && propValueName);
private:
    std::string mPropNameValue;
    re::Name * mName;
};

<<<<<<< HEAD
}
=======
class UnicodePropertyBasis : public pablo::PabloKernel {
public:
    UnicodePropertyBasis(BuilderRef kb, UCD::EnumeratedPropertyObject * enumObj, StreamSet * BasisBits, StreamSet * PropertyBasis);
protected:
    void generatePabloMethod() override;
private:
    UCD::EnumeratedPropertyObject * mEnumObj;
};

}
#endif
>>>>>>> c908451b
<|MERGE_RESOLUTION|>--- conflicted
+++ resolved
@@ -25,18 +25,13 @@
     re::Name * mName;
 };
 
-<<<<<<< HEAD
-}
-=======
 class UnicodePropertyBasis : public pablo::PabloKernel {
 public:
-    UnicodePropertyBasis(BuilderRef kb, UCD::EnumeratedPropertyObject * enumObj, StreamSet * BasisBits, StreamSet * PropertyBasis);
+    UnicodePropertyBasis(KernelBuilder & b, UCD::EnumeratedPropertyObject * enumObj, StreamSet * BasisBits, StreamSet * PropertyBasis);
 protected:
     void generatePabloMethod() override;
 private:
     UCD::EnumeratedPropertyObject * mEnumObj;
 };
 
-}
-#endif
->>>>>>> c908451b
+}