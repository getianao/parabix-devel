/*
 *  Copyright (c) 2019 International Characters.
 *  This software is licensed to the public under the Open Software License 3.0.
 */

#include "scanmatchgen.h"
#include <llvm/IR/Intrinsics.h>
#include <llvm/IR/Module.h>
#include <kernels/kernel_builder.h>
#include <llvm/Support/raw_ostream.h>
#include <grep/grep_engine.h>

using namespace llvm;

namespace kernel {

void ScanMatchKernel::generateMultiBlockLogic(const std::unique_ptr<KernelBuilder> & b, Value * const numOfStrides) {

    Module * const m = b->getModule();

    BasicBlock * const entryBlock = b->GetInsertBlock();
    BasicBlock * const scanMatchStride = b->CreateBasicBlock("scanMatchStride");
    BasicBlock * const scanWordIteration = b->CreateBasicBlock("ScanWordIteration");
    BasicBlock * const matches_test_block = b->CreateBasicBlock("matches_test_block");
    BasicBlock * const processMatchesEntry = b->CreateBasicBlock("process_matches_loop");
    BasicBlock * const prior_breaks_block = b->CreateBasicBlock("prior_breaks_block");
    BasicBlock * const loop_final_block = b->CreateBasicBlock("loop_final_block");
    BasicBlock * const processMatchesExit = b->CreateBasicBlock("matches_done_block");
    BasicBlock * const remaining_breaks_block = b->CreateBasicBlock("remaining_breaks_block");
    BasicBlock * const return_block = b->CreateBasicBlock("return_block");
    BasicBlock * const finalizeStride = b->CreateBasicBlock("finalizeStride");
    BasicBlock * const stridesDone = b->CreateBasicBlock("stridesDone");
    BasicBlock * const callFinalizeScan = b->CreateBasicBlock("callFinalizeScan");
    BasicBlock * const scanReturn = b->CreateBasicBlock("scanReturn");
    IntegerType * const sizeTy = b->getSizeTy();
    const unsigned scansPerStride = mStride / sizeTy->getBitWidth();
    PointerType * const scanwordPointerType =  sizeTy->getPointerTo();
    Constant * const ZERO = b->getSize(0);
    Constant * const ONE = b->getSize(1);
    Constant * const BITBLOCK_WIDTH = b->getSize(b->getBitBlockWidth());
    Value * const initialPos = b->getProcessedItemCount("matchResult");
    //b->CallPrintInt("initialPos", initialPos);
    Value * accumulator = b->getScalarField("accumulator_address");
    Value * const avail = b->getAvailableItemCount("InputStream");
//    b->CallPrintInt("numOfStrides", numOfStrides);
//    b->CallPrintInt("avail", avail);
//    for (unsigned i = 0; i < mStride/b->getBitBlockWidth(); i++) {
//        b->CallPrintRegister("matches[" + std::to_string(i) + "]", b->loadInputStreamBlock("matchResult", ZERO, b->getSize(i)));
//    }
    b->CreateBr(scanMatchStride);

    b->SetInsertPoint(scanMatchStride);
    PHINode * const positionOffset = b->CreatePHI(sizeTy, 2);
    positionOffset->addIncoming(ZERO, entryBlock);
    Value * blockOffset = b->CreateUDiv(positionOffset, BITBLOCK_WIDTH);
    Value * matches = b->getInputStreamBlockPtr("matchResult", ZERO, blockOffset);
    matches = b->CreateBitCast(matches, scanwordPointerType);
    Value * linebreaks = b->getInputStreamBlockPtr("lineBreak", ZERO, blockOffset);
    linebreaks = b->CreateBitCast(linebreaks, scanwordPointerType);
    Value * const scanwordPos = b->CreateAdd(initialPos, positionOffset);
    Value * const consumed = b->getProcessedItemCount("InputStream");
    Value * const consumedLines = b->getScalarField("LineNum");
    //b->CallPrintInt("consumed", consumed);
    //b->CallPrintInt("consumedPtr", b->getRawInputPointer("InputStream", consumed));

    b->CreateBr(scanWordIteration);

    b->SetInsertPoint(scanWordIteration);

        // while (phiIndex < words per stride)
        PHINode * const phiIndex = b->CreatePHI(sizeTy, 2, "index");
        phiIndex->addIncoming(ZERO, scanMatchStride);
        PHINode * const phiScanwordPos = b->CreatePHI(scanwordPos->getType(), 2, "pos");
        phiScanwordPos->addIncoming(scanwordPos, scanMatchStride);
        PHINode * const phiLineStart = b->CreatePHI(consumed->getType(), 2, "recordstart");
        phiLineStart->addIncoming(consumed, scanMatchStride);
        PHINode * const phiLineNum = b->CreatePHI(consumedLines->getType(), 2, "recordnum");
        phiLineNum->addIncoming(consumedLines, scanMatchStride);

        Value * const matchWord = b->CreateLoad(b->CreateGEP(matches, phiIndex));
        Value * const recordBreaks = b->CreateLoad(b->CreateGEP(linebreaks, phiIndex));
        // The match scanner works with a loop involving four variables:
        // (a) the bit stream scanword of matches marking the ends of selected records,
        // (b) the bit stream scanword of record_breaks marking the ends of all records,
        // (c) the integer lastRecordNum indicating the number of records processed so far,
        // (d) the index lastRecordStart indicating the file position of the last record.
        // We set up a loop structure, in which a set of 4 phi nodes initialize these
        // variables from either the input to the scanner or the computed values within
        // the loop body.

        b->CreateBr(matches_test_block);

        // LOOP Test Block
        b->SetInsertPoint(matches_test_block);
        PHINode * const phiMatchWord = b->CreatePHI(sizeTy, 2, "matches");
        PHINode * const phiRecordBreaks = b->CreatePHI(sizeTy, 2, "recordbreaks");
        PHINode * const phiRecordStart = b->CreatePHI(sizeTy, 2, "recordstart");
        PHINode * const phiRecordNum = b->CreatePHI(sizeTy, 2, "recordnum");
        phiMatchWord->addIncoming(matchWord, scanWordIteration);
        phiRecordBreaks->addIncoming(recordBreaks, scanWordIteration);
        phiRecordStart->addIncoming(phiLineStart, scanWordIteration);
        phiRecordNum->addIncoming(phiLineNum, scanWordIteration);
        Value * const anyMatches = b->CreateICmpNE(phiMatchWord, ZERO);
        b->CreateCondBr(anyMatches, processMatchesEntry, processMatchesExit);

            // LOOP BODY
            // The loop body is entered if we have more matches to process.
            b->SetInsertPoint(processMatchesEntry);
            Value * prior_breaks = b->CreateAnd(b->CreateMaskToLowestBitExclusive(phiMatchWord), phiRecordBreaks);
            // Within the loop we have a conditional block that is executed if there are any prior record breaks.
            Value * prior_breaks_cond = b->CreateICmpNE(prior_breaks, ZERO);
            b->CreateCondBr(prior_breaks_cond, prior_breaks_block, loop_final_block);

                // PRIOR_BREAKS_BLOCK
                // If there are prior breaks, we count them and compute the record start position.
                b->SetInsertPoint(prior_breaks_block);
                Value * matchedRecordNum = b->CreateAdd(b->CreatePopcount(prior_breaks), phiRecordNum);
                Value * reverseDistance = b->CreateCountReverseZeroes(prior_breaks, true);
                Value * width = ConstantInt::get(sizeTy, sizeTy->getBitWidth());
                Value * priorRecordStart = b->CreateAdd(phiScanwordPos, b->CreateSub(width, reverseDistance));
                b->CreateBr(loop_final_block);

            // LOOP FINAL BLOCK
            // The prior breaks, if any have been counted.  Set up phi nodes for the recordNum
            // and recortStart depending on whether the conditional execution of prior_breaks_block.
            b->SetInsertPoint(loop_final_block);
            PHINode * matchRecordNum = b->CreatePHI(sizeTy, 2, "matchRecordNum");
            matchRecordNum->addIncoming(phiRecordNum, processMatchesEntry);
            matchRecordNum->addIncoming(matchedRecordNum, prior_breaks_block);
            phiRecordNum->addIncoming(matchRecordNum, loop_final_block);

            PHINode * const matchRecordStart = b->CreatePHI(sizeTy, 2, "matchRecordStart");
            matchRecordStart->addIncoming(phiRecordStart, processMatchesEntry);
            matchRecordStart->addIncoming(priorRecordStart, prior_breaks_block);
            phiRecordStart->addIncoming(matchRecordStart, loop_final_block);
            Value * matchRecordEnd = b->CreateAdd(phiScanwordPos, b->CreateCountForwardZeroes(phiMatchWord, true));
            // It is possible that the matchRecordEnd position is one past EOF.  Make sure not
            // to access past EOF.
            Value * const bufLimit = b->CreateSub(avail, ONE);
            //b->CallPrintInt("bufLimit", bufLimit);
            //b->CallPrintInt("matchRecordEnd", matchRecordEnd);
            matchRecordEnd = b->CreateUMin(matchRecordEnd, bufLimit);
            Function * const dispatcher = m->getFunction("accumulate_match_wrapper"); assert (dispatcher);
            Value * const startPtr = b->getRawInputPointer("InputStream", matchRecordStart);
            Value * const endPtr = b->getRawInputPointer("InputStream", matchRecordEnd);
            auto argi = dispatcher->arg_begin();
            const auto matchRecNumArg = &*(argi++);
            Value * const matchRecNum = b->CreateZExtOrTrunc(matchRecordNum, matchRecNumArg->getType());
            b->CreateCall(dispatcher, {accumulator, matchRecNum, startPtr, endPtr});
            Value * remaining_matches = b->CreateResetLowestBit(phiMatchWord);
            phiMatchWord->addIncoming(remaining_matches, loop_final_block);

            Value * remaining_breaks = b->CreateXor(phiRecordBreaks, prior_breaks);
            phiRecordBreaks->addIncoming(remaining_breaks, loop_final_block);

            b->CreateBr(matches_test_block);

        // LOOP EXIT/MATCHES_DONE
        b->SetInsertPoint(processMatchesExit);
        // When the matches are done, there may be additional record breaks remaining
        Value * more_breaks_cond = b->CreateICmpNE(phiRecordBreaks, ZERO);
        b->CreateCondBr(more_breaks_cond, remaining_breaks_block, return_block);

            // REMAINING_BREAKS_BLOCK: process remaining record breaks after all matches are processed
            b->SetInsertPoint(remaining_breaks_block);
            Value * break_count = b->CreatePopcount(phiRecordBreaks);
            Value * final_record_num = b->CreateAdd(phiRecordNum, break_count);
            Value * reverseZeroes = b->CreateCountReverseZeroes(phiRecordBreaks);
            Value * pendingLineStart = b->CreateAdd(phiScanwordPos, b->CreateSub(width, reverseZeroes));
            b->CreateBr(return_block);

        // RETURN block
        b->SetInsertPoint(return_block);
        PHINode * phiFinalRecordNum = b->CreatePHI(sizeTy, 2, "finalRecordCount");
        PHINode * phiFinalRecordStart = b->CreatePHI(sizeTy, 2, "finalRecordStart");

        phiFinalRecordNum->addIncoming(phiRecordNum, processMatchesExit);
        phiFinalRecordNum->addIncoming(final_record_num, remaining_breaks_block);
        phiLineNum->addIncoming(phiFinalRecordNum, return_block);

        phiFinalRecordStart->addIncoming(phiRecordStart, processMatchesExit);
        phiFinalRecordStart->addIncoming(pendingLineStart, remaining_breaks_block);
        phiLineStart->addIncoming(phiFinalRecordStart, return_block);

        Value * nextScanwordPos = b->CreateAdd(phiScanwordPos, ConstantInt::get(sizeTy, sizeTy->getBitWidth()));
        phiScanwordPos->addIncoming(nextScanwordPos, return_block);
        Value * nextIndex = b->CreateAdd(phiIndex, ONE);
        phiIndex->addIncoming(nextIndex, return_block);
        b->CreateLikelyCondBr(b->CreateICmpNE(nextIndex, b->getSize(scansPerStride)), scanWordIteration, finalizeStride);

    b->SetInsertPoint(finalizeStride);
    b->setScalarField("LineNum", phiFinalRecordNum);
    b->setProcessedItemCount("InputStream", phiFinalRecordStart);
    Value * const nextPositionOffset = b->CreateAdd(positionOffset, b->getSize(mStride));
    Value * const nextStride = b->CreateUDiv(nextPositionOffset, b->getSize(mStride));
    positionOffset->addIncoming(nextPositionOffset, finalizeStride);
    b->CreateLikelyCondBr(b->CreateICmpNE(nextStride, numOfStrides), scanMatchStride, stridesDone);

    b->SetInsertPoint(stridesDone);
    b->CreateCondBr(mIsFinal, callFinalizeScan, scanReturn);

    b->SetInsertPoint(callFinalizeScan);
    b->setProcessedItemCount("InputStream", avail);
    Function * finalizer = m->getFunction("finalize_match_wrapper"); assert (finalizer);
    Value * const bufferEnd = b->getRawInputPointer("InputStream", avail);
    b->CreateCall(finalizer, {accumulator, bufferEnd});
    b->CreateBr(scanReturn);

    b->SetInsertPoint(scanReturn);
}

ScanMatchKernel::ScanMatchKernel(const std::unique_ptr<kernel::KernelBuilder> & b, StreamSet * const Matches, StreamSet * const LineBreakStream, StreamSet * const ByteStream, Scalar * const callbackObject)
: MultiBlockKernel(b, "scanMatch",
// inputs
{Binding{"matchResult", Matches }
,Binding{"lineBreak", LineBreakStream}
,Binding{"InputStream", ByteStream, FixedRate(), { Deferred() }}},
// outputs
{},
// input scalars
{Binding{"accumulator_address", callbackObject}},
// output scalars
{},
// kernel state
{InternalScalar{b->getSizeTy(), "LineNum"}}) {
    addAttribute(SideEffecting());
    setStride(b->getBitBlockWidth() * 2);
}

const unsigned BITS_PER_BYTE = 8;
const unsigned SIZE_T_BITS = sizeof(size_t) * BITS_PER_BYTE;

struct ScanWordParameters {
    unsigned width;
    unsigned indexWidth;
    Type * const Ty;
    Type * const pointerTy;
    Constant * const WIDTH;
    Constant * const ix_MAXBIT;
    Constant * WORDS_PER_BLOCK;
    Constant * WORDS_PER_STRIDE;

    ScanWordParameters(const std::unique_ptr<KernelBuilder> & b, unsigned stride) :
    width(std::max(BITS_PER_BYTE, stride/SIZE_T_BITS)),
    indexWidth(stride/width),
    Ty(b->getIntNTy(width)),
    pointerTy(Ty->getPointerTo()),
    WIDTH(b->getSize(width)),
    ix_MAXBIT(b->getSize(indexWidth - 1)),
    WORDS_PER_BLOCK(b->getSize(b->getBitBlockWidth()/width)),
    WORDS_PER_STRIDE(b->getSize(indexWidth))
    {   //  The stride must be a power of 2 and a multiple of the BitBlock width.
        assert((((stride & (stride - 1)) == 0) && (stride >= b->getBitBlockWidth())));
    }
};


enum MatchCoordinatesEnum {LINE_STARTS = 0, LINE_ENDS = 1, LINE_NUMBERS = 2};

MatchCoordinatesKernel::MatchCoordinatesKernel(const std::unique_ptr<kernel::KernelBuilder> & b,
                                               StreamSet * const Matches, StreamSet * const LineBreakStream,
                                               StreamSet * const Coordinates, unsigned strideBlocks)
: MultiBlockKernel(b, "matchCoordinates" + std::to_string(Coordinates->getNumElements()),
// inputs
{Binding{"matchResult", Matches}, Binding{"lineBreak", LineBreakStream}},
// outputs
{Binding{"Coordinates", Coordinates, PopcountOf("matchResult")}},
// input scalars
{},
// output scalars
{},
// kernel state
{InternalScalar{b->getSizeTy(), "LineNum"},
 InternalScalar{b->getSizeTy(), "LineStart"}}) {
<<<<<<< HEAD
   setStride(2048);
=======
  setStride(b->getBitBlockWidth() * strideBlocks);
>>>>>>> c22afbc3
}

void MatchCoordinatesKernel::generateMultiBlockLogic(const std::unique_ptr<KernelBuilder> & b, Value * const numOfStrides) {
    const bool mLineNumbering = true;

    // Determine the parameters for two-level scanning.
    ScanWordParameters sw(b, mStride);

    Constant * sz_STRIDE = b->getSize(mStride);
    Constant * sz_BLOCKS_PER_STRIDE = b->getSize(mStride/b->getBitBlockWidth());
    Constant * sz_ZERO = b->getSize(0);
    Constant * sz_ONE = b->getSize(1);
    Constant * sz_BITS = b->getSize(SIZE_T_BITS);
    Constant * sz_MAXBIT = b->getSize(SIZE_T_BITS - 1);
    Type * sizeTy = b->getSizeTy();

    BasicBlock * const entryBlock = b->GetInsertBlock();
    BasicBlock * const stridePrologue = b->CreateBasicBlock("stridePrologue");
    BasicBlock * const stridePrecomputation = b->CreateBasicBlock("stridePrecomputation");
    BasicBlock * const strideMasksReady = b->CreateBasicBlock("strideMasksReady");
    BasicBlock * const updateLineInfo = b->CreateBasicBlock("updateLineInfo");
    BasicBlock * const strideCoordinateLoop = b->CreateBasicBlock("strideCoordinateLoop");
    BasicBlock * const strideCoordinatesDone = b->CreateBasicBlock("strideCoordinatesDone");
    BasicBlock * const stridesDone = b->CreateBasicBlock("stridesDone");

    Value * const initialPos = b->getProcessedItemCount("matchResult");
    Value * const initialLineStart = b->getScalarField("LineStart");
    Value * initialLineNum = nullptr;
    Value * lineCountArrayBlockPtr = nullptr;
    Value * lineCountArrayWordPtr = nullptr;
    if (mLineNumbering) {
        initialLineNum = b->getScalarField("LineNum");
        lineCountArrayBlockPtr = b->CreateAlignedAlloca(b->getBitBlockType(),
                                                        b->getBitBlockWidth()/BITS_PER_BYTE,
                                                        sz_BLOCKS_PER_STRIDE);
        // Bitcast the lineNumberArrayptr to access by scanWord number
        lineCountArrayWordPtr = b->CreateBitCast(lineCountArrayBlockPtr, sw.pointerTy);
    }
    Value * const initialMatchCount = b->getProducedItemCount("Coordinates");
    b->CreateBr(stridePrologue);

    b->SetInsertPoint(stridePrologue);
    // Set up the loop variables as PHI nodes at the beginning of each stride.
    PHINode * const strideNo = b->CreatePHI(sizeTy, 2);
    strideNo->addIncoming(sz_ZERO, entryBlock);
    PHINode * const currenMatchCount = b->CreatePHI(sizeTy, 2);
    currenMatchCount->addIncoming(initialMatchCount, entryBlock);
    PHINode * const pendingLineStart = b->CreatePHI(sizeTy, 2);
    pendingLineStart->addIncoming(initialLineStart, entryBlock);
    PHINode * pendingLineNum = nullptr;
    if (mLineNumbering) {
        pendingLineNum = b->CreatePHI(sizeTy, 2);
        pendingLineNum->addIncoming(initialLineNum, entryBlock);
    }
    Value * stridePos = b->CreateAdd(initialPos, b->CreateMul(strideNo, sz_STRIDE));
    Value * strideBlockOffset = b->CreateMul(strideNo, sz_BLOCKS_PER_STRIDE);
    Value * nextStrideNo = b->CreateAdd(strideNo, sz_ONE);
    b->CreateBr(stridePrecomputation);
    // Precompute index masks for one stride of the match result and line break streams,
    // as well as a partial sum popcount of line numbers if line numbering is on.
    b->SetInsertPoint(stridePrecomputation);
    PHINode * const matchMaskAccum = b->CreatePHI(sizeTy, 2);
    matchMaskAccum->addIncoming(sz_ZERO, stridePrologue);
    PHINode * const breakMaskAccum = b->CreatePHI(sizeTy, 2);
    breakMaskAccum->addIncoming(sz_ZERO, stridePrologue);
    PHINode * const blockNo = b->CreatePHI(sizeTy, 2);
    blockNo->addIncoming(sz_ZERO, stridePrologue);
    PHINode * baseCounts = nullptr;
    if (mLineNumbering) {
        baseCounts = b->CreatePHI(b->getBitBlockType(), 2);
        baseCounts->addIncoming(b->allZeroes(), stridePrologue);
    }
    Value * strideBlockIndex = b->CreateAdd(strideBlockOffset, blockNo);
    Value * matchBitBlock = b->loadInputStreamBlock("matchResult", sz_ZERO, strideBlockIndex);
    Value * breakBitBlock = b->loadInputStreamBlock("lineBreak", sz_ZERO, strideBlockIndex);
// TODO: Find something better than the following hack deals with the case that matchResult
// has reported a match at one past EOF, while there is no linebreak bit at that position.
    breakBitBlock = b->simd_or(breakBitBlock, matchBitBlock);
    //b->CallPrintRegister("matchBitBlock", matchBitBlock);
    //b->CallPrintRegister("breakBitBlock", breakBitBlock);
    Value * const anyMatch = b->simd_any(sw.width, matchBitBlock);
    Value * const anyBreak = b->simd_any(sw.width, breakBitBlock);
    if (mLineNumbering) {
        Value * breakCounts = b->hsimd_partial_sum(sw.width, b->simd_popcount(sw.width, breakBitBlock));
        breakCounts = b->simd_add(sw.width, breakCounts, baseCounts);
        b->CreateBlockAlignedStore(b->bitCast(breakCounts), b->CreateGEP(lineCountArrayBlockPtr, blockNo));
        Value * baseCountsNext = b->bitCast(b->simd_fill(sw.width, b->mvmd_extract(sw.width, breakCounts, b->getBitBlockWidth()/sw.width - 1)));
        baseCounts->addIncoming(baseCountsNext, stridePrecomputation);
    }
    Value * matchWordMask = b->CreateZExtOrTrunc(b->hsimd_signmask(sw.width, anyMatch), sizeTy);
    Value * breakWordMask = b->CreateZExtOrTrunc(b->hsimd_signmask(sw.width, anyBreak), sizeTy);
    Value * matchMask = b->CreateOr(matchMaskAccum, b->CreateShl(matchWordMask, b->CreateMul(blockNo, sw.WORDS_PER_BLOCK)), "matchMask");
    Value * breakMask = b->CreateOr(breakMaskAccum, b->CreateShl(breakWordMask, b->CreateMul(blockNo, sw.WORDS_PER_BLOCK)), "breakMask");
    Value * const nextBlockNo = b->CreateAdd(blockNo, sz_ONE);
    matchMaskAccum->addIncoming(matchMask, stridePrecomputation);
    breakMaskAccum->addIncoming(breakMask, stridePrecomputation);
    blockNo->addIncoming(nextBlockNo, stridePrecomputation);
    b->CreateCondBr(b->CreateICmpNE(nextBlockNo, sz_BLOCKS_PER_STRIDE), stridePrecomputation, strideMasksReady);

    b->SetInsertPoint(strideMasksReady);
    // If there are no breaks in the stride, there are no matches.   We can move on to
    // the next stride immediately.
    b->CreateUnlikelyCondBr(b->CreateICmpEQ(breakMask, sz_ZERO), strideCoordinatesDone, updateLineInfo);

    b->SetInsertPoint(updateLineInfo);
    // We have at least one line break.   Determine the end-of-stride line start position
    // and line number, if needed.
    Value * matchWordBasePtr = b->getInputStreamBlockPtr("matchResult", sz_ZERO, strideBlockOffset);
    matchWordBasePtr = b->CreateBitCast(matchWordBasePtr, sw.pointerTy);
    Value * breakWordBasePtr = b->getInputStreamBlockPtr("lineBreak", sz_ZERO, strideBlockOffset);
    breakWordBasePtr = b->CreateBitCast(breakWordBasePtr, sw.pointerTy);

    Value * finalBreakIdx = b->CreateSub(sz_MAXBIT, b->CreateCountReverseZeroes(breakMask), "finalBreakIdx");
    Value * finalBreakWord = b->CreateZExtOrTrunc(b->CreateLoad(b->CreateGEP(breakWordBasePtr, finalBreakIdx)), sizeTy);
    Value * finalLineStartInWord = b->CreateSub(sz_BITS, b->CreateCountReverseZeroes(finalBreakWord));
    Value * finalLineStartPos = b->CreateAdd(stridePos, b->CreateMul(finalBreakIdx, sw.WIDTH));
    finalLineStartPos = b->CreateAdd(finalLineStartInWord, finalLineStartPos);
    Value * strideFinalLineNum = nullptr;
    if (mLineNumbering) {
        // compute the final line number.
        Value * strideLineCount = b->CreateLoad(b->CreateGEP(lineCountArrayWordPtr, sw.ix_MAXBIT));
        strideFinalLineNum = b->CreateAdd(pendingLineNum, b->CreateZExtOrTrunc(strideLineCount, sizeTy));
   }
    // Now check whether there are any matches at all in the stride.   If not, we
    // can immediately move on to the next stride.
    // We optimize for the case of no matches; the cost of the branch penalty
    // is expected to be small relative to the processing of each match.
    b->CreateLikelyCondBr(b->CreateICmpEQ(matchMask, sz_ZERO), strideCoordinatesDone, strideCoordinateLoop);

    // Precondition: we have at least one more match to process.
    b->SetInsertPoint(strideCoordinateLoop);
    PHINode * const matchMaskPhi = b->CreatePHI(sizeTy, 2);
    matchMaskPhi->addIncoming(matchMask, updateLineInfo);
    PHINode * const matchWordPhi = b->CreatePHI(sizeTy, 2);
    matchWordPhi->addIncoming(sz_ZERO, updateLineInfo);
    PHINode * const matchNumPhi = b->CreatePHI(sizeTy, 2, "matchNumPhi");
    matchNumPhi->addIncoming(currenMatchCount, updateLineInfo);

    // If we have any bits in the current matchWordPhi, continue with those, otherwise load
    // the next match word.
    Value * matchWordIdx = b->CreateCountForwardZeroes(matchMaskPhi, "matchWordIdx");
    Value * nextMatchWord = b->CreateZExtOrTrunc(b->CreateLoad(b->CreateGEP(matchWordBasePtr, matchWordIdx)), sizeTy);
    Value * matchBreakWord = b->CreateZExtOrTrunc(b->CreateLoad(b->CreateGEP(breakWordBasePtr, matchWordIdx)), sizeTy);
    Value * theMatchWord = b->CreateSelect(b->CreateICmpEQ(matchWordPhi, sz_ZERO), nextMatchWord, matchWordPhi);
    Value * matchWordPos = b->CreateAdd(stridePos, b->CreateMul(matchWordIdx, sw.WIDTH));
    Value * matchEndPos = b->CreateAdd(matchWordPos, b->CreateCountForwardZeroes(theMatchWord), "matchEndPos");
    // Find the prior line break.  There are three possibilities.
    // (a) a prior break in the break word corresponding to the current match word.
    // (b) the last break in a prior word within the current stride.
    // (c) the pending line start from previous iterations.
    // Case (b) is most likely and requires a load of the prior break word.
    // We avoid branching by safely loading a prior word in any case and then
    // using selects to handle cases (a) and (c).
    Value * priorBreaksThisWord = b->CreateAnd(b->CreateMaskToLowestBitExclusive(theMatchWord), matchBreakWord, "priorBreaksThisWord");
    Value * priorBreaksInStride = b->CreateAnd(b->CreateMaskToLowestBitExclusive(matchMaskPhi), breakMask, "priorBreaksInStride");
    Value * inWordCond = b->CreateICmpNE(priorBreaksThisWord, sz_ZERO);
    Value * inStrideCond = b->CreateICmpNE(priorBreaksInStride, sz_ZERO);
    Value * breakWordIdx = b->CreateSub(sz_MAXBIT, b->CreateCountReverseZeroes(priorBreaksInStride), "breakWordIdx_");
    // Create a safe index to load; the loaded value will be ignored for cases (a), (c).
    breakWordIdx = b->CreateSelect(inWordCond, matchWordIdx, b->CreateSelect(inStrideCond, breakWordIdx, sz_ZERO), "breakWordIdx");
    Value * breakWord = b->CreateZExtOrTrunc(b->CreateLoad(b->CreateGEP(breakWordBasePtr, breakWordIdx)), sizeTy);
    // For case (a), we use the previously masked value of the break word.
    breakWord = b->CreateSelect(inWordCond, priorBreaksThisWord, breakWord);   // cases (a) and (b)
    Value * lineStartInWord = b->CreateSub(sz_BITS, b->CreateCountReverseZeroes(breakWord));
    Value * lineStartBase = b->CreateAdd(stridePos, b->CreateMul(breakWordIdx, sw.WIDTH));
    Value * lineStartPos = b->CreateAdd(lineStartBase, lineStartInWord);
    // The break position is the line start for cases (a), (b); otherwise use the pending value.
    Value * matchStart = b->CreateSelect(b->CreateOr(inWordCond, inStrideCond), lineStartPos, pendingLineStart, "matchStart");
    b->CreateStore(matchStart, b->getRawOutputPointer("Coordinates", b->getInt32(LINE_STARTS), matchNumPhi), "matchStartStart");
    b->CreateStore(matchEndPos, b->getRawOutputPointer("Coordinates", b->getInt32(LINE_ENDS), matchNumPhi));
    if (mLineNumbering) {
        // We must handle cases (a), (b), (c)
        // Get the line number for all positions up to and including the break word.
        Value * lineCountInStride = b->CreateZExtOrTrunc(b->CreateLoad(b->CreateGEP(lineCountArrayWordPtr, breakWordIdx)), sizeTy);
        // For case (a), we may need to subtract some breaks, if they are at the match end or later.
        Value * extraBreaks = b->CreateXor(breakWord, b->CreateSelect(inWordCond, matchBreakWord, breakWord));
        lineCountInStride = b->CreateSub(lineCountInStride, b->CreatePopcount(extraBreaks));
        // For case (c), there are no line breaks.
        lineCountInStride = b->CreateSelect(b->CreateOr(inWordCond, inStrideCond), lineCountInStride, sz_ZERO);
        Value * lineNum = b->CreateAdd(pendingLineNum, lineCountInStride);
        b->CreateStore(lineNum, b->getRawOutputPointer("Coordinates", b->getInt32(LINE_NUMBERS), matchNumPhi));
        //b->CallPrintInt("  lineNum", lineNum);
    }
    //  We've dealt with the match, now prepare for the next one, if any.
    // There may be more matches in the current word.
    Value * dropMatch = b->CreateResetLowestBit(theMatchWord);
    Value * thisWordDone = b->CreateICmpEQ(dropMatch, sz_ZERO);
    // There may be more matches in the match mask.
    Value * nextMatchMask = b->CreateSelect(thisWordDone, b->CreateResetLowestBit(matchMaskPhi), matchMaskPhi);
    BasicBlock * currentBB = b->GetInsertBlock();
    matchMaskPhi->addIncoming(nextMatchMask, currentBB);
    matchWordPhi->addIncoming(dropMatch, currentBB);
    Value * nextMatchNum = b->CreateAdd(matchNumPhi, sz_ONE);
    matchNumPhi->addIncoming(nextMatchNum, currentBB);
    b->CreateCondBr(b->CreateICmpNE(nextMatchMask, sz_ZERO), strideCoordinateLoop, strideCoordinatesDone);

    b->SetInsertPoint(strideCoordinatesDone);
    PHINode * finalStrideMatchCount = b->CreatePHI(sizeTy, 3);
    finalStrideMatchCount->addIncoming(currenMatchCount, strideMasksReady);
    finalStrideMatchCount->addIncoming(currenMatchCount, updateLineInfo);
    finalStrideMatchCount->addIncoming(nextMatchNum, currentBB);
    PHINode * strideFinalLineStart = b->CreatePHI(sizeTy, 3);
    strideFinalLineStart->addIncoming(pendingLineStart, strideMasksReady);
    strideFinalLineStart->addIncoming(finalLineStartPos, updateLineInfo);
    strideFinalLineStart->addIncoming(finalLineStartPos, currentBB);
    PHINode * strideFinalLineNumPhi = nullptr;
    if (mLineNumbering) {
        strideFinalLineNumPhi = b->CreatePHI(sizeTy, 3);
        strideFinalLineNumPhi->addIncoming(pendingLineNum, strideMasksReady);
        strideFinalLineNumPhi->addIncoming(strideFinalLineNum, updateLineInfo);
        strideFinalLineNumPhi->addIncoming(strideFinalLineNum, currentBB);
    }
    strideNo->addIncoming(nextStrideNo, strideCoordinatesDone);
    currenMatchCount->addIncoming(finalStrideMatchCount, strideCoordinatesDone);
    pendingLineStart->addIncoming(strideFinalLineStart, strideCoordinatesDone);
    if (mLineNumbering) {
        pendingLineNum->addIncoming(strideFinalLineNumPhi, strideCoordinatesDone);
    }
    b->CreateCondBr(b->CreateICmpNE(nextStrideNo, numOfStrides), stridePrologue, stridesDone);

    b->SetInsertPoint(stridesDone);
    b->setScalarField("LineStart", strideFinalLineStart);
    if (mLineNumbering) {
        b->setScalarField("LineNum", strideFinalLineNumPhi);
    }
    // b->setProducedItemCount("Coordinates", finalStrideMatchCount);
}

MatchReporter::MatchReporter(const std::unique_ptr<kernel::KernelBuilder> & b, StreamSet * ByteStream, StreamSet * const Coordinates, Scalar * const callbackObject)
: SegmentOrientedKernel(b, "matchReporter" + std::to_string(Coordinates->getNumElements()),
// inputs
{Binding{"InputStream", ByteStream, GreedyRate(), Deferred()},
 Binding{"Coordinates", Coordinates, GreedyRate(1)}},
// outputs
{},
// input scalars
{Binding{"accumulator_address", callbackObject}},
// output scalars
{},
// kernel state
{}) {
    setStride(1);
    addAttribute(SideEffecting());
}

    // TO DO:  investigate add linebreaks as input:  set consumed by the last linebreak?

void MatchReporter::generateDoSegmentMethod(const std::unique_ptr<KernelBuilder> & b) {
    Module * const m = b->getModule();
    BasicBlock * const entryBlock = b->GetInsertBlock();
    BasicBlock * const processMatchCoordinates = b->CreateBasicBlock("processMatchCoordinates");
    BasicBlock * const coordinatesDone = b->CreateBasicBlock("coordinatesDone");
    BasicBlock * const exit = b->CreateBasicBlock("exit");

    Value * accumulator = b->getScalarField("accumulator_address");
    Value * const avail = b->getAvailableItemCount("InputStream");
    Value * matchesProcessed = b->getProcessedItemCount("Coordinates");
    Value * matchesAvail = b->getAvailableItemCount("Coordinates");

    Constant * const sz_ONE = b->getSize(1);

    b->CreateCondBr(b->CreateICmpNE(matchesProcessed, matchesAvail), processMatchCoordinates, exit);

    b->SetInsertPoint(processMatchCoordinates);
    PHINode * phiMatchNum = b->CreatePHI(b->getSizeTy(), 2, "matchNum");
    phiMatchNum->addIncoming(matchesProcessed, entryBlock);

    Value * nextMatchNum = b->CreateAdd(phiMatchNum, sz_ONE);

    Value * matchRecordStart = b->CreateLoad(b->getRawInputPointer("Coordinates", b->getInt32(LINE_STARTS), phiMatchNum), "matchStartLoad");
    Value * matchRecordEnd = b->CreateLoad(b->getRawInputPointer("Coordinates", b->getInt32(LINE_ENDS), phiMatchNum), "matchEndLoad");
    Value * matchRecordNum = b->CreateLoad(b->getRawInputPointer("Coordinates", b->getInt32(LINE_NUMBERS), phiMatchNum), "matchNumLoad");

    // It is possible that the matchRecordEnd position is one past EOF.  Make sure not
    // to access past EOF.
    Value * const bufLimit = b->CreateSub(avail, sz_ONE);
    matchRecordEnd = b->CreateUMin(matchRecordEnd, bufLimit);

    Function * const dispatcher = m->getFunction("accumulate_match_wrapper"); assert (dispatcher);
    Value * const startPtr = b->getRawInputPointer("InputStream", matchRecordStart);
    Value * const endPtr = b->getRawInputPointer("InputStream", matchRecordEnd);
    auto argi = dispatcher->arg_begin();
    const auto matchRecNumArg = &*(argi++);
    Value * const matchRecNum = b->CreateZExtOrTrunc(matchRecordNum, matchRecNumArg->getType());
    b->CreateCall(dispatcher, {accumulator, matchRecNum, startPtr, endPtr});
    Value * haveMoreMatches = b->CreateICmpNE(nextMatchNum, matchesAvail);
    phiMatchNum->addIncoming(nextMatchNum, b->GetInsertBlock());
    b->CreateCondBr(haveMoreMatches, processMatchCoordinates, coordinatesDone);

    b->SetInsertPoint(coordinatesDone);
    b->setProcessedItemCount("InputStream", matchRecordEnd);
    b->CreateBr(exit);

    b->SetInsertPoint(exit);
}

}<|MERGE_RESOLUTION|>--- conflicted
+++ resolved
@@ -272,11 +272,7 @@
 // kernel state
 {InternalScalar{b->getSizeTy(), "LineNum"},
  InternalScalar{b->getSizeTy(), "LineStart"}}) {
-<<<<<<< HEAD
-   setStride(2048);
-=======
-  setStride(b->getBitBlockWidth() * strideBlocks);
->>>>>>> c22afbc3
+   setStride(b->getBitBlockWidth() * strideBlocks);
 }
 
 void MatchCoordinatesKernel::generateMultiBlockLogic(const std::unique_ptr<KernelBuilder> & b, Value * const numOfStrides) {
@@ -444,9 +440,18 @@
     Value * lineStartBase = b->CreateAdd(stridePos, b->CreateMul(breakWordIdx, sw.WIDTH));
     Value * lineStartPos = b->CreateAdd(lineStartBase, lineStartInWord);
     // The break position is the line start for cases (a), (b); otherwise use the pending value.
-    Value * matchStart = b->CreateSelect(b->CreateOr(inWordCond, inStrideCond), lineStartPos, pendingLineStart, "matchStart");
-    b->CreateStore(matchStart, b->getRawOutputPointer("Coordinates", b->getInt32(LINE_STARTS), matchNumPhi), "matchStartStart");
-    b->CreateStore(matchEndPos, b->getRawOutputPointer("Coordinates", b->getInt32(LINE_ENDS), matchNumPhi));
+    Value * const matchStart = b->CreateSelect(b->CreateOr(inWordCond, inStrideCond), lineStartPos, pendingLineStart, "matchStart");
+
+    Value * const matchStartPtr = b->getRawOutputPointer("Coordinates", b->getInt32(LINE_STARTS), matchNumPhi);
+    b->CallPrintInt("matchStart", matchStart);
+    b->CallPrintInt("matchStartPtr.LINE_STARTS", matchStartPtr);
+    b->CreateStore(matchStart, matchStartPtr);
+
+    Value * const lineEndsPtr = b->getRawOutputPointer("Coordinates", b->getInt32(LINE_ENDS), matchNumPhi);
+    b->CallPrintInt("matchEndPos", matchEndPos);
+    b->CallPrintInt("matchStartPtr.LINE_ENDS", lineEndsPtr);
+    b->CreateStore(matchEndPos, lineEndsPtr);
+
     if (mLineNumbering) {
         // We must handle cases (a), (b), (c)
         // Get the line number for all positions up to and including the break word.
