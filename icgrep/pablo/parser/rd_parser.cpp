--- conflicted
+++ resolved
@@ -530,39 +530,6 @@
 }
 
 
-<<<<<<< HEAD
-=======
-PabloAST * RecursiveParser::parseArithmeticExpr(ParserState & state) {
-    PabloAST * const factor = parseFactor(state);
-    if (factor == nullptr) {
-        return nullptr;
-    }
-    return extendArithmeticExpr(factor, state);
-}
-
-
-PabloAST * RecursiveParser::extendArithmeticExpr(PabloAST * lhs, ParserState & state) {
-    Token * const t = state.peekToken();
-    TokenType const type = t->getType();
-    if (type == TokenType::MINUS || type == TokenType::PLUS) {
-        mErrorManager->logTextError(mCurrentSource, "'-' and '+' don't do what you think they do! remove this functionality");
-        return nullptr;
-        // state.nextToken(); // consume '-' or '+'
-        // PabloAST * const factor = parseFactor(state);
-        // if (factor == nullptr) {
-        //     return nullptr;
-        // }
-        // PabloAST * arithExpr = type == TokenType::MINUS
-        //                      ? state.pb->createSubtract(lhs, factor)
-        //                      : state.pb->createAdd(lhs, factor);
-        // return extendArithmeticExpr(arithExpr, state);
-    } else {
-        return lhs;
-    }
-}
-
-
->>>>>>> f82fbcc2
 PabloAST * RecursiveParser::parseFactor(ParserState & state) {
     TokenType peek = state.peekToken()->getType();
     if (peek == TokenType::TILDE) {
