--- conflicted
+++ resolved
@@ -39,7 +39,7 @@
     // paper does S = B & ~(B << 1), but we can't Advance(-1)
     PabloAST * notB = pb.createNot(B);
     PabloAST * S = pb.createAnd(B, pb.createAdvance(notB, 1));
-    
+
     // paper does S & E, but we advanced notB by 1, so it became S & O
     PabloAST * ES = pb.createAnd(S, O);
     // we don't have add, so we will have to use ScanThru on ES
@@ -261,8 +261,7 @@
     pb.createAssign(pb.createExtract(combinedOut, pb.getInteger(Combined::values)), allValues);
 }
 
-<<<<<<< HEAD
-void JSONParser::generatePabloMethod() {
+void JSONParserArr::generatePabloMethod() {
     PabloBuilder pb(getEntryScope());
     BixNumCompiler bnc(pb);
 
@@ -275,15 +274,11 @@
     PabloAST * valueToken = pb.createLookahead(allValues, 1);
     PabloAST * anyToken = pb.createOr(symbols, valueToken);
 
-    PabloAST * lCurly = pb.createAnd(symbols, getInputStreamSet("lexIn")[Lex::lCurly]);
     PabloAST * rCurly = pb.createAnd(symbols, getInputStreamSet("lexIn")[Lex::rCurly]);
     PabloAST * lBracket = pb.createAnd(symbols, getInputStreamSet("lexIn")[Lex::lBracket]);
     PabloAST * rBracket = pb.createAnd(symbols, getInputStreamSet("lexIn")[Lex::rBracket]);
     PabloAST * comma = pb.createAnd(symbols, getInputStreamSet("lexIn")[Lex::comma]);
-    PabloAST * colon = pb.createAnd(symbols, getInputStreamSet("lexIn")[Lex::colon]);
     PabloAST * ws = getInputStreamSet("lexIn")[Lex::ws];
-    PabloAST * str = pb.createAnd(valueToken, getInputStreamSet("lexIn")[Lex::dQuote]);
-    PabloAST * valueTokenMinusStr = pb.createXor(valueToken, str);
 
     Var * const syntaxErr = getOutputStreamVar("syntaxErr");
 
@@ -299,12 +294,12 @@
     PabloAST * firstValue = pb.createScanTo(begin, valueAtZero);
     PabloAST * nonNestedValue = pb.createScanTo(pb.createAdvance(firstValue, 1), anyToken);
     PabloAST * errValue = pb.createScanThru(pb.createAdvance(nonNestedValue, 1), stopAtEOF);
-    
+
     // If we have any symbol, we cannot have any value at depth 0
     PabloAST * firstSymbol = pb.createScanTo(begin, symbols);
     PabloAST * valueAtZeroAfterSymbol = pb.createScanTo(pb.createAdvance(firstSymbol, 1), valueAtZero);
     PabloAST * errSymbol = pb.createScanThru(pb.createAdvance(valueAtZeroAfterSymbol, 1), stopAtEOF);
-    
+
     // EOFbit is always at depth 0, otherwise we have unmatched parens
     PabloAST * errEOF = pb.createAnd(EOFbit, otherND);
     PabloAST * errSimpleValue = pb.createOr3(errValue, errSymbol, errEOF);
@@ -315,157 +310,7 @@
         PabloAST * atDepth = bnc.EQ(ND, genSingleBlock ? mOnlyDepth : i);
         PabloAST * nested = bnc.UGT(ND, genSingleBlock ? mOnlyDepth : i);
         PabloAST * arrayStart = pb.createAnd(atDepth, lBracket);
-        PabloAST * atDepthSpan = pb.createAnd(atDepth, pb.createNot(validRBrak));
-        PabloAST * arrayEnd = pb.createScanThru(arrayStart, pb.createOr(nested, atDepthSpan));
-        // it must not finish in rCurly
-        PabloAST * errorAtEnd = pb.createAnd(arrayEnd, rCurly);
-
-        PabloAST * arraySpan = pb.createIntrinsicCall(
-            Intrinsic::ExclusiveSpan,
-            { arrayStart, arrayEnd }
-        );
-
-        // Now validate that every value or nested item is followed
-        // either by a comma or a the end rBracket.
-        PabloAST * nestedSpan = pb.createAnd(nested, arraySpan);
-        PabloAST * afterNested = pb.createAnd(pb.createAdvance(nestedSpan, 1), atDepth);
-        PabloAST * valueAtDepth = pb.createAnd(atDepth, valueToken);
-        PabloAST * afterToken = pb.createAdvance(pb.createAnd(valueAtDepth, arraySpan), 1);
-        PabloAST * tokenNext = pb.createScanThru(pb.createOr(afterNested, afterToken), ws);
-        PabloAST * notCommaRBracket = pb.createNot(pb.createOr(comma, rBracket));
-        PabloAST * errAfterValue = pb.createAnd(tokenNext, notCommaRBracket);
-
-        // Every comma must be followed by a value
-        PabloAST * commaAtDepth = pb.createAnd3(comma, atDepth, arraySpan);
-        PabloAST * nestedOrVTk = pb.createOr(nested, valueAtDepth);
-        PabloAST * scanAnyTkAfterComma = pb.createScanTo(pb.createAdvance(commaAtDepth, 1), anyToken);
-        PabloAST * errAfterComma = pb.createAnd(scanAnyTkAfterComma, pb.createNot(nestedOrVTk));
-
-        // After the lBracket we must have either a value or an rBracket.
-        PabloAST * nestedOrVTkRBracket = pb.createOr(nestedOrVTk, rBracket);
-        PabloAST * scanAnyTkAfterArrStart = pb.createScanTo(pb.createAdvance(arrayStart, 1), anyToken);
-        PabloAST * errAfterLBracket = pb.createAnd(scanAnyTkAfterArrStart, pb.createNot(nestedOrVTkRBracket));
-
-        PabloAST * errBracket = pb.createOr(errorAtEnd, errAfterLBracket);
-        PabloAST * errElement = pb.createOr(errAfterComma, errAfterValue);
-        pb.createAssign(errArray, pb.createOr3(errArray, errBracket, errElement));
-
-        if (genSingleBlock) { break; }
-    }
-
-    // parsing objects
-    Var * const errObj = pb.createVar("errObj", pb.createZeroes());
-    for (int i = mMaxDepth; i >= 0; --i) {
-        PabloAST * atDepth = bnc.EQ(ND, genSingleBlock ? mOnlyDepth : i);
-        PabloAST * nested = bnc.UGT(ND, genSingleBlock ? mOnlyDepth : i);
-        PabloAST * objStart = pb.createAnd(atDepth, lCurly);
-        PabloAST * atDepthSpan = pb.createAnd(atDepth, pb.createNot(validRBrak));
-        PabloAST * objEnd = pb.createScanThru(objStart, pb.createOr(nested, atDepthSpan));
-        // it must not finish in rBracket
-        PabloAST * errorAtEnd = pb.createAnd(objEnd, rBracket);
-
-        PabloAST * objSpan = pb.createIntrinsicCall(
-            Intrinsic::ExclusiveSpan,
-            { objStart, objEnd }
-        );
-
-        // Now validate that every value or nested item is followed
-        // either by a comma or a the end rBracket.
-        PabloAST * nestedSpan = pb.createAnd(nested, objSpan);
-        PabloAST * afterNested = pb.createAnd(pb.createAdvance(nestedSpan, 1), atDepth);
-
-        // process all values that are not str
-        PabloAST * valueMinusStrAtDepth = pb.createAnd(atDepth, valueTokenMinusStr);
-        PabloAST * afterTokenMinusStr = pb.createAdvance(pb.createAnd(valueMinusStrAtDepth, objSpan), 1);
-        PabloAST * tokenNextMinusStr = pb.createScanThru(pb.createOr(afterNested, afterTokenMinusStr), ws);
-        PabloAST * commaRCurly = pb.createOr(comma, rCurly);
-        PabloAST * errAfterValueMinusStr = pb.createAnd(tokenNextMinusStr, pb.createNot(commaRCurly));
-
-        // process str as both key and value
-        PabloAST * strAtDepth = pb.createAnd3(str, atDepth, objSpan);
-        PabloAST * afterTokenStr = pb.createAdvance(pb.createAnd(strAtDepth, objSpan), 1);
-        PabloAST * tokenNextStr = pb.createScanThru(pb.createOr(afterNested, afterTokenStr), ws);
-        PabloAST * commaColonRCurly = pb.createOr(commaRCurly, colon);
-        PabloAST * errAfterValueStr = pb.createAnd(tokenNextStr, pb.createNot(commaColonRCurly));
-
-        PabloAST * errAfterValue = pb.createOr(errAfterValueStr, errAfterValueMinusStr);
-
-        // Every colon must be followed by a value
-        PabloAST * colonAtDepth = pb.createAnd3(colon, atDepth, objSpan);
-        PabloAST * nestedOrVTk = pb.createOr(nested, valueToken);
-        PabloAST * scanAnyTkAfterColon = pb.createScanTo(pb.createAdvance(colonAtDepth, 1), anyToken);
-        PabloAST * errAfterColon = pb.createAnd(scanAnyTkAfterColon, pb.createNot(nestedOrVTk));
-
-        // Every comma must be followed by a key string
-        PabloAST * commaAtDepth = pb.createAnd3(comma, atDepth, objSpan);
-        PabloAST * scanAnyTkAfterComma = pb.createScanTo(pb.createAdvance(commaAtDepth, 1), anyToken);
-        PabloAST * errAfterComma = pb.createAnd(scanAnyTkAfterComma, pb.createNot(strAtDepth));
-
-        // After the lCurly we must have either a value or an rCurly.
-        PabloAST * nestedOrVTkRCurly = pb.createOr(nestedOrVTk, rCurly);
-        PabloAST * scanAnyTkAfterObjStart = pb.createScanTo(pb.createAdvance(objStart, 1), anyToken);
-        PabloAST * errAfterLCurly = pb.createAnd(scanAnyTkAfterObjStart, pb.createNot(nestedOrVTkRCurly));
-
-        PabloAST * errCurly = pb.createOr(errorAtEnd, errAfterLCurly);
-        PabloAST * errElement = pb.createOr3(errAfterColon, errAfterComma, errAfterValue);
-        pb.createAssign(errObj, pb.createOr3(errObj, errCurly, errElement));
-
-        if (genSingleBlock) { break; }
-    }
-
-    PabloAST * allErrs = pb.createOr3(errSimpleValue, errArray, errObj);
-
-=======
-void JSONParserArr::generatePabloMethod() {
-    PabloBuilder pb(getEntryScope());
-    BixNumCompiler bnc(pb);
-
-    bool genSingleBlock = mOnlyDepth > -1;
-    BixNum ND = getInputStreamSet("ND");
-
-    PabloAST * symbols = getInputStreamSet("combinedLexs")[Combined::symbols];
-    PabloAST * validRBrak = getInputStreamSet("combinedLexs")[Combined::rBrak];
-    PabloAST * allValues = getInputStreamSet("combinedLexs")[Combined::values];
-    PabloAST * valueToken = pb.createLookahead(allValues, 1);
-    PabloAST * anyToken = pb.createOr(symbols, valueToken);
-
-    PabloAST * rCurly = pb.createAnd(symbols, getInputStreamSet("lexIn")[Lex::rCurly]);
-    PabloAST * lBracket = pb.createAnd(symbols, getInputStreamSet("lexIn")[Lex::lBracket]);
-    PabloAST * rBracket = pb.createAnd(symbols, getInputStreamSet("lexIn")[Lex::rBracket]);
-    PabloAST * comma = pb.createAnd(symbols, getInputStreamSet("lexIn")[Lex::comma]);
-    PabloAST * ws = getInputStreamSet("lexIn")[Lex::ws];
-
-    Var * const syntaxErr = getOutputStreamVar("syntaxErr");
-
-    // parsing non-nesting values
-    PabloAST * otherND = bnc.UGT(ND, 0);
-    PabloAST * zeroND = bnc.EQ(ND, 0);
-    PabloAST * EOFbit = pb.createAtEOF(pb.createAdvance(pb.createOnes(), 1));
-    PabloAST * begin = pb.createNot(pb.createAdvance(pb.createOnes(), 1));
-    PabloAST * valueAtZero = pb.createAnd(valueToken, zeroND);
-    PabloAST * stopAtEOF = pb.createXor(pb.createOnes(), EOFbit);
-
-    // If we have simple value at depth 0, we cannot have any other token
-    PabloAST * firstValue = pb.createScanTo(begin, valueAtZero);
-    PabloAST * nonNestedValue = pb.createScanTo(pb.createAdvance(firstValue, 1), anyToken);
-    PabloAST * errValue = pb.createScanThru(pb.createAdvance(nonNestedValue, 1), stopAtEOF);
-    
-    // If we have any symbol, we cannot have any value at depth 0
-    PabloAST * firstSymbol = pb.createScanTo(begin, symbols);
-    PabloAST * valueAtZeroAfterSymbol = pb.createScanTo(pb.createAdvance(firstSymbol, 1), valueAtZero);
-    PabloAST * errSymbol = pb.createScanThru(pb.createAdvance(valueAtZeroAfterSymbol, 1), stopAtEOF);
-    
-    // EOFbit is always at depth 0, otherwise we have unmatched parens
-    PabloAST * errEOF = pb.createAnd(EOFbit, otherND);
-    PabloAST * errSimpleValue = pb.createOr3(errValue, errSymbol, errEOF);
-
-    // parsing arr
-    Var * const errArray = pb.createVar("errArray", pb.createZeroes());
-    for (int i = mMaxDepth; i >= 0; --i) {
-        PabloAST * atDepth = bnc.EQ(ND, genSingleBlock ? mOnlyDepth : i);
-        PabloAST * nested = bnc.UGT(ND, genSingleBlock ? mOnlyDepth : i);
-        PabloAST * arrayStart = pb.createAnd(atDepth, lBracket);
-        
+
         auto it = pb.createScope();
         pb.createIf(arrayStart, it);
         {
@@ -509,7 +354,6 @@
     }
 
     PabloAST * allErrs = pb.createOr(errSimpleValue, errArray);
->>>>>>> be6a94ab
     pb.createAssign(pb.createExtract(syntaxErr, pb.getInteger(0)), allErrs);
 }
 
