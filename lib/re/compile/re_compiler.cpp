/*
 *  Copyright (c) 2018 International Characters.
 *  This software is licensed to the public under the Open Software License 3.0.
 *  icgrep is a trademark of International Characters.
 */

#include <re/compile/re_compiler.h>

#include <llvm/ADT/STLExtras.h>         // for std::make_unique
#include <llvm/Support/raw_ostream.h>
#include <llvm/Support/ErrorHandling.h>
#include <pablo/codegenstate.h>            // for PabloBuilder
#include <pablo/builder.hpp>            // for PabloBuilder
#include <pablo/pe_ones.h>              // for Ones
#include <pablo/pe_var.h>               // for Var
#include <pablo/pe_zeroes.h>            // for Zeroes
#include <re/adt/adt.h>
#include <re/cc/cc_compiler_target.h>
#include <re/cc/multiplex_CCs.h>
#include <re/cc/cc_compiler.h>
#include <re/transforms/to_utf8.h>
#include <re/analysis/re_analysis.h>
#include <re/analysis/re_local.h>
#include <re/analysis/cc_sequence_search.h>
#include <re/toolchain/toolchain.h>
#include <re/ucd/ucd_compiler.hpp>

namespace pablo { class PabloAST; }
namespace pablo { class Var; }
namespace pablo { class PabloKernel; }

using namespace pablo;
using namespace llvm;

namespace re {

using Marker = RE_Compiler::Marker;

<<<<<<< HEAD
void RE_Compiler::addAlphabet(const cc::Alphabet * a, std::vector<pablo::PabloAST *> basis_set) {
    mAlphabets.push_back(a);
    mBasisSets.push_back(basis_set);
    bool useDirectCC = basis_set[0]->getType()->getContainedType(0)->getIntegerBitWidth() > 1;
    std::unique_ptr<cc::CC_Compiler> ccc;
    if (useDirectCC) {
        ccc = std::make_unique<cc::Direct_CC_Compiler>(mEntryScope, basis_set[0]);
    } else {
        ccc = std::make_unique<cc::Parabix_CC_Compiler_Builder>(mEntryScope, basis_set);
    }
    mAlphabetCompilers.push_back(std::move(ccc));
}
=======
>>>>>>> 1e3cff95


class RE_Block_Compiler {
public:

    RE_Block_Compiler(RE_Compiler & main, PabloBuilder & pb);
    RE_Block_Compiler(RE_Block_Compiler * parent, PabloBuilder & pb);
    Marker process(RE * re, Marker marker);

private:

    Marker compile(RE * re);
    Marker compile(RE * re, Marker initialMarkers);

    Marker compileName(Name * name, Marker marker);
    Marker compileAny(Marker marker);
    Marker compileCC(CC * cc, Marker marker);
    Marker compileSeq(Seq * seq, Marker marker);
    Marker compileSeqTail(Seq::const_iterator current, const Seq::const_iterator end, int matchLenSoFar, Marker marker);
    Marker compileAlt(Alt * alt, Marker base);
    Marker compileAssertion(Assertion * a, Marker marker);
    Marker compileRep(int LB, int UB, RE * repeated, Marker marker);
    Marker compileDiff(Diff * diff, Marker marker);
    Marker compileIntersect(Intersect * x, Marker marker);
    pablo::PabloAST * consecutive_matches(pablo::PabloAST * repeated_j, int j, int repeat_count, const int match_length, pablo::PabloAST * indexStream);
    pablo::PabloAST * reachable(pablo::PabloAST * repeated, int length, int repeat_count, pablo::PabloAST * indexStream);
    static bool isFixedLength(RE * regexp);
    Marker expandLowerBound(RE * repeated,  int lb, Marker marker, int ifGroupSize);
    Marker processUnboundedRep(RE * repeated, Marker marker);
    Marker expandUpperBound(RE * repeated, int ub, Marker marker, int ifGroupSize);

    Marker compileName(Name * name);
    Marker compileStart(Marker marker);
    Marker compileEnd(Marker marker);

    PabloAST * getCompiledCC(CC * cc);

    Marker AdvanceMarker(Marker marker, const unsigned newpos);
    Marker AdvanceMarker(Marker marker, const unsigned newpos, PabloBuilder & pb);
    void AlignMarkers(Marker & m1, Marker & m2);

private:
    RE_Compiler &               mMain;
    RE_Block_Compiler *         mParent;
    PabloBuilder &              mPB;
    std::map<CC *, PabloAST *>  mLocallyCompiledCCs;
};

inline Marker RE_Block_Compiler::compile(RE * const re) {
    return process(re, Marker(mMain.mIndexStream, 1));
}

PabloAST * ScanToIndex(PabloAST * cursor, PabloAST * indexStrm, PabloBuilder & pb) {
    return pb.createOr(pb.createAnd(cursor, indexStrm),
                       pb.createScanTo(pb.createAnd(pb.createNot(indexStrm), cursor), indexStrm));
}

Marker RE_Block_Compiler::process(RE * const re, Marker marker) {
    if (isa<Name>(re)) {
        return compileName(cast<Name>(re), marker);
    } else if (Capture * c = dyn_cast<Capture>(re)) {
        return process(c->getCapturedRE(), marker);
    } else if (LLVM_UNLIKELY(isa<Reference>(re))) {
        llvm::report_fatal_error("back references not supported in icgrep.");
    } else if (isa<Seq>(re)) {
        return compileSeq(cast<Seq>(re), marker);
    } else if (isa<Alt>(re)) {
        return compileAlt(cast<Alt>(re), marker);
    } else if (Rep * rep = dyn_cast<Rep>(re)) {
        return compileRep(rep->getLB(), rep->getUB(), rep->getRE(), marker);
    } else if (isa<Assertion>(re)) {
        return compileAssertion(cast<Assertion>(re), marker);
    } else if (isa<Diff>(re)) {
        return compileDiff(cast<Diff>(re), marker);
    } else if (isa<Intersect>(re)) {
        return compileIntersect(cast<Intersect>(re), marker);
    } else if (isa<Start>(re)) {
        return compileStart(marker);
    } else if (isa<End>(re)) {
        return compileEnd(marker);
    } else if (isa<CC>(re)) {
        // CCs may be passed through the toolchain directly to the compiler.
        return compileCC(cast<CC>(re), marker);
    } else if (isa<Any>(re)) {
        // CCs may be passed through the toolchain directly to the compiler.
        return compileAny(marker);
    } else {
        RE_Compiler::UnsupportedRE("RE Compiler failed to process " + Printer_RE::PrintRE(re));
    }
}

Marker RE_Block_Compiler::compileAny(Marker marker) {
    PabloAST * nextPos = marker.stream();
    if (marker.offset() == 0) {
        nextPos = mPB.createIndexedAdvance(nextPos, mMain.mIndexStream, 1);
    }
    return Marker(nextPos);
}

Marker RE_Block_Compiler::compileCC(CC * const cc, Marker marker) {
    if (cc->empty()) {
        return Marker(mPB.createZeroes());
    }
    PabloAST * nextPos = marker.stream();
    const cc::Alphabet * a = cc->getAlphabet();
    if (marker.offset() == 0) {
        if (a == &cc::Byte) {
            nextPos = mPB.createAdvance(nextPos, 1);
        } else {
            nextPos = mPB.createIndexedAdvance(nextPos, mMain.mIndexStream, 1);
        }
    }
    PabloAST * precompiled = getCompiledCC(cc);
    if (precompiled) {
        return Marker(mPB.createAnd(nextPos, precompiled));
    }
    unsigned i = 0;
    while (i < mMain.mAlphabets.size() && (a != mMain.mAlphabets[i])) i++;
    if (i < mMain.mAlphabets.size()) {
        //llvm::errs() << "Found alphabet: " << i << ", " << mMain.mAlphabets[i]->getName() << "\n";
        PabloAST * ccStrm = mMain.mAlphabetCompilers[i]->compileCC(cc);
        mLocallyCompiledCCs.emplace(cc, ccStrm);
        return Marker(mPB.createAnd(nextPos, ccStrm));
    }
    if (mMain.mIndexingTransformer && (a == mMain.mIndexingTransformer->getIndexingAlphabet())) {
        //llvm::errs() << "Found indexing alphabet: " << i << ", " << mMain.mIndexingTransformer->getIndexingAlphabet()->getName() << "\n";
        const cc::Alphabet * encodingAlphabet = mMain.mIndexingTransformer->getEncodingAlphabet();
        unsigned i = 0;
        while (i < mMain.mAlphabets.size() && (encodingAlphabet != mMain.mAlphabets[i])) i++;
        if (i < mMain.mAlphabets.size()) {
            RE_Compiler code_unit_compiler(mPB.getPabloBlock(), mMain.mIndexingTransformer->getEncodingAlphabet());
            code_unit_compiler.addAlphabet(encodingAlphabet, mMain.mBasisSets[i]);
            PabloAST * ccStrm = code_unit_compiler.compileRE(mMain.mIndexingTransformer->transformRE(cc)).stream();
            mLocallyCompiledCCs.emplace(cc, ccStrm);
            return Marker(mPB.createAnd(nextPos, ccStrm, cc->canonicalName()));
        } else {
            llvm::report_fatal_error("EncodingAlphabet " + encodingAlphabet->getName() + " not registered!\n");
        }
    }
    if (a == &cc::Byte) {
        //llvm::errs() << "Using alphabet 0: for Byte\n";
        PabloAST * ccStrm = mMain.mAlphabetCompilers[0]->compileCC(cc);
        mLocallyCompiledCCs.emplace(cc, ccStrm);
        return Marker(mPB.createAnd(nextPos, ccStrm));
    }
    llvm::report_fatal_error("Alphabet " + a->getName() + " has no CC compiler, codeUnitAlphabet = " + mMain.mCodeUnitAlphabet->getName() + "\n in compiling RE: " + Printer_RE::PrintRE(cc) + "\n");
}

inline Marker RE_Block_Compiler::compileName(Name * const name, Marker marker) {
    const auto & nameString = name->getFullName();
    auto f = mMain.mExternalNameMap.find(nameString);
    if (f == mMain.mExternalNameMap.end()) {
        llvm::report_fatal_error("RE compiler cannot find name: " + nameString);
    }
    auto externalLength = f->second.length();
    auto externalMarker = f->second.marker();
    auto external_adv = externalLength + externalMarker.offset();
    if (external_adv < marker.offset()) {
        llvm::report_fatal_error("Negative advance amount in processing "  + nameString);
    }
    auto adv = external_adv - marker.offset();
    PabloAST * nextPos = marker.stream();
    if (adv > 0) {
        nextPos = mPB.createIndexedAdvance(nextPos, mMain.mIndexStream, adv);
    }
    return Marker(mPB.createAnd(nextPos, externalMarker.stream(), nameString), externalMarker.offset());
}

Marker RE_Block_Compiler::compileSeq(Seq * const seq, Marker marker) {

    // if-hierarchies are not inserted within unbounded repetitions
    if (mMain.mStarDepth > 0) {
        for (RE * re : *seq) {
            marker = process(re, marker);
        }
        return marker;
    } else {
        return compileSeqTail(seq->cbegin(), seq->cend(), 0, marker);
    }
}

Marker RE_Block_Compiler::compileSeqTail(Seq::const_iterator current, const Seq::const_iterator end, const int matchLenSoFar, Marker marker) {
    if (current == end) {
        return marker;
    } else if (matchLenSoFar < IfInsertionGap) {
        RE * r = *current;
        marker = process(r, marker);
        return compileSeqTail(++current, end, matchLenSoFar + minMatchLength(r), marker);
    } else {
        Var * m = mPB.createVar("m", mPB.createZeroes());
        auto nested = mPB.createScope();
        RE_Block_Compiler subcompiler(mMain, nested);
        Marker m1 = subcompiler.compileSeqTail(current, end, 0, marker);
        nested.createAssign(m, m1.stream());
        mPB.createIf(marker.stream(), nested);
        return Marker(m, m1.offset());
    }
}

Marker RE_Block_Compiler::compileAlt(Alt * const alt, const Marker base) {
    std::vector<PabloAST *>  accum(1, mPB.createZeroes());
    // The following may be useful to force a common Advance rather than separate
    // Advances in each alternative.
    for (RE * re : *alt) {
        Marker m = process(re, base);
        const unsigned o = m.offset();
        while (o >= accum.size()) {accum.push_back(mPB.createZeroes());}
        accum[o] = mPB.createOr(accum[o], m.stream(), "alt");
    }
    unsigned max_offset = accum.size() - 1;
    if ((max_offset > 0) && !isa<Zeroes>(accum[0])) {
        PabloAST * adjusted = ScanToIndex(mPB.createAdvance(accum[0], 1), mMain.mIndexStream, mPB);
        accum[1] = mPB.createOr(accum[1], adjusted);
    }
    for (unsigned offset = 1; offset < max_offset; offset++) {
        if (!isa<Zeroes>(accum[offset])) {
            PabloAST * adjusted = mPB.createIndexedAdvance(accum[offset], mMain.mIndexStream, max_offset - offset);
            accum[max_offset] = mPB.createOr(accum[max_offset], adjusted);
        }
    }
    return Marker(accum[max_offset], max_offset);
}

Marker RE_Block_Compiler::compileAssertion(Assertion * const a, Marker marker) {
    RE * asserted = a->getAsserted();
    if (a->getKind() == Assertion::Kind::LookBehind) {
        Marker lookback = compile(asserted);
        AlignMarkers(marker, lookback);
        PabloAST * lb = lookback.stream();
        if (a->getSense() == Assertion::Sense::Negative) {
            lb = mPB.createNot(lb);
        }
        return Marker(mPB.createAnd(marker.stream(), lb, "lookback"), marker.offset());
    } else if (a->getKind() == Assertion::Kind::Boundary) {
        Marker cond = compile(asserted);
        if (LLVM_LIKELY(cond.offset() == 0)) {
            Marker postCond = AdvanceMarker(cond, 1);
            PabloAST * boundaryCond = mPB.createXor(cond.stream(), postCond.stream());
            if (a->getSense() == Assertion::Sense::Negative) {
                boundaryCond = mPB.createNot(boundaryCond);
            }
            Marker fbyte = AdvanceMarker(marker, 1);
            return Marker(mPB.createAnd(fbyte.stream(), boundaryCond, "boundary"), 1);
        }
        else RE_Compiler::UnsupportedRE("Unsupported boundary assertion");
    }
    // Lookahead assertions.
    auto alphabet = mMain.mIndexingTransformer ? mMain.mIndexingTransformer->getIndexingAlphabet() : mMain.mCodeUnitAlphabet;
    auto lengths = getLengthRange(asserted, alphabet);
    if (lengths.second == 0) {
        Marker lookahead = compile(asserted);
        AlignMarkers(marker, lookahead);
        PabloAST * la = lookahead.stream();
        if (a->getSense() == Assertion::Sense::Negative) {
            la = mPB.createNot(la);
        }
        return Marker(mPB.createAnd(marker.stream(), la, "lookahead"), marker.offset());
    }
    Marker lookahead = compile(asserted);
    if (LLVM_LIKELY((lengths.second == 1) && (lookahead.offset() == 0))) {
        Marker lookahead = compile(asserted);
        PabloAST * la = lookahead.stream();
        if (a->getSense() == Assertion::Sense::Negative) {
            la = mPB.createNot(la);
        }
        Marker fbyte = AdvanceMarker(marker, 1);
        return Marker(mPB.createAnd(fbyte.stream(), la, "lookahead"), 1);
    }
    llvm::errs() << "lengths.second = " << lengths.second << "\n";
    RE_Compiler::UnsupportedRE("Unsupported lookahead assertion:" + Printer_RE::PrintRE(a));
}

inline bool alignedUnicodeLength(const RE * const lh, const RE * const rh) {
    const auto lhl = getLengthRange(lh, &cc::Unicode);
    const auto rhl = getLengthRange(rh, &cc::Unicode);
    //llvm::errs() << "lhl: (" << lhl.first << ", " << lhl.second << ")\n";
    //llvm::errs() << "rhl: (" << rhl.first << ", " << rhl.second << ")\n";
    return (lhl.first == lhl.second && lhl.first == rhl.first && lhl.second == rhl.second);
}

Marker RE_Block_Compiler::compileDiff(Diff * diff, Marker marker) {
    RE * const lh = diff->getLH();
    RE * const rh = diff->getRH();
    if (true) {
        Marker t1 = process(lh, marker);
        Marker t2 = process(rh, marker);
        AlignMarkers(t1, t2);
        return Marker(mPB.createAnd(t1.stream(), mPB.createNot(t2.stream()), "diff"), t1.offset());
    }
    RE_Compiler::UnsupportedRE("Unsupported Diff operands: " + Printer_RE::PrintRE(diff));
}

Marker RE_Block_Compiler::compileIntersect(Intersect * const x, Marker marker) {
    RE * const lh = x->getLH();
    RE * const rh = x->getRH();
    if (alignedUnicodeLength(lh, rh)) {
        Marker t1 = process(lh, marker);
        Marker t2 = process(rh, marker);
        AlignMarkers(t1, t2);
        return Marker(mPB.createAnd(t1.stream(), t2.stream(), "intersect"), t1.offset());
    }
    RE_Compiler::UnsupportedRE("Unsupported Intersect operands: " + Printer_RE::PrintRE(x));
}

bool CharacteristicSubexpressionAnalysis(RE * repeated, RE * &E1, RE * &C, RE * &E2) {
    if (isa<CC>(repeated)) {
        E1 = makeSeq();
        E2 = makeSeq();
        C = repeated;
        return true;
    }
    if (Seq * s = dyn_cast<Seq>(repeated)) {
        unsigned i = 0;
        while (i < s->size()) {
            unsigned j = i;
            std::vector<CC *> CC_seq;
            while (j < s->size()) {
                RE * item = (*s)[j];
                if (CC * cc = dyn_cast<CC>(item)) {
                    CC_seq.push_back(cc);
                    j++;
                } else if (const Name * name = dyn_cast<Name>(item)) {
                    RE * defn = name->getDefinition();
                    if (CC * cc = dyn_cast<CC>(defn)) {
                        CC_seq.push_back(cc);
                        j++;
                    } else break;
                } else break;
            }
            // If we found a nonempty CC_seq, determine if it is a characteristic
            // expression.
            if (j > i) {
                E1 = makeSeq(s->begin(), s->begin()+i);
                E2 = makeSeq(s->begin()+j, s->end());
                // Form E2 E1, where the original seq s is E1 CC_seq E2
                RE * E2_E1 = makeSeq({E2, E1});
                if (!CC_Sequence_Search(CC_seq, E2_E1)) {
                    // C is a characteristic subexpression
                    C = makeSeq(s->begin()+i, s->begin()+j);
                    return true;
                }
            }
            i = j+1;
        }
        return false;
    }
    return false;
}

Marker RE_Block_Compiler::compileRep(int lb, int ub, RE * repeated, Marker marker) {
    // Always handle cases with small lower bound and no upper bound by expansion.
    //llvm::errs() << "compileRep(" << Printer_RE::PrintRE(repeated) << ", " << lb << ", " << ub << ")\n";
    if ((lb <= 2) && (ub == Rep::UNBOUNDED_REP)) {
        Marker at_lb = expandLowerBound(repeated, lb, marker, IfInsertionGap);
        return processUnboundedRep(repeated, at_lb);
    }
    // Similarly handle cases with small upper bound by expansion.
    if ((ub != Rep::UNBOUNDED_REP) && (ub <= 2)) {
        Marker at_lb = expandLowerBound(repeated, lb, marker, IfInsertionGap);
        if (lb == ub) return at_lb;
        return expandUpperBound(repeated, ub - lb, at_lb, IfInsertionGap);
    }
    // Handle the case of lb == 0 specially.
    if (lb == 0) {
        Marker at_least_one = compileRep(1, ub, repeated, marker);
        AlignMarkers(marker, at_least_one);
        return Marker(mPB.createOr(marker.stream(), at_least_one.stream(), "none_or_1+"), at_least_one.offset());
    }
    if (LLVM_LIKELY(!AlgorithmOptionIsSet(DisableLog2BoundedRepetition))) {
        // Check for a regular expression that satisfies on of the special conditions that
        // allow implementation using the log2 technique.
        auto lengths = getLengthRange(repeated, mMain.mCodeUnitAlphabet);
        //llvm::errs() << "getLengthRange(repeated, mMain.mCodeUnitAlphabet) = " << lengths.first << ", " << lengths.second << "\n";
        int rpt = lb;
        if ((lengths.first == 1) && (lengths.second == 1)) {
            PabloAST * cc = compile(repeated).stream();
            if (lb > 0) {
                PabloAST * cc_lb = consecutive_matches(cc, 1, rpt, lengths.first, nullptr);
                auto lb_lgth = lengths.first * rpt - marker.offset();
                PabloAST * marker_fwd = mPB.createAdvance(marker.stream(), lb_lgth, "marker_fwd");
                marker = Marker(mPB.createAnd(marker_fwd, cc_lb, "lowerbound"));
            }
            if (ub == Rep::UNBOUNDED_REP) {
                marker = processUnboundedRep(repeated, marker);
            } else if (lb < ub) {
                //marker = processBoundedRep(repeated, ub - lb, marker, IfInsertionGap);
                PabloAST * cursor = marker.stream();
                PabloAST * upperLimitMask = reachable(cursor, lengths.first, ub - lb, nullptr);
                PabloAST * masked = mPB.createAnd(cc, upperLimitMask, "masked");
                PabloAST * bounded = mPB.createAnd(mPB.createMatchStar(cursor, masked), upperLimitMask, "bounded");
                marker = Marker(bounded);
            }
            return marker;
        }
        if (mMain.mIndexingTransformer) {
            auto lengths = getLengthRange(repeated, mMain.mIndexingTransformer->getIndexingAlphabet());
            //llvm::errs() << "getLengthRange(repeated, getIndexingAlphabet) = " << lengths.first << ", " << lengths.second << "\n";
            if ((lengths.first == 1) && (lengths.second == 1)) {
                PabloAST * cc = compile(repeated).stream();
                PabloAST * cursor = marker.stream();
                if (marker.offset() != 0) {
                    cursor = mPB.createAnd(cc, mPB.createScanTo(marker.stream(), mMain.mIndexStream));
                    rpt -= 1;
                }
                PabloAST * cc_lb = consecutive_matches(cc, 1, rpt, 1, mMain.mIndexStream);
                PabloAST * marker_fwd = mPB.createIndexedAdvance(cursor, mMain.mIndexStream, rpt);
                PabloAST * at_lb = mPB.createAnd(marker_fwd, cc_lb, "lowerbound");
                if (ub == Rep::UNBOUNDED_REP) {
                    return processUnboundedRep(repeated, Marker(at_lb));
                }
                PabloAST * upperLimitMask = reachable(at_lb, 1, ub - lb, mMain.mIndexStream);
                PabloAST * masked = mPB.createAnd(cc, upperLimitMask, "masked");
                masked = mPB.createOr(masked, mPB.createNot(mMain.mIndexStream));
                PabloAST * bounded = mPB.createAnd(mPB.createMatchStar(at_lb, masked), upperLimitMask, "bounded");
                return Marker(bounded);
            }
        }
        RE * C;
        RE * E1;
        RE * E2;
        if (CharacteristicSubexpressionAnalysis(repeated, E1, C, E2)) {
            //llvm::errs() << "E1 = " << Printer_RE::PrintRE(E1) << "\n";
            //llvm::errs() << "C = " << Printer_RE::PrintRE(C) << "\n";
            //llvm::errs() << "E2 = " << Printer_RE::PrintRE(E2) << "\n";
            // Process an initial half iteration upto and including a match to C.
            Marker M1 = process(E1, marker);
            Marker half_mark = process(C, M1);
            assert(half_mark.offset() == 0 && "RE compiler error: characteristic subexpression with nonzero offset");
            //
            // Prepare the stream marking positions represent full repetitions.
            RE * C_E2_E1_C = makeSeq({C, E2, E1, C});
            PabloAST * iteration_marks = compile(C_E2_E1_C).stream();
            //
            // Prepare the matches to the characteristic subexpression C as the index stream.
            PabloAST * idx = compile(C).stream();
            //
            //  Restrict to positions with at least lb-1 iterations.
            if (lb > 1) {
                PabloAST * at_least_lb = consecutive_matches(iteration_marks, 1, lb - 1, 1, idx);
                PabloAST * marker_fwd = mPB.createIndexedAdvance(half_mark.stream(), idx, lb - 1);
                half_mark = Marker(mPB.createAnd(marker_fwd, at_least_lb, "lower_bound"));
            }
            if (ub == Rep::UNBOUNDED_REP) {
                // Finish the half-iteration for the lower bound, then continue with unbounded.
                Marker at_lb = process(E2, half_mark);
                return processUnboundedRep(repeated, at_lb);
            }
            if (ub == lb) {
                // No additional iterations, but finish the half-iteration.
                return process(E2, half_mark);
            }
            PabloAST * at_lb = half_mark.stream();
            PabloAST * upperLimitMask = reachable(at_lb, 1, ub - lb, idx);
            PabloAST * masked = mPB.createAnd(mPB.createOr(iteration_marks, at_lb, "reachable"), upperLimitMask, "masked");
            PabloAST * fill = mPB.createOr(masked, mPB.createNot(idx), "fill");
            PabloAST * bounded = mPB.createAnd(mPB.createMatchStar(at_lb, fill), masked, "bounded");
            return process(E2, Marker(bounded));
        }
    }
    if (lb > 0) {
        marker = expandLowerBound(repeated, lb, marker, IfInsertionGap);
    }
    if (ub == Rep::UNBOUNDED_REP) {
        marker = processUnboundedRep(repeated, marker);
    } else if (lb < ub) {
        marker = expandUpperBound(repeated, ub - lb, marker, IfInsertionGap);
    }
    return marker;
}

/*
   Given a stream |repeated_j| marking positions associated with |j| consecutive matches to an item
   of length |match_length| compute a stream marking |repeat_count| consecutive occurrences of such items.
*/

PabloAST * RE_Block_Compiler::consecutive_matches(PabloAST * const repeated_j, const int j, const int repeat_count, const int match_length, PabloAST * const indexStream) {
    if (j == repeat_count) {
        return repeated_j;
    }
    const int i = std::min(j, repeat_count - j);
    const int k = j + i;
    if (j > IfInsertionGap) {
        Var * repeated = mPB.createVar("repeated", mPB.createZeroes());
        auto nested = mPB.createScope();
        RE_Block_Compiler subcompiler(mMain, nested);
        PabloAST * adv_i = nested.createIndexedAdvance(repeated_j, indexStream, i * match_length);
        PabloAST * repeated_k = nested.createAnd(repeated_j, adv_i, "at" + std::to_string(k) + "of" + std::to_string(repeat_count));
        nested.createAssign(repeated, subcompiler.consecutive_matches(repeated_k, k, repeat_count, match_length, indexStream));
        mPB.createIf(repeated_j, nested);
        return repeated;
    } else {
        PabloAST * adv_i = mPB.createIndexedAdvance(repeated_j, indexStream, i * match_length);
        PabloAST * repeated_k = mPB.createAnd(repeated_j, adv_i, "at" + std::to_string(k) + "of" + std::to_string(repeat_count));
        return consecutive_matches(repeated_k, k, repeat_count, match_length, indexStream);
    }
}


inline PabloAST * RE_Block_Compiler::reachable(PabloAST * const repeated, const int length, const int repeat_count, PabloAST * const indexStream) {
    if (repeat_count == 0) {
        return repeated;
    }
    const int total_length = repeat_count * length;
    PabloAST * const v2 = mPB.createIndexedAdvance(repeated, indexStream, length);
    PabloAST * reachable = mPB.createOr(repeated, v2, "within1");
    int i = length;
    while ((i * 2) < total_length) {
        PabloAST * const extension = mPB.createIndexedAdvance(reachable, indexStream, i);
        i *= 2;
        reachable = mPB.createOr(reachable, extension, "within" + std::to_string(i));
    }
    if (LLVM_LIKELY(i < total_length)) {
        PabloAST * const extension = mPB.createIndexedAdvance(reachable, indexStream, total_length - i);
        reachable = mPB.createOr(reachable, extension, "within" + std::to_string(total_length));
    }
    return reachable;
}

Marker RE_Block_Compiler::expandLowerBound(RE * const repeated, const int lb, Marker marker, const int ifGroupSize) {
    //llvm::errs() << "expandLowerBound(" << Printer_RE::PrintRE(repeated) << ", " << lb << ")\n";
    if (LLVM_UNLIKELY(lb == 0)) {
        return marker;
    } else if (LLVM_UNLIKELY(lb == 1)) {
        return process(repeated, marker);
    }
    const auto group = ifGroupSize < lb ? ifGroupSize : lb;
    for (auto i = 0; i < group; i++) {
        marker = process(repeated, marker);
    }
    if (lb == group) {
        return marker;
    }
    Var * m = mPB.createVar("m", mPB.createZeroes());
    auto nested = mPB.createScope();
    RE_Block_Compiler subcompiler(mMain, nested);
    Marker m1 = subcompiler.expandLowerBound(repeated, lb - group, marker, ifGroupSize * 2);
    nested.createAssign(m, m1.stream());
    mPB.createIf(marker.stream(), nested);
    return Marker(m, m1.offset());
}

Marker RE_Block_Compiler::expandUpperBound(RE * const repeated, const int ub, Marker marker, const int ifGroupSize) {
    //llvm::errs() << "expandUpperBound(" << Printer_RE::PrintRE(repeated) << ", " << ub << ")\n";
    if (LLVM_UNLIKELY(ub == 0)) {
        return marker;
    }
    const auto group = ifGroupSize < ub ? ifGroupSize : ub;
    for (auto i = 0; i < group; i++) {
        Marker a = process(repeated, marker);
        Marker m = marker;
        AlignMarkers(a, m);
        marker = Marker(mPB.createOr(a.stream(), m.stream(), "ub_combine"), a.offset());
    }
    if (ub == group) {
        return marker;
    }
    Var * const m1a = mPB.createVar("m", mPB.createZeroes());
    auto nested = mPB.createScope();
    RE_Block_Compiler subcompiler(mMain, nested);
    Marker m1 = subcompiler.expandUpperBound(repeated, ub - group, marker, ifGroupSize * 2);
    nested.createAssign(m1a, m1.stream());
    mPB.createIf(marker.stream(), nested);
    return Marker(m1a, m1.offset());
}

Marker RE_Block_Compiler::processUnboundedRep(RE * const repeated, Marker marker) {
    // always use PostPosition markers for unbounded repetition.
    PabloAST * base = AdvanceMarker(marker, 1).stream();
    if (LLVM_LIKELY(!AlgorithmOptionIsSet(DisableMatchStar))) {
        auto lengths = getLengthRange(repeated, mMain.mCodeUnitAlphabet);
        //llvm::errs() << "getLengthRange(repeated, mMain.mCodeUnitAlphabet) = " << lengths.first << ", " << lengths.second << "\n";
        if ((lengths.first == 1) && (lengths.second == 1)) {
            PabloAST * mask = compile(repeated).stream();
            mask = mPB.createOr(mask, mPB.createNot(mMain.mIndexStream));
            // The post position character may land on the initial byte of a multi-byte character. Combine them with the masked range.
            PabloAST * unbounded = mPB.createMatchStar(base, mask, "unbounded");
            return Marker(mPB.createAnd(unbounded, mMain.mIndexStream, "unbounded"), 1);
        }
        if (mMain.mIndexingTransformer) {
            auto lengths = getLengthRange(repeated, mMain.mIndexingTransformer->getIndexingAlphabet());
            //llvm::errs() << "getLengthRange(repeated, getIndexingAlphabet) = " << lengths.first << ", " << lengths.second << "\n";
            if ((lengths.first == 1) && (lengths.second == 1)) {
                PabloAST * mask = compile(repeated).stream();
                mask = mPB.createOr(mask, mPB.createNot(mMain.mIndexStream));
                PabloAST * unbounded = mPB.createMatchStar(base, mask);
                return Marker(mPB.createAnd(unbounded, mMain.mIndexStream, "unbounded"), 1);
            }
        }
    }
    if (mMain.mStarDepth > 0){
        PabloBuilder * const outer = mPB.getParent();
        Var * starPending = outer->createVar("pending", outer->createZeroes());
        Var * starAccum = outer->createVar("accum", outer->createZeroes());
        mMain.mStarDepth++;
        PabloAST * m1 = mPB.createOr(base, starPending);
        PabloAST * m2 = mPB.createOr(base, starAccum);
        Marker result = process(repeated, Marker(m1, 1));
        result = AdvanceMarker(result, 1);
        PabloAST * loopComputation = result.stream();
        mPB.createAssign(starPending, mPB.createAnd(loopComputation, mPB.createNot(m2)));
        mPB.createAssign(starAccum, mPB.createOr(loopComputation, m2));
        mMain.mWhileTest = mPB.createOr(mMain.mWhileTest, starPending);
        mMain.mStarDepth--;
        return Marker(mPB.createOr(base, starAccum, "unbounded"), result.offset());
    } else {
        Var * whileTest = mPB.createVar("test", base);
        Var * whilePending = mPB.createVar("pending", base);
        Var * whileAccum = mPB.createVar("accum", base);
        mMain.mWhileTest = mPB.createZeroes();
        auto wb = mPB.createScope();
        RE_Block_Compiler subcompiler(mMain, wb);
        mMain.mStarDepth++;
        Marker result = subcompiler.process(repeated, Marker(whilePending, 1));
        result = AdvanceMarker(result, 1, wb);
        PabloAST * loopComputation = result.stream();
        wb.createAssign(whilePending, wb.createAnd(loopComputation, wb.createNot(whileAccum)));
        wb.createAssign(whileAccum, wb.createOr(loopComputation, whileAccum));
        wb.createAssign(whileTest, wb.createOr(mMain.mWhileTest, whilePending));
        mPB.createWhile(whileTest, wb);
        mMain.mStarDepth--;
        return Marker(whileAccum, result.offset());
    }
}

inline Marker RE_Block_Compiler::compileStart(Marker marker) {
    PabloAST * const SOT = mPB.createNot(mPB.createAdvance(mPB.createOnes(), 1));
    Marker m = AdvanceMarker(marker, 1);
    return Marker(mPB.createAnd(m.stream(), SOT, "SOT"), 1);
}

inline Marker RE_Block_Compiler::compileEnd(Marker marker) {
    PabloAST * const nextPos = AdvanceMarker(marker, 1).stream();
    PabloAST * endOfText = mPB.createAtEOF(mPB.createAdvance(mPB.createOnes(), 1), "EOT");
    PabloAST * const EOT_match = mPB.createAnd(endOfText, nextPos, "EOT_match");
    return Marker(EOT_match, 1);
}

inline Marker RE_Block_Compiler::AdvanceMarker(Marker marker, const unsigned offset) {
    if (marker.offset() < offset) {
        return Marker(mPB.createIndexedAdvance(marker.stream(), mMain.mIndexStream, offset - marker.offset()), offset);
    }
    return marker;
}

inline Marker RE_Block_Compiler::AdvanceMarker(Marker marker, const unsigned offset, PabloBuilder & pb) {
    if (marker.offset() < offset) {
        return Marker(pb.createIndexedAdvance(marker.stream(), mMain.mIndexStream, offset - marker.offset()), offset);
    }
    return marker;
}

inline void RE_Block_Compiler::AlignMarkers(Marker & m1, Marker & m2) {
    if (m1.offset() < m2.offset()) {
        m1 = AdvanceMarker(m1, m2.offset());
    } else if (m2.offset() < m1.offset()) {
        m2 = AdvanceMarker(m2, m1.offset());
    }
}

PabloAST * RE_Block_Compiler::getCompiledCC(CC * cc) {
    if (mParent) {
        PabloAST * compiled = mParent->getCompiledCC(cc);
        if (compiled) return compiled;
    }
    auto f = mLocallyCompiledCCs.find(cc);
    if (f != mLocallyCompiledCCs.end()) {
        return f->second;
    }
    return nullptr;
}

RE_Block_Compiler::RE_Block_Compiler(RE_Compiler & main, PabloBuilder & pb)
: mMain(main)
, mParent(nullptr)
, mPB(pb) {
}

RE_Block_Compiler::RE_Block_Compiler(RE_Block_Compiler * parent, PabloBuilder & pb)
: mMain(parent->mMain)
, mParent(parent)
, mPB(pb) {
}
void RE_Compiler::addAlphabet(const cc::Alphabet * a, std::vector<pablo::PabloAST *> basis_set) {
    mAlphabets.push_back(a);
    mBasisSets.push_back(basis_set);
    bool useDirectCC = basis_set[0]->getType()->getVectorElementType()->getIntegerBitWidth() > 1;
    std::unique_ptr<cc::CC_Compiler> ccc;
    if (useDirectCC) {
        ccc = std::make_unique<cc::Direct_CC_Compiler>(mEntryScope, basis_set[0]);
    } else {
        ccc = std::make_unique<cc::Parabix_CC_Compiler_Builder>(mEntryScope, basis_set);
    }
    mAlphabetCompilers.push_back(std::move(ccc));
}

void RE_Compiler::addIndexingAlphabet(EncodingTransformer * indexingTransformer, PabloAST * indexStream) {
    mIndexingTransformer = indexingTransformer;
    mIndexStream = indexStream;
}
    
void RE_Compiler::addPrecompiled(std::string precompiledName, ExternalStream precompiled) {
    PabloBuilder pb(mEntryScope);
    mExternalNameMap.emplace(precompiledName, precompiled);
}

Marker RE_Compiler::compileRE(RE * const re) {
    pablo::PabloBuilder mPB(mEntryScope);
    //return process(re, Marker(mIndexStream, 1), mPB);
    RE_Block_Compiler blockCompiler(*this, mPB);
    return blockCompiler.process(re, Marker(mIndexStream, 1));
}

Marker RE_Compiler::compileRE(RE * const re, Marker initialMarkers) {
    pablo::PabloBuilder pb(mEntryScope);
    //  An important use case for an initial set of cursors to be passed in
    //  is that the initial cursors are computed from a prefix of an RE such
    //  that there is a high probability of all cursors remaining in a block
    //  are zeroed.   We therefore embed processing logic in an if-test,
    //  dependent on the initial cursors.
    Var * m = pb.createVar("m", pb.createZeroes());
    auto nested = pb.createScope();
    RE_Block_Compiler blockCompiler(*this, nested);
    Marker m1 = blockCompiler.process(re, initialMarkers);
    //Marker m1 = process(re, initialMarkers, nested);
    nested.createAssign(m, m1.stream());
    pb.createIf(initialMarkers.stream(), nested);
    return Marker(m, m1.offset());
}

LLVM_ATTRIBUTE_NORETURN void RE_Compiler::UnsupportedRE(std::string errmsg) {
    llvm::report_fatal_error(errmsg);
}

RE_Compiler::RE_Compiler(PabloBlock * scope,
                         const cc::Alphabet * codeUnitAlphabet)
: mEntryScope(scope)
, mCodeUnitAlphabet(codeUnitAlphabet)
, mIndexingTransformer(nullptr)
, mWhileTest(nullptr)
, mStarDepth(0) {
    PabloBuilder pb(mEntryScope);
    mIndexStream = pb.createOnes();
}

} // end of namespace re<|MERGE_RESOLUTION|>--- conflicted
+++ resolved
@@ -36,21 +36,6 @@
 
 using Marker = RE_Compiler::Marker;
 
-<<<<<<< HEAD
-void RE_Compiler::addAlphabet(const cc::Alphabet * a, std::vector<pablo::PabloAST *> basis_set) {
-    mAlphabets.push_back(a);
-    mBasisSets.push_back(basis_set);
-    bool useDirectCC = basis_set[0]->getType()->getContainedType(0)->getIntegerBitWidth() > 1;
-    std::unique_ptr<cc::CC_Compiler> ccc;
-    if (useDirectCC) {
-        ccc = std::make_unique<cc::Direct_CC_Compiler>(mEntryScope, basis_set[0]);
-    } else {
-        ccc = std::make_unique<cc::Parabix_CC_Compiler_Builder>(mEntryScope, basis_set);
-    }
-    mAlphabetCompilers.push_back(std::move(ccc));
-}
-=======
->>>>>>> 1e3cff95
 
 
 class RE_Block_Compiler {
