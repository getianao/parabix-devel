--- conflicted
+++ resolved
@@ -240,12 +240,7 @@
     if (multiplier == 0) {
         return product;
     }
-<<<<<<< HEAD
-    unsigned multiplier_bits = std::log2(multiplier) + 1;
-    BixNum product(multiplicand.size(), mPB.createZeroes());
-=======
-    unsigned multiplier_bits = std::log2(multiplier)+1;
->>>>>>> 423611c4
+    const auto multiplier_bits = std::log2(multiplier) + 1;
     for (unsigned i = 0; i < multiplier_bits; i++) {
         if ((multiplier & (1 << i)) != 0) {
             PabloAST * carry = mPB.createZeroes();
