/*
 *  Copyright (c) 2022 International Characters.
 *  This software is licensed to the public under the Open Software License 3.0.
 *  icgrep is a trademark of International Characters.
 */

#include <grep/grep_engine.h>

#include <atomic>
#include <errno.h>
#include <fcntl.h>
#include <iostream>
#include <sched.h>
#include <boost/filesystem.hpp>
#include <toolchain/toolchain.h>
#include <llvm/IR/Module.h>
#include <llvm/Support/raw_ostream.h>
#include <llvm/Support/Debug.h>
#include <llvm/Support/Casting.h>
#include <grep/regex_passes.h>
#include <kernel/basis/s2p_kernel.h>
#include <kernel/basis/p2s_kernel.h>
#include <kernel/core/idisa_target.h>
#include <kernel/core/streamset.h>
#include <kernel/core/kernel_builder.h>
#include <kernel/pipeline/pipeline_builder.h>
#include <kernel/io/source_kernel.h>
#include <kernel/core/callback.h>
#include <kernel/unicode/charclasses.h>
#include <kernel/unicode/UCD_property_kernel.h>
#include <kernel/unicode/boundary_kernels.h>
#include <re/unicode/resolve_properties.h>
#include <kernel/unicode/utf8_decoder.h>
#include <kernel/util/linebreak_kernel.h>
#include <kernel/streamutils/streams_merge.h>
#include <kernel/streamutils/stream_select.h>
#include <kernel/streamutils/stream_shift.h>
#include <kernel/streamutils/string_insert.h>
#include <kernel/scan/scanmatchgen.h>
#include <kernel/streamutils/until_n.h>
#include <kernel/streamutils/sentinel.h>
#include <kernel/streamutils/run_index.h>
#include <kernel/streamutils/deletion.h>
#include <kernel/streamutils/pdep_kernel.h>
#include <kernel/io/stdout_kernel.h>
#include <pablo/pablo_kernel.h>
#include <re/adt/adt.h>
#include <re/adt/re_utility.h>
#include <re/adt/printer_re.h>
#include <re/alphabet/alphabet.h>
#include <re/analysis/re_analysis.h>
#include <re/analysis/re_name_gather.h>
#include <re/analysis/capture-ref.h>
#include <re/analysis/collect_ccs.h>
#include <re/cc/cc_kernel.h>
#include <re/alphabet/multiplex_CCs.h>
#include <re/transforms/re_transformer.h>
#include <re/transforms/re_contextual_simplification.h>
#include <re/transforms/exclude_CC.h>
#include <re/transforms/to_utf8.h>
#include <re/transforms/replaceCC.h>
#include <re/transforms/re_multiplex.h>
#include <re/transforms/name_intro.h>
#include <re/transforms/reference_transform.h>
#include <re/unicode/casing.h>
#include <re/unicode/boundaries.h>
#include <re/unicode/re_name_resolve.h>
#include <sys/stat.h>
#include <kernel/pipeline/driver/cpudriver.h>
#include <grep/grep_toolchain.h>
#include <toolchain/toolchain.h>
#include <kernel/util/debug_display.h>
#include <util/aligned_allocator.h>

using namespace llvm;
using namespace cc;
using namespace kernel;

namespace grep {

const auto ENCODING_BITS = 8;

void GrepCallBackObject::handle_signal(unsigned s) {
    if (static_cast<GrepSignal>(s) == GrepSignal::BinaryFile) {
        mBinaryFile = true;
    } else {
        llvm::report_fatal_error("Unknown GrepSignal");
    }
}

extern "C" void accumulate_match_wrapper(intptr_t accum_addr, const size_t lineNum, char * line_start, char * line_end) {
    assert ("passed a null accumulator" && accum_addr);
    reinterpret_cast<MatchAccumulator *>(accum_addr)->accumulate_match(lineNum, line_start, line_end);
}

extern "C" void finalize_match_wrapper(intptr_t accum_addr, char * buffer_end) {
    assert ("passed a null accumulator" && accum_addr);
    reinterpret_cast<MatchAccumulator *>(accum_addr)->finalize_match(buffer_end);
}

extern "C" unsigned get_file_count_wrapper(intptr_t accum_addr) {
    assert ("passed a null accumulator" && accum_addr);
    return reinterpret_cast<MatchAccumulator *>(accum_addr)->getFileCount();
}

extern "C" size_t get_file_start_pos_wrapper(intptr_t accum_addr, unsigned fileNo) {
    assert ("passed a null accumulator" && accum_addr);
    return reinterpret_cast<MatchAccumulator *>(accum_addr)->getFileStartPos(fileNo);
}

extern "C" void set_batch_line_number_wrapper(intptr_t accum_addr, unsigned fileNo, size_t batchLine) {
    assert ("passed a null accumulator" && accum_addr);
    reinterpret_cast<MatchAccumulator *>(accum_addr)->setBatchLineNumber(fileNo, batchLine);
}

// Grep Engine construction and initialization.

GrepEngine::GrepEngine(BaseDriver &driver) :
    mSuppressFileMessages(false),
    mBinaryFilesMode(argv::Text),
    mPreferMMap(true),
    mColoring(false),
    mShowFileNames(false),
    mStdinLabel("(stdin)"),
    mShowLineNumbers(false),
    mBeforeContext(0),
    mAfterContext(0),
    mInitialTab(false),
    mCaseInsensitive(false),
    mInvertMatches(false),
    mMaxCount(0),
    mGrepStdIn(false),
    mNullMode(NullCharMode::Data),
    mGrepDriver(driver),
    mMainMethod(nullptr),
    mNextFileToGrep(0),
    mNextFileToPrint(0),
    grepMatchFound(false),
    mGrepRecordBreak(GrepRecordBreakKind::LF),
    mExternalComponents(static_cast<Component>(0)),
    mInternalComponents(static_cast<Component>(0)),
    mIndexAlphabet(&cc::UTF8),
    mLineBreakStream(nullptr),
    mLineStarts(nullptr),
    mU8index(nullptr),
    mEngineThread(pthread_self()),
    mIllustrator(nullptr) {
        if (codegen::IllustratorDisplay > 0) {
            mIllustrator = new kernel::ParabixIllustrator(codegen::IllustratorDisplay);
        }
    }

GrepEngine::~GrepEngine() { }

QuietModeEngine::QuietModeEngine(BaseDriver &driver) : GrepEngine(driver) {
    mEngineKind = EngineKind::QuietMode;
    mMaxCount = 1;
}

MatchOnlyEngine::MatchOnlyEngine(BaseDriver & driver, bool showFilesWithMatch, bool useNullSeparators) :
    GrepEngine(driver), mRequiredCount(showFilesWithMatch) {
    mEngineKind = EngineKind::MatchOnly;
    mFileSuffix = useNullSeparators ? std::string("\0", 1) : "\n";
    mMaxCount = 1;
    mShowFileNames = true;
}

CountOnlyEngine::CountOnlyEngine(BaseDriver &driver) : GrepEngine(driver) {
    mEngineKind = EngineKind::CountOnly;
    mFileSuffix = ":";
}

EmitMatchesEngine::EmitMatchesEngine(BaseDriver &driver)
: GrepEngine(driver) {
    mEngineKind = EngineKind::EmitMatches;
    mFileSuffix = mInitialTab ? "\t:" : ":";
}

bool GrepEngine::hasComponent(Component compon_set, Component c) {
    return (static_cast<component_t>(compon_set) & static_cast<component_t>(c)) != 0;
}

void GrepEngine::GrepEngine::setComponent(Component & compon_set, Component c) {
    compon_set = static_cast<Component>(static_cast<component_t>(compon_set) | static_cast<component_t>(c));
}

void GrepEngine::setRecordBreak(GrepRecordBreakKind b) {
    mGrepRecordBreak = b;
}

namespace fs = boost::filesystem;

std::vector<std::vector<std::string>> formFileGroups(std::vector<fs::path> paths) {
    const unsigned maxFilesPerGroup = 32;
    const uintmax_t FileBatchThreshold = 4 * codegen::SegmentSize;
    std::vector<std::vector<std::string>> groups;
    // The total size of files in the current group, or 0 if the
    // the next file should start a new group.
    uintmax_t groupTotalSize = 0;
    for (auto p : paths) {
        boost::system::error_code errc;
        auto s = fs::file_size(p, errc);
        if ((s > 0) && (s < FileBatchThreshold)) {
            if (groupTotalSize == 0) {
                groups.push_back({p.string()});
                groupTotalSize = s;
            } else {
                groups.back().push_back(p.string());
                groupTotalSize += s;
                if ((groupTotalSize > FileBatchThreshold) || (groups.back().size() == maxFilesPerGroup)) {
                    // Signal to start a new group
                    groupTotalSize = 0;
                }
            }
        } else {
            // For large files, or in the case of non-regular file or other error,
            // the path is saved in its own group.
            groups.push_back({p.string()});
            // This group is done, signal to start a new group.
            groupTotalSize = 0;
        }
    }
    return groups;
}

bool GrepEngine::haveFileBatch() {
    for (auto & b : mFileGroups) {
        if (b.size() > 1) return true;
    }
    return false;
}

void GrepEngine::initFileResult(const std::vector<boost::filesystem::path> & paths) {
    const unsigned n = paths.size();
    mResultStrs.resize(n);
    mFileStatus.resize(n, FileStatus::Pending);
    mInputPaths = paths;
    mFileGroups = formFileGroups(paths);
    const unsigned numOfThreads = std::min(static_cast<unsigned>(codegen::TaskThreads),
                                           std::max(static_cast<unsigned>(mFileGroups.size()), 1u));
    codegen::setTaskThreads(numOfThreads);
}

//
// Moving matches to EOL.   Mathches need to be aligned at EOL if for
// scanning or counting processes (with a max count != 1).   If the REs
// are not all anchored, then we need to move the matches to EOL.
bool GrepEngine::matchesToEOLrequired () {
    // Moving matches is required for UnicodeLines mode, because matches
    // may be on the CR of a CRLF.
    if (mGrepRecordBreak == GrepRecordBreakKind::Unicode) return true;
    // If all REs are anchored to EOL already, then we can avoid moving them.
    if (hasEndAnchor(mRE)) return false;
    //
    // Not all REs are anchored.   We can avoid moving matches, if we are
    // in MatchOnly mode (or CountOnly with MaxCount = 1) and no invert match inversion.
    return (mEngineKind == EngineKind::EmitMatches) || (mMaxCount != 1) || mInvertMatches;
}

void GrepEngine::initRE(re::RE * re) {
    if (mEngineKind != EngineKind::EmitMatches) mColoring = false;
    if (mGrepRecordBreak == GrepRecordBreakKind::Unicode) {
        mBreakCC = re::makeCC(re::makeCC(0x0A, 0x0D), re::makeCC(re::makeCC(0x85), re::makeCC(0x2028, 0x2029)));
        if (hasEndAnchor(re)) {
            UnicodeIndexing = true;
        }
    } else if (mGrepRecordBreak == GrepRecordBreakKind::Null) {
        mBreakCC = re::makeCC(0, &cc::Unicode);  // Null
    } else {
        mBreakCC = re::makeCC(0x0A, &cc::Unicode); // LF
    }
    re::RE * anchorRE = mBreakCC;
    if (mGrepRecordBreak == GrepRecordBreakKind::Unicode) {
        re::Name * anchorName = re::makeName("UTF8_LB");
        anchorName->setDefinition(re::makeUnicodeBreak());
        anchorRE = anchorName;
        setComponent(mExternalComponents, Component::UTF8index);
        mExternalNames.insert(anchorName);
    }

    mRE = re;

    mRE = resolveModesAndExternalSymbols(mRE, mCaseInsensitive);

    mRefInfo = re::buildReferenceInfo(mRE);
    mRE = fixedReferenceTransform(mRefInfo, mRE);
    if (!mRefInfo.twixtREs.empty()) {
        UnicodeIndexing = true;
        setComponent(mExternalComponents, Component::S2P);
        setComponent(mExternalComponents, Component::U21);
    }
    mRE = re::exclude_CC(mRE, mBreakCC);
    if (!mColoring) mRE = remove_nullable_ends(mRE);
    mRE = resolveAnchors(mRE, anchorRE, re::NameTransformationMode::None);
    if (hasGraphemeClusterBoundary(mRE)) {
        UnicodeIndexing = true;
        auto GCB_basis = new PropertyBasisExternal(UCD::GCB);
        mExternalMap.emplace(GCB_basis->getName(), GCB_basis);
        re::RE * epict_pe = UCD::linkAndResolve(re::makePropertyExpression("Extended_Pictographic"));
        re::Name * epict = cast<re::Name>(UCD::externalizeProperties(epict_pe));
        mExternalNames.insert(epict);
        mExternalMap.emplace(epict->getFullName(), new PropertyExternal(epict));
        mExternalMap.emplace("\\b{g}", new GraphemeClusterBreak(this));
    }
    mRE = regular_expression_passes(mRE);
    //auto GCB_external = new PropertyBasisExternal(UCD::GCB);
    //mExternalMap.emplace(GCB_external->getName(), GCB_external);
    UCD::PropertyExternalizer PE;
    mRE = PE.transformRE(mRE);
    for (auto m : PE.mNameMap) {
        mExternalMap.emplace(m.first, new PropertyExternal(re::makeName(m.first, m.second)));
    }
    re::VariableLengthCCNamer CCnamer;
    mRE = CCnamer.transformRE(mRE);
    for (auto m : CCnamer.mNameMap) {
        mExternalMap.emplace(m.first, new CC_External(m.first, cast<re::CC>(m.second)));
    }
    if (hasWordBoundary(mRE)) {
        UnicodeIndexing = true;
        mExternalMap.emplace("\\b", new WordBoundaryExternal());
    }
    if (!validateFixedUTF8(mRE)) {
        setComponent(mExternalComponents, Component::UTF8index);
        if (mColoring) {
            UnicodeIndexing = true;
        }
    }
    if (UnicodeIndexing) {
        mIndexAlphabet = &cc::Unicode;
        setComponent(mExternalComponents, Component::S2P);
        setComponent(mExternalComponents, Component::UTF8index);
        const auto UnicodeSets = re::collectCCs(mRE, *mIndexAlphabet);
        if (!UnicodeSets.empty()) {
            auto mpx = makeMultiplexedAlphabet("mpx", UnicodeSets);
            mRE = transformCCs(mpx, mRE);
            mExternalMap.emplace(mpx->getName() + "_basis", new MultiplexedExternal(mpx));
        }
    }
    if ((mEngineKind == EngineKind::EmitMatches) && mColoring && !mInvertMatches) {
        setComponent(mExternalComponents, Component::MatchSpans);
    }
    if (matchesToEOLrequired()) {
        // Move matches to EOL.   This may be achieved internally by modifying
        // the regular expression or externally.   The internal approach is more
        // generally more efficient, but cannot be used if colorization is needed
        // or in UnicodeLines mode.
        if ((mGrepRecordBreak == GrepRecordBreakKind::Unicode) || (mEngineKind == EngineKind::EmitMatches) || mInvertMatches || UnicodeIndexing) {
            setComponent(mExternalComponents, Component::MoveMatchesToEOL);
        } else {
            setComponent(mInternalComponents, Component::MoveMatchesToEOL);
        }
    }
    if (hasComponent(mInternalComponents, Component::MoveMatchesToEOL)) {
        re::RE * notBreak = re::makeDiff(re::makeByte(0x00, 0xFF), toUTF8(mBreakCC));
        if (!hasEndAnchor(mRE)) {
            mRE = re::makeSeq({mRE, re::makeRep(notBreak, 0, re::Rep::UNBOUNDED_REP), makeNegativeLookAheadAssertion(notBreak)});
        }
    }
    re::FixedLengthAltNamer FLnamer(mIndexAlphabet);
    mRE = FLnamer.transformRE(mRE);
    for (auto m : FLnamer.mNameMap) {
        mExternalMap.emplace(m.first, new RE_External(m.first, this, m.second, mIndexAlphabet));
    }
/*
    re::StartAnchoredAltNamer SAnamer;
    mRE = SAnamer.transformRE(mRE);
    for (auto m : SAnamer.mNameMap) {
        mExternalMap.emplace(m.first, new StartAnchoredExternal(m.first, this, m.second, mIndexAlphabet));
    }
*/
    re::gatherNames(mRE, mExternalNames);

    // For simple regular expressions with a small number of characters, we
    // can bypass transposition and use the Direct CC compiler.
    if ((mGrepRecordBreak != GrepRecordBreakKind::Unicode) && mExternalNames.empty() && !UnicodeIndexing) {
        if (byteTestsWithinLimit(mRE, ByteCClimit)) {
            return;  // skip transposition
        } else {
            setComponent(mExternalComponents, Component::S2P);
        }
    } else {
        setComponent(mExternalComponents, Component::S2P);
    }
    if (!mExternalNames.empty()) {
        setComponent(mExternalComponents, Component::UTF8index);
    }
}

StreamSet * GrepEngine::getBasis(ProgBuilderRef P, StreamSet * ByteStream) {
    StreamSet * Source = ByteStream;
    if (mIllustrator) mIllustrator->captureByteData(P, "Source", ByteStream);
    if (hasComponent(mExternalComponents, Component::S2P)) {
        StreamSet * BasisBits = P->CreateStreamSet(ENCODING_BITS, 1);
        Selected_S2P(P, ByteStream, BasisBits);
        Source = BasisBits;
        mExternalMap.emplace("u8_basis", new PreDefined("u8_basis", BasisBits));
    }
    if (hasComponent(mExternalComponents, Component::U21)) {
        mU21 = P->CreateStreamSet(21, 1);
        P->CreateKernelCall<UTF8_Decoder>(Source, mU21);
        mExternalMap.emplace("u21_basis", new PreDefined("u21_basis", mU21));
    }
    return Source;
}

void GrepEngine::grepPrologue(ProgBuilderRef P, StreamSet * SourceStream) {

    mLineBreakStream = nullptr;
    mU8index = nullptr;

    Scalar * const callbackObject = P->getInputScalar("callbackObject");
    if (mBinaryFilesMode == argv::Text) {
        mNullMode = NullCharMode::Data;
    } else if (mBinaryFilesMode == argv::WithoutMatch) {
        mNullMode = NullCharMode::Abort;
    } else {
        mNullMode = NullCharMode::Break;
    }
    mLineBreakStream = P->CreateStreamSet(1, 1);
    mU8index = P->CreateStreamSet(1, 1);
    if (mGrepRecordBreak == GrepRecordBreakKind::Unicode) {
        UnicodeLinesLogic(P, SourceStream, mLineBreakStream, mU8index, UnterminatedLineAtEOF::Add1, mNullMode, callbackObject);
        if (mIllustrator) mIllustrator->captureBitstream(P, "mLineBreakStream", mLineBreakStream);
        if (mIllustrator) mIllustrator->captureBitstream(P, "mU8index", mU8index);
        mExternalMap.emplace("UTF8_LB", new PreDefined("UTF8_LB", mLineBreakStream));
        mExternalMap.emplace("u8index", new PreDefined("u8index", mU8index));
    }
    else {
        if (hasComponent(mExternalComponents, Component::UTF8index)) {
            P->CreateKernelCall<UTF8_index>(SourceStream, mU8index);
            if (mIllustrator) mIllustrator->captureBitstream(P, "mU8index", mU8index);
            mExternalMap.emplace("u8index", new PreDefined("u8index", mU8index));
        }
        if (mGrepRecordBreak == GrepRecordBreakKind::LF) {
            Kernel * k = P->CreateKernelCall<UnixLinesKernelBuilder>(SourceStream, mLineBreakStream, UnterminatedLineAtEOF::Add1, mNullMode, callbackObject);
            if (mNullMode == NullCharMode::Abort) {
                k->link("signal_dispatcher", kernel::signal_dispatcher);
            }
        } else { // if (mGrepRecordBreak == GrepRecordBreakKind::Null) {
            P->CreateKernelCall<NullDelimiterKernel>(SourceStream, mLineBreakStream, UnterminatedLineAtEOF::Add1);
        }
        if (mIllustrator) mIllustrator->captureBitstream(P, "mLineBreakStream", mLineBreakStream);
    }
    if (hasComponent(mExternalComponents, Component::MatchSpans)) {
        mLineStarts = P->CreateStreamSet(1, 1);
        P->CreateKernelCall<LineStartsKernel>(mLineBreakStream, mLineStarts);
    }
}

StreamSet * GrepEngine::resolveExternal(ProgBuilderRef P, std::string nameStr) {
    auto f = mExternalMap.find(nameStr);
    if (f == mExternalMap.end()) {
        llvm::report_fatal_error("ExternalMap: undefined external: " + nameStr);
    }
    ExternalStreamObject * ext = f->second;
    if (!ext->isResolved()) {
        std::vector<std::string> paramNames = ext->getInputNames();
        std::vector<StreamSet *> paramStreams;
        for (auto & n : paramNames) {
            paramStreams.push_back(resolveExternal(P, n));
        }
        ext->resolveStreamSet(P, paramStreams);
    }
    return ext->getStreamSet();
}

void GrepEngine::prepareExternalStreams(ProgBuilderRef P, StreamSet * SourceStream) {
    if (UnicodeIndexing) {
        std::set<std::string> extNames;
        for (auto e : mExternalNames) {
            std::string name = e->getFullName();
            if (extNames.count(name) == 0) {
                extNames.insert(name);
                auto f = mExternalMap.find(name);
                f->second->setIndexing(P, mU8index);
                //llvm::errs() << "Setting indexing for: " << name << "\n";
            }
        }
    }
    for (auto e : mExternalNames) {
        resolveExternal(P, e->getFullName());
    }
}

void GrepEngine::addExternalStreams(ProgBuilderRef P, std::unique_ptr<GrepKernelOptions> & options, re::RE * regexp, StreamSet * indexMask) {
    auto alphabets = re::collectAlphabets(regexp);
    for (auto & a : alphabets) {
        std::string basisName = a->getName() + "_basis";
        if (const MultiplexedAlphabet * mpx = dyn_cast<MultiplexedAlphabet>(a)) {
            auto f = mExternalMap.find(basisName);
            if (f == mExternalMap.end()) {
                llvm::report_fatal_error("Cannot find " + basisName);
            }
            ExternalStreamObject * ext = f->second;
            if (!ext->isResolved()) {
                ext->setIndexing(P, mU8index);
                resolveExternal(P, basisName);
            }
            if (isa<PropertyBasisExternal>(ext) || isa<MultiplexedExternal>(ext)) {
                StreamSet * alphabetBasis = ext->getStreamSet();
                if (mIllustrator) mIllustrator->captureBixNum(P, basisName, alphabetBasis);
                options->addAlphabet(mpx, alphabetBasis);
            } else {
                llvm::report_fatal_error("Expecting multiplexed alphabet: " + basisName);
            }
        }
    }
    std::set<re::Name *> externals;
    re::gatherNames(regexp, externals);
    // We may end up with multiple instances of a Name, but we should
    // only add the external once.
    std::set<std::string> extNames;
    for (const auto & e : externals) {
        auto name = e->getFullName();
        if (extNames.count(name) == 0) {
            extNames.insert(name);
            auto f = mExternalMap.find(name);
            if (f == mExternalMap.end()) {
                llvm::report_fatal_error("Cannot find external name: " + name);
            }
            ExternalStreamObject * ext = f->second;
            if (!ext->isResolved()) {
                resolveExternal(P, name);
            }
            StreamSet * extStream = ext->getStreamSet();
            unsigned offset = ext->getOffset();
            std::pair<int, int> lengthRange = ext->getLengthRange();
            options->addExternal(name, extStream, offset, lengthRange);
            if (mIllustrator) mIllustrator->captureBitstream(P, name + "_ext", extStream);
        }
    }
}

StreamSet * GrepEngine::getMatchSpan(ProgBuilderRef P, re::RE * r, StreamSet * MatchResults) {
    if (re::Alt * alt = dyn_cast<re::Alt>(r)) {
        std::vector<StreamSet *> allSpans;
        int i = 0;
        if (alt->empty()) return MatchResults;
        for (auto & e : *alt) {
            auto a = getMatchSpan(P, e, MatchResults);
            std::string ct = std::to_string(i);
            if (mIllustrator) mIllustrator->captureBitstream(P, ct, a);
            allSpans.push_back(a);
            i++;
        }
        StreamSet * mergedSpans = P->CreateStreamSet(1, 1);
        P->CreateKernelCall<StreamsMerge>(allSpans, mergedSpans);
        return mergedSpans;
    } else if (re::Name * externalName = dyn_cast<re::Name>(r)) {
        std::string nameStr = externalName->getFullName();
        auto f = mExternalMap.find(nameStr);
        if (f == mExternalMap.end()) {
            llvm::errs() << "External not found " << nameStr << "\n";
            return getMatchSpan(P, externalName->getDefinition(), MatchResults);
        }
        ExternalStreamObject * ext = f->second;
        if (!ext->isResolved()) resolveExternal(P, nameStr);
        // ensure ext is resolved???
        StreamSet * match_marks = ext->getStreamSet();
        if (mIllustrator) mIllustrator->captureBitstream(P, "match_marks", match_marks);
        if (StartAnchoredExternal * s = dyn_cast<StartAnchoredExternal>(ext)) {
            StreamSet * spans = P->CreateStreamSet(1, 1);
            PrefixSuffixSpan(P, mLineStarts, match_marks, spans);
            if (mIllustrator) mIllustrator->captureBitstream(P, "spans", spans);
            return spans;
        }
        // else Other special cases
        // default by min match length
        int spanLgth = ext->getLengthRange().first;
        if (spanLgth <= 1) return match_marks;
        StreamSet * spans = P->CreateStreamSet(1, 1);
        P->CreateKernelCall<FixedMatchSpansKernel>(spanLgth, ext->getOffset(), match_marks, spans);
        return spans;
    } else {
        int spanLgth = re::getLengthRange(r, mIndexAlphabet).first;
        StreamSet * spans = P->CreateStreamSet(1, 1);
        P->CreateKernelCall<FixedMatchSpansKernel>(spanLgth, grepOffset(r), MatchResults, spans);
        return spans;
    }
}

unsigned GrepEngine::RunGrep(ProgBuilderRef P, re::RE * re, StreamSet * Source, StreamSet * Results) {
    auto options = std::make_unique<GrepKernelOptions>(mIndexAlphabet);
    options->setSource(Source);
    StreamSet * indexStream = nullptr;
    if (mIndexAlphabet == &cc::UTF8) {
        if (hasComponent(mExternalComponents, Component::UTF8index)) {
            options->setIndexing(mU8index);
        }
        re = toUTF8(re);
    }
    options->setRE(re);
    addExternalStreams(P, options, re, indexStream);
    options->setResults(Results);
    Kernel * k = P->CreateKernelCall<ICGrepKernel>(std::move(options));
    if (mIllustrator) mIllustrator->captureBitstream(P, "rungrep", Results);
<<<<<<< HEAD
    return static_cast<ICGrepKernel *>(k)->getOffset();
=======
    return reinterpret_cast<ICGrepKernel *>(k)->getOffset();
>>>>>>> 13caae1b
}

StreamSet * GrepEngine::grepPipeline(ProgBuilderRef P, StreamSet * InputStream) {
    StreamSet * SourceStream = getBasis(P, InputStream);

    grepPrologue(P, SourceStream);

    prepareExternalStreams(P, SourceStream);

    StreamSet * Matches = P->CreateStreamSet();
    RunGrep(P, mRE, SourceStream, Matches);

    if (mIndexAlphabet == &cc::Unicode) {
        StreamSet * u8index1 = P->CreateStreamSet(1, 1);
        P->CreateKernelCall<AddSentinel>(mU8index, u8index1);
        StreamSet * Results = P->CreateStreamSet(1, 1);
        SpreadByMask(P, u8index1, Matches, Results);
        Matches = Results;
    }

    if (hasComponent(mExternalComponents, Component::MoveMatchesToEOL)) {
        StreamSet * const MovedMatches = P->CreateStreamSet();
        P->CreateKernelCall<MatchedLinesKernel>(Matches, mLineBreakStream, MovedMatches);
        Matches = MovedMatches;
    }
    if (mInvertMatches) {
        StreamSet * const InvertedMatches = P->CreateStreamSet();
        P->CreateKernelCall<InvertMatchesKernel>(Matches, mLineBreakStream, InvertedMatches);
        Matches = InvertedMatches;
    }
    if (mMaxCount > 0) {
        StreamSet * const TruncatedMatches = P->CreateStreamSet();
        Scalar * const maxCount = P->getInputScalar("maxCount");
        P->CreateKernelCall<UntilNkernel>(maxCount, Matches, TruncatedMatches);
        Matches = TruncatedMatches;
    }
    return Matches;
}



// The QuietMode, MatchOnly and CountOnly engines share a common code generation main function,
// which returns a count of the matches found (possibly subject to a MaxCount).
//

void GrepEngine::grepCodeGen() {
    auto & idb = mGrepDriver.getBuilder();

    auto P = mGrepDriver.makePipeline(
                // inputs
                {Binding{idb->getSizeTy(), "useMMap"},
                Binding{idb->getInt32Ty(), "fileDescriptor"},
                Binding{idb->getIntAddrTy(), "callbackObject"},
                Binding{idb->getIntAddrTy(), "illustratorAddr"},
                Binding{idb->getSizeTy(), "maxCount"}}
                ,// output
                {Binding{idb->getInt64Ty(), "countResult"}});

    Scalar * const useMMap = P->getInputScalar("useMMap");
    Scalar * const fileDescriptor = P->getInputScalar("fileDescriptor");
    if (mIllustrator) mIllustrator->registerIllustrator(P->getInputScalar("illustratorAddr"));

    StreamSet * const ByteStream = P->CreateStreamSet(1, ENCODING_BITS);
    P->CreateKernelCall<FDSourceKernel>(useMMap, fileDescriptor, ByteStream);
    StreamSet * const Matches = grepPipeline(P, ByteStream);
    P->CreateKernelCall<PopcountKernel>(Matches, P->getOutputScalar("countResult"));

    mMainMethod = P->compile();
}

//
//  Default Report Match:  lines are emitted with whatever line terminators are found in the
//  input.  However, if the final line is not terminated, a new line is appended.
//
const size_t batch_alignment = 64;

void EmitMatch::setFileLabel(std::string fileLabel) {
    if (mShowFileNames) {
        mLinePrefix = fileLabel + (mInitialTab ? "\t:" : ":");
    } else mLinePrefix = "";
}

void EmitMatch::setStringStream(std::ostringstream * s) {
    mResultStr = s;
}

unsigned EmitMatch::getFileCount() {
    mCurrentFile = 0;
    if (mFileNames.size() == 0) return 1;
    return mFileNames.size();
}

size_t EmitMatch::getFileStartPos(unsigned fileNo) {
    if (mFileStartPositions.size() == 0) return 0;
    assert(fileNo < mFileStartPositions.size());
    //llvm::errs() << "getFileStartPos(" << fileNo << ") = ";
    //llvm::errs().write_hex(mFileStartPositions[fileNo]);
    //llvm::errs() << "  file = " << mFileNames[fileNo] << "\n";
    return mFileStartPositions[fileNo];
}

void EmitMatch::setBatchLineNumber(unsigned fileNo, size_t batchLine) {
    //llvm::errs() << "setBatchLineNumber(" << fileNo << ", " << batchLine << ")  file = " << mFileNames[fileNo] << "\n";
    mFileStartLineNumbers[fileNo+1] = batchLine;
    if (!mTerminated) *mResultStr << "\n";
    mTerminated = true;
}

void EmitMatch::accumulate_match (const size_t lineNum, char * line_start, char * line_end) {
    //llvm::errs() << "lineNum = " << lineNum << "\n";
    while ((mCurrentFile + 1 < mFileStartPositions.size()) && (mFileStartLineNumbers[mCurrentFile + 1] <= lineNum)) {
        mCurrentFile++;
        //llvm::errs() << "mCurrentFile = " << mCurrentFile << "\n";
        setFileLabel(mFileNames[mCurrentFile]);
    }
    size_t relLineNum = mCurrentFile > 0 ? lineNum - mFileStartLineNumbers[mCurrentFile] : lineNum;
    if (mContextGroups && (lineNum > mLineNum + 1) && (relLineNum > 0)) {
        *mResultStr << "--\n";
    }
    *mResultStr << mLinePrefix;
    if (mShowLineNumbers) {
        // Internally line numbers are counted from 0.  For display, adjust
        // the line number so that lines are numbered from 1.
        if (mInitialTab) {
            *mResultStr << relLineNum+1 << "\t:";
        }
        else {
            *mResultStr << relLineNum+1 << ":";
        }
    }

    const auto bytes = line_end - line_start + 1;
    mResultStr->write(line_start, bytes);
    mLineCount++;
    mLineNum = lineNum;
    unsigned last_byte = *line_end;
    mTerminated = (last_byte >= 0x0A) && (last_byte <= 0x0D);
    if (LLVM_UNLIKELY(!mTerminated)) {
        if (last_byte == 0x85) {  //  Possible NEL terminator.
            mTerminated = (bytes >= 2) && (static_cast<unsigned>(line_end[-1]) == 0xC2);
        }
        else {
            // Possible LS or PS terminators.
            mTerminated = (bytes >= 3) && (static_cast<unsigned>(line_end[-2]) == 0xE2)
                                       && (static_cast<unsigned>(line_end[-1]) == 0x80)
                                       && ((last_byte == 0xA8) || (last_byte == 0xA9));
        }
    }
}

void EmitMatch::finalize_match(char * buffer_end) {
    if (!mTerminated) *mResultStr << "\n";
}

class GrepColourizationPipeline : public PipelineKernel {
public:
    GrepColourizationPipeline(BuilderRef b,
                              StreamSet * SourceCoords,
                              StreamSet * MatchSpans,
                              StreamSet * Basis,
                              Scalar * const callbackObject)
        : PipelineKernel(b
                         // signature
                         , "GrepColourization"
                         // num of threads
                         , 1
                         // kernel list
                         , {}
                         // called functions
                         , {}
                         // stream inputs
                         , {Bind("SourceCoords", SourceCoords, GreedyRate(1), Deferred()),
                            Bind("MatchSpans", MatchSpans, FixedRate(8), Deferred()),
                            Bind("Basis", Basis, BoundedRate(0, 1))}
                         // stream outputs
                         , {}
                         // input scalars
                         , {Binding{b->getIntAddrTy(), "callbackObject", callbackObject}}
                         // output scalars
                         , {}
                         // length assertions
                         , {}) {
        addAttribute(InternallySynchronized());
        addAttribute(MustExplicitlyTerminate());
        addAttribute(SideEffecting());
        // TODO: study the I/O settings to see what the best balance is for memory vs. throughput.

        // TODO: I'm not sure how safe the greedyrate is here. When compiling the nested kernel,
        // the pipeline compiler doesn't really understand how to treat the greedy input rate
        // as a "production" rate. The simulator inside needs more information to understand it
        // as a dataflow rate but current modelling system isn't very good for that.
    }

    void instantiateNestedPipeline(const std::unique_ptr<PipelineBuilder> & E) final {
        const std::string ESC = "\x1B";
        const std::vector<std::string> colorEscapes = {ESC + "[01;31m" + ESC + "[K", ESC + "[m"};
        const  unsigned insertLengthBits = 4;
        std::vector<unsigned> insertAmts;
        for (auto & s : colorEscapes) {insertAmts.push_back(s.size());}

        StreamSet * const MatchSpans = getInputStreamSet(1);
        StreamSet * const InsertMarks = E->CreateStreamSet(2, 1);
        E->CreateKernelCall<SpansToMarksKernel>(MatchSpans, InsertMarks);

        StreamSet * const InsertBixNum = E->CreateStreamSet(insertLengthBits, 1);
        E->CreateKernelCall<ZeroInsertBixNum>(insertAmts, InsertMarks, InsertBixNum);
  //      E->CreateKernelCall<DebugDisplayKernel>("InsertBixNum", InsertBixNum);
        StreamSet * const SpreadMask = InsertionSpreadMask(E, InsertBixNum, InsertPosition::Before);
  //      E->CreateKernelCall<DebugDisplayKernel>("SpreadMask", SpreadMask);

        // For each run of 0s marking insert positions, create a parallel
        // bixnum sequentially numbering the string insert positions.
        StreamSet * const InsertIndex = E->CreateStreamSet(insertLengthBits);
        E->CreateKernelCall<RunIndex>(SpreadMask, InsertIndex, nullptr, RunIndex::Kind::RunOf0);
   //     E->CreateKernelCall<DebugDisplayKernel>("InsertIndex", InsertIndex);
        // Baais bit streams expanded with 0 bits for each string to be inserted.

        StreamSet * const ExpandedBasis = E->CreateStreamSet(8);
        StreamSet * const Basis = getInputStreamSet(2);
        SpreadByMask(E, SpreadMask, Basis, ExpandedBasis);
  //      E->CreateKernelCall<DebugDisplayKernel>("ExpandedBasis", ExpandedBasis);

        // Map the match start/end marks to their positions in the expanded basis.
        StreamSet * const ExpandedMarks = E->CreateStreamSet(2);
        SpreadByMask(E, SpreadMask, InsertMarks, ExpandedMarks);

        StreamSet * ColorizedBasis = E->CreateStreamSet(8);
        E->CreateKernelCall<StringReplaceKernel>(colorEscapes, ExpandedBasis, SpreadMask, ExpandedMarks, InsertIndex, ColorizedBasis, -1);
  //      E->CreateKernelCall<DebugDisplayKernel>("ColorizedBasis", ColorizedBasis);

        StreamSet * const ColorizedBytes  = E->CreateStreamSet(1, 8);
        E->CreateKernelCall<P2SKernel>(ColorizedBasis, ColorizedBytes);

        StreamSet * ColorizedBreaks = E->CreateStreamSet(1);
        E->CreateKernelCall<UnixLinesKernelBuilder>(ColorizedBasis, ColorizedBreaks, UnterminatedLineAtEOF::Add1);

        StreamSet * const ColorizedCoords = E->CreateStreamSet(3, sizeof(size_t) * 8);
        E->CreateKernelCall<MatchCoordinatesKernel>(ColorizedBreaks, ColorizedBreaks, ColorizedCoords, 1);

        // TODO: source coords >= colorized coords until the final stride?
        // E->AssertEqualLength(SourceCoords, ColorizedCoords);

        StreamSet * const SourceCoords = getInputStreamSet(0);
        Scalar * const callbackObject = getInputScalarAt(0);
        Kernel * const matchK = E->CreateKernelCall<ColorizedReporter>(ColorizedBytes, SourceCoords, ColorizedCoords, callbackObject);
        matchK->link("accumulate_match_wrapper", accumulate_match_wrapper);
        matchK->link("finalize_match_wrapper", finalize_match_wrapper);
    }

};

void GrepEngine::applyColorization(const std::unique_ptr<ProgramBuilder> & E,
                                   StreamSet * SourceCoords,
                                   StreamSet * MatchSpans,
                                   StreamSet * Basis) {

    Scalar * const callbackObject = E->getInputScalar("callbackObject");

    if (UseNestedColourizationPipeline) {
        E->CreateNestedPipelineCall<GrepColourizationPipeline>(SourceCoords, MatchSpans, Basis, callbackObject);
    } else {
        std::string ESC = "\x1B";
        std::vector<std::string> colorEscapes = {ESC + "[01;31m" + ESC + "[K", ESC + "[m"};
        unsigned insertLengthBits = 4;
        std::vector<unsigned> insertAmts;
        for (auto & s : colorEscapes) {insertAmts.push_back(s.size());}

        StreamSet * const InsertMarks = E->CreateStreamSet(2, 1);
        E->CreateKernelCall<SpansToMarksKernel>(MatchSpans, InsertMarks);

        StreamSet * const InsertBixNum = E->CreateStreamSet(insertLengthBits, 1);
        E->CreateKernelCall<ZeroInsertBixNum>(insertAmts, InsertMarks, InsertBixNum);
   //     E->CreateKernelCall<DebugDisplayKernel>("InsertBixNum", InsertBixNum);
        StreamSet * const SpreadMask = InsertionSpreadMask(E, InsertBixNum, InsertPosition::Before);
   //     E->CreateKernelCall<DebugDisplayKernel>("SpreadMask", SpreadMask);

        // For each run of 0s marking insert positions, create a parallel
        // bixnum sequentially numbering the string insert positions.
        StreamSet * const InsertIndex = E->CreateStreamSet(insertLengthBits);
        E->CreateKernelCall<RunIndex>(SpreadMask, InsertIndex, nullptr, RunIndex::Kind::RunOf0);
  //      E->CreateKernelCall<DebugDisplayKernel>("InsertIndex", InsertIndex);
        // Baais bit streams expanded with 0 bits for each string to be inserted.

        StreamSet * ExpandedBasis = E->CreateStreamSet(8);
        SpreadByMask(E, SpreadMask, Basis, ExpandedBasis);
   //     E->CreateKernelCall<DebugDisplayKernel>("ExpandedBasis", ExpandedBasis);

        // Map the match start/end marks to their positions in the expanded basis.
        StreamSet * ExpandedMarks = E->CreateStreamSet(2);
        SpreadByMask(E, SpreadMask, InsertMarks, ExpandedMarks);

        StreamSet * ColorizedBasis = E->CreateStreamSet(8);
        E->CreateKernelCall<StringReplaceKernel>(colorEscapes, ExpandedBasis, SpreadMask, ExpandedMarks, InsertIndex, ColorizedBasis, -1);
   //     E->CreateKernelCall<DebugDisplayKernel>("ColorizedBasis", ColorizedBasis);

        StreamSet * const ColorizedBytes  = E->CreateStreamSet(1, 8);
        E->CreateKernelCall<P2SKernel>(ColorizedBasis, ColorizedBytes);

        StreamSet * ColorizedBreaks = E->CreateStreamSet(1);
        E->CreateKernelCall<UnixLinesKernelBuilder>(ColorizedBasis, ColorizedBreaks, UnterminatedLineAtEOF::Add1);

        StreamSet * const ColorizedCoords = E->CreateStreamSet(3, sizeof(size_t) * 8);
        E->CreateKernelCall<MatchCoordinatesKernel>(ColorizedBreaks, ColorizedBreaks, ColorizedCoords, 1);

        // TODO: source coords >= colorized coords until the final stride?
        // E->AssertEqualLength(SourceCoords, ColorizedCoords);

        Kernel * const matchK = E->CreateKernelCall<ColorizedReporter>(ColorizedBytes, SourceCoords, ColorizedCoords, callbackObject);
        matchK->link("accumulate_match_wrapper", accumulate_match_wrapper);
        matchK->link("finalize_match_wrapper", finalize_match_wrapper);
    }

}

void EmitMatchesEngine::grepPipeline(ProgBuilderRef E, StreamSet * ByteStream, bool BatchMode) {
    StreamSet * SourceStream = getBasis(E, ByteStream);

    grepPrologue(E, SourceStream);

    prepareExternalStreams(E, SourceStream);

    StreamSet * Matches = E->CreateStreamSet();
    RunGrep(E, mRE, SourceStream, Matches);
    if (mIllustrator) mIllustrator->captureBitstream(E, "ICGrep Matches", Matches);
    if (hasComponent(mExternalComponents, Component::MatchSpans)) {
        StreamSet * MatchSpans;
        MatchSpans = getMatchSpan(E, mRE, Matches);
        if (mIllustrator) mIllustrator->captureBitstream(E, "Matches", Matches);
        if (mIllustrator) mIllustrator->captureBitstream(E, "MatchSpans", MatchSpans);
        if (UnicodeIndexing) {
            StreamSet * u8initial = E->CreateStreamSet(1, 1);
            E->CreateKernelCall<LineStartsKernel>(mU8index, u8initial);
            StreamSet * ExpandedSpans = E->CreateStreamSet(1, 1);
            SpreadByMask(E, u8initial, MatchSpans, ExpandedSpans);
            if (mIllustrator) mIllustrator->captureBitstream(E, "ExpandedSpans", ExpandedSpans);
            if (mIllustrator) mIllustrator->captureBitstream(E, "u8initial", u8initial);
            StreamSet * FilledSpans = E->CreateStreamSet(1, 1);
            E->CreateKernelCall<U8Spans>(ExpandedSpans, mU8index, FilledSpans);
            if (mIllustrator) mIllustrator->captureBitstream(E, "FilledSpans", FilledSpans);
            Matches = FilledSpans;
        } else {
            Matches = MatchSpans;
        }
    } else {
        if (mIndexAlphabet == &cc::Unicode) {
            StreamSet * u8index1 = E->CreateStreamSet(1, 1);
            E->CreateKernelCall<AddSentinel>(mU8index, u8index1);
            StreamSet * Results = E->CreateStreamSet(1, 1);
            SpreadByMask(E, u8index1, Matches, Results);
            Matches = Results;
        }
    }

    StreamSet * MatchedLineEnds = Matches;
    if (hasComponent(mExternalComponents, Component::MoveMatchesToEOL)) {
        StreamSet * const MovedMatches = E->CreateStreamSet();
        E->CreateKernelCall<MatchedLinesKernel>(Matches, mLineBreakStream, MovedMatches);
        MatchedLineEnds = MovedMatches;
    }
    if (mInvertMatches) {
        StreamSet * const InvertedMatches = E->CreateStreamSet();
        E->CreateKernelCall<InvertMatchesKernel>(MatchedLineEnds, mLineBreakStream, InvertedMatches);
        MatchedLineEnds = InvertedMatches;
    }
    if (mMaxCount > 0) {
        StreamSet * const TruncatedMatches = E->CreateStreamSet();
        Scalar * const maxCount = E->getInputScalar("maxCount");
        E->CreateKernelCall<UntilNkernel>(maxCount, MatchedLineEnds, TruncatedMatches);
        MatchedLineEnds = TruncatedMatches;
    }

    bool hasContext = (mAfterContext != 0) || (mBeforeContext != 0);
    bool needsColoring = mColoring && !mInvertMatches;
    if (mIllustrator) mIllustrator->captureBitstream(E, "MatchedLineEnds", MatchedLineEnds);
    StreamSet * MatchesByLine = nullptr;
    if (needsColoring | hasContext) {
        MatchesByLine = E->CreateStreamSet(1, 1);
        FilterByMask(E, mLineBreakStream, MatchedLineEnds, MatchesByLine);
        if (mIllustrator) mIllustrator->captureBitstream(E, "MatchesByLine", MatchesByLine);
    }
    if (hasContext) {
        StreamSet * ContextByLine = E->CreateStreamSet(1, 1);
        E->CreateKernelCall<ContextSpan>(MatchesByLine, ContextByLine, mBeforeContext, mAfterContext);
        StreamSet * SelectedLines = E->CreateStreamSet(1, 1);
        SpreadByMask(E, mLineBreakStream, ContextByLine, SelectedLines);
        MatchedLineEnds = SelectedLines;
        MatchesByLine = ContextByLine;
    }

    if (needsColoring) {
        StreamSet * SourceCoords = nullptr;
        if (BatchMode) {
            //llvm::errs() << "Batch mode calling BatchCoordinatesKernel\n";
            SourceCoords = E->CreateStreamSet(1, sizeof(size_t) * 8);
            Scalar * const callbackObject = E->getInputScalar("callbackObject");
            Kernel * const batchK = E->CreateKernelCall<BatchCoordinatesKernel>(MatchedLineEnds, mLineBreakStream, SourceCoords, callbackObject);
            batchK->link("get_file_count_wrapper", get_file_count_wrapper);
            batchK->link("get_file_start_pos_wrapper", get_file_start_pos_wrapper);
            batchK->link("set_batch_line_number_wrapper", set_batch_line_number_wrapper);
            //E->CreateKernelCall<DebugDisplayKernel>("SourceCoords", SourceCoords);
        } else {
            SourceCoords = E->CreateStreamSet(3, sizeof(size_t) * 8);
            E->CreateKernelCall<MatchCoordinatesKernel>(MatchedLineEnds, mLineBreakStream, SourceCoords, 1);
        }

        if (mIllustrator) mIllustrator->captureBitstream(E, "LineStarts", mLineStarts);
        StreamSet * MatchedLineStarts = E->CreateStreamSet(1, 1);
        SpreadByMask(E, mLineStarts, MatchesByLine, MatchedLineStarts);

        StreamSet * Filtered = E->CreateStreamSet(1, 8);
        E->CreateKernelCall<MatchFilterKernel>(MatchedLineStarts, mLineBreakStream, ByteStream, Filtered);

        StreamSet * MatchedLineSpans = E->CreateStreamSet(1, 1);
        E->CreateKernelCall<LineSpansKernel>(MatchedLineStarts, MatchedLineEnds, MatchedLineSpans);
        //E->CreateKernelCall<DebugDisplayKernel>("MatchedLineSpans", MatchedLineSpans);

        StreamSet * FilteredMatchSpans = E->CreateStreamSet(1, 1);
        FilterByMask(E, MatchedLineSpans, Matches, FilteredMatchSpans);
        //E->CreateKernelCall<DebugDisplayKernel>("FilteredMatchSpans", FilteredMatchSpans);

        StreamSet * FilteredBasis = E->CreateStreamSet(8, 1);
        if (codegen::SplitTransposition) {
            Staged_S2P(E, Filtered, FilteredBasis);
        } else {
            E->CreateKernelCall<S2PKernel>(Filtered, FilteredBasis);
        }

        applyColorization(E, SourceCoords, FilteredMatchSpans, FilteredBasis);

    } else { // Non colorized output
        if (MatchCoordinateBlocks > 0) {
            StreamSet * MatchCoords = E->CreateStreamSet(3, sizeof(size_t) * 8);
            E->CreateKernelCall<MatchCoordinatesKernel>(MatchedLineEnds, mLineBreakStream, MatchCoords, MatchCoordinateBlocks);
            Scalar * const callbackObject = E->getInputScalar("callbackObject");
            Kernel * const matchK = E->CreateKernelCall<MatchReporter>(ByteStream, MatchCoords, callbackObject);
            matchK->link("accumulate_match_wrapper", accumulate_match_wrapper);
            matchK->link("finalize_match_wrapper", finalize_match_wrapper);
        } else {
            if (BatchMode) {
                Scalar * const callbackObject = E->getInputScalar("callbackObject");
                Kernel * const scanBatchK = E->CreateKernelCall<ScanBatchKernel>(MatchedLineEnds, mLineBreakStream, ByteStream, callbackObject, ScanMatchBlocks);
                scanBatchK->link("get_file_count_wrapper", get_file_count_wrapper);
                scanBatchK->link("get_file_start_pos_wrapper", get_file_start_pos_wrapper);
                scanBatchK->link("set_batch_line_number_wrapper", set_batch_line_number_wrapper);
                scanBatchK->link("accumulate_match_wrapper", accumulate_match_wrapper);
                scanBatchK->link("finalize_match_wrapper", finalize_match_wrapper);
            } else {
                Scalar * const callbackObject = E->getInputScalar("callbackObject");
                Kernel * const matchK = E->CreateKernelCall<ScanMatchKernel>(MatchedLineEnds, mLineBreakStream, ByteStream, callbackObject, ScanMatchBlocks);
                matchK->link("accumulate_match_wrapper", accumulate_match_wrapper);
                matchK->link("finalize_match_wrapper", finalize_match_wrapper);
            }
        }
    }
    //E->CreateKernelCall<StdOutKernel>(ColorizedBytes);
}


void EmitMatchesEngine::grepCodeGen() {
    auto & idb = mGrepDriver.getBuilder();

    auto E1 = mGrepDriver.makePipeline(
                // inputs
                {Binding{idb->getSizeTy(), "useMMap"},
                Binding{idb->getInt32Ty(), "fileDescriptor"},
                Binding{idb->getIntAddrTy(), "callbackObject"},
                Binding{idb->getIntAddrTy(), "illustratorAddr"},
                Binding{idb->getSizeTy(), "maxCount"}}
                ,// output
                {Binding{idb->getInt64Ty(), "countResult"}});

    Scalar * const useMMap = E1->getInputScalar("useMMap");
    Scalar * const fileDescriptor = E1->getInputScalar("fileDescriptor");
    if (mIllustrator) mIllustrator->registerIllustrator(E1->getInputScalar("illustratorAddr"));
    StreamSet * const ByteStream = E1->CreateStreamSet(1, ENCODING_BITS);
    
    E1->CreateKernelCall<FDSourceKernel>(useMMap, fileDescriptor, ByteStream);
    grepPipeline(E1, ByteStream);
    E1->setOutputScalar("countResult", E1->CreateConstant(idb->getInt64(0)));
    mMainMethod = E1->compile();

    if (haveFileBatch()) {
        auto E2 = mGrepDriver.makePipeline(
                    // inputs
                    {Binding{idb->getInt8PtrTy(), "buffer"},
                    Binding{idb->getSizeTy(), "length"},
                    Binding{idb->getIntAddrTy(), "callbackObject"},
                    Binding{idb->getIntAddrTy(), "illustratorAddr"},
                    Binding{idb->getSizeTy(), "maxCount"}}
                    ,// output
                    {Binding{idb->getInt64Ty(), "countResult"}});

        Scalar * const buffer = E2->getInputScalar("buffer");
        Scalar * const length = E2->getInputScalar("length");
        if (mIllustrator) mIllustrator->registerIllustrator(E2->getInputScalar("illustratorAddr"));
        StreamSet * const InternalBytes = E2->CreateStreamSet(1, 8);
        E2->CreateKernelCall<MemorySourceKernel>(buffer, length, InternalBytes);
        grepPipeline(E2, InternalBytes, /* BatchMode = */ true);
        E2->setOutputScalar("countResult", E2->CreateConstant(idb->getInt64(0)));
        mBatchMethod = E2->compile();
    }
}

//
//  The doGrep methods apply a GrepEngine to a single file, processing the results
//  differently based on the engine type.

bool canMMap(const std::string & fileName) {
    if (fileName == "-") return false;
    namespace fs = boost::filesystem;
    fs::path p(fileName);
    boost::system::error_code errc;
    fs::file_status s = fs::status(p, errc);
    return !errc && is_regular_file(s);
}


uint64_t GrepEngine::doGrep(const std::vector<std::string> & fileNames, std::ostringstream & strm) {
    typedef uint64_t (*GrepFunctionType)(bool useMMap, int32_t fileDescriptor, GrepCallBackObject *, kernel::ParabixIllustrator *, size_t maxCount);
    auto f = reinterpret_cast<GrepFunctionType>(mMainMethod);
    uint64_t resultTotal = 0;

    for (auto fileName : fileNames) {
        GrepCallBackObject handler;
        bool useMMap = mPreferMMap && canMMap(fileName);
        int32_t fileDescriptor = openFile(fileName, strm);
        if (fileDescriptor == -1) return 0;
        uint64_t grepResult = f(useMMap, fileDescriptor, &handler, mIllustrator, mMaxCount);
        close(fileDescriptor);
        if (handler.binaryFileSignalled()) {
            llvm::errs() << "Binary file " << fileName << "\n";
        }
        else {
            showResult(grepResult, fileName, strm);
            resultTotal += grepResult;
        }
    }
    if (mIllustrator) mIllustrator->displayAllCapturedData();
    return resultTotal;
}

std::string GrepEngine::linePrefix(std::string fileName) {
    if (!mShowFileNames) return "";
    if (fileName == "-") {
        return mStdinLabel + mFileSuffix;
    }
    else {
        return fileName + mFileSuffix;
    }
}

// Default: do not show anything
void GrepEngine::showResult(uint64_t grepResult, const std::string & fileName, std::ostringstream & strm) {
}

void CountOnlyEngine::showResult(uint64_t grepResult, const std::string & fileName, std::ostringstream & strm) {
    if (mShowFileNames) strm << linePrefix(fileName);
    strm << grepResult << "\n";
}

void MatchOnlyEngine::showResult(uint64_t grepResult, const std::string & fileName, std::ostringstream & strm) {
    if (grepResult == mRequiredCount) {
       strm << linePrefix(fileName);
    }
}

uint64_t EmitMatchesEngine::doGrep(const std::vector<std::string> & fileNames, std::ostringstream & strm) {
    if (fileNames.size() == 1) {
        typedef uint64_t (*GrepFunctionType)(bool useMMap, int32_t fileDescriptor, EmitMatch *, kernel::ParabixIllustrator *, size_t maxCount);
        auto f = reinterpret_cast<GrepFunctionType>(mMainMethod);
        EmitMatch accum(mShowFileNames, mShowLineNumbers, ((mBeforeContext > 0) || (mAfterContext > 0)), mInitialTab);
        accum.setStringStream(&strm);
        bool useMMap;
        int32_t fileDescriptor;
        if (fileNames[0] == "-") {
            fileDescriptor = STDIN_FILENO;
            accum.setFileLabel(mStdinLabel);
            useMMap = false;
        } else {
            fileDescriptor= openFile(fileNames[0], strm);
            if (fileDescriptor == -1) return 0;
            accum.setFileLabel(fileNames[0]);
            useMMap = mPreferMMap && canMMap(fileNames[0]);
        }
        assert (f);
        f(useMMap, fileDescriptor, &accum, mIllustrator, mMaxCount);
        close(fileDescriptor);
        if (accum.binaryFileSignalled()) {
            accum.mResultStr->clear();
            accum.mResultStr->str("");
        }
        if (accum.mLineCount > 0) grepMatchFound = true;
        if (mIllustrator) mIllustrator->displayAllCapturedData();
        return accum.mLineCount;
    } else {
        //llvm::errs() << "filenames.size() = " << fileNames.size() << "\n";
        //for (auto & name : fileNames) { llvm::errs() << name << "\n";}
        typedef uint64_t (*GrepBatchFunctionType)(char * buffer, size_t length, EmitMatch *, size_t maxCount);
        auto f = reinterpret_cast<GrepBatchFunctionType>(mBatchMethod);
        EmitMatch accum(mShowFileNames, mShowLineNumbers, ((mBeforeContext > 0) || (mAfterContext > 0)), mInitialTab);
        accum.setStringStream(&strm);
        std::vector<int32_t> fileDescriptor(fileNames.size());
        std::vector<size_t> fileSize(fileNames.size(), 0);
        size_t cumulativeSize = 0;
        unsigned filesOpened = 0;
        for (unsigned i = 0; i < fileNames.size(); i++) {
            fileDescriptor[i] = openFile(fileNames[i], strm);
            if (fileDescriptor[i] == -1) continue;  // File error; skip.
            struct stat st;
            if (fstat(fileDescriptor[i], &st) != 0) continue;
            fileSize[i] = st.st_size;
            cumulativeSize += st.st_size;
            filesOpened++;
        }
        cumulativeSize += filesOpened;  // Add an extra byte per file for possible '\n'.
        size_t aligned_size = (cumulativeSize + batch_alignment - 1) & -batch_alignment;

        AlignedAllocator<char, batch_alignment> alloc;
        accum.mBatchBuffer = alloc.allocate(aligned_size, 0);
        if (accum.mBatchBuffer == nullptr) {
            llvm::report_fatal_error("Unable to allocate batch buffer of size: " + std::to_string(aligned_size));
        }
        char * current_base = accum.mBatchBuffer;
        size_t current_start_position = 0;
        accum.mFileNames.reserve(filesOpened);
        accum.mFileStartPositions.reserve(filesOpened);

        for (unsigned i = 0; i < fileNames.size(); i++) {
            if (fileDescriptor[i] == -1) continue;  // Error opening file; skip.
            ssize_t bytes_read = read(fileDescriptor[i], current_base, fileSize[i]);
            close(fileDescriptor[i]);
            if (bytes_read <= 0) continue; // No data or error reading the file; skip.
            if ((mBinaryFilesMode == argv::WithoutMatch) || (mBinaryFilesMode == argv::Binary)) {
                auto null_byte_ptr = memchr(current_base, char (0), bytes_read);
                if (null_byte_ptr != nullptr) { // Binary file;
                    // Silently skip in the WithoutMatch mode
                    if (mBinaryFilesMode == argv::WithoutMatch) continue;
                    strm << "Binary file: " << fileNames[i] << " skipped.\n";
                }
            }
            accum.mFileNames.push_back(fileNames[i]);
            accum.mFileStartPositions.push_back(current_start_position);
            current_base += bytes_read;
            current_start_position += bytes_read;
            if (*(current_base - 1) != '\n') {
                *current_base = '\n';
                current_base++;
                current_start_position++;
            }
        }
        if (accum.mFileNames.size() > 0) {
            accum.setFileLabel(accum.mFileNames[0]);
            accum.mFileStartLineNumbers.resize(accum.mFileNames.size());
            // Initialize to the maximum integer value so that tests
            // will not rule that we are past a given file until the
            // actual limit is computed.
            for (unsigned i = 0; i < accum.mFileStartLineNumbers.size(); i++) {
                accum.mFileStartLineNumbers[i] = ~static_cast<size_t>(0);
            }
            f(accum.mBatchBuffer, current_start_position, &accum, mMaxCount);
        }
        alloc.deallocate(accum.mBatchBuffer, 0);
        if (accum.mLineCount > 0) grepMatchFound = true;
        if (mIllustrator) mIllustrator->displayAllCapturedData();
        return accum.mLineCount;
    }
}

// Open a file and return its file desciptor.
int32_t GrepEngine::openFile(const std::string & fileName, std::ostringstream & msgstrm) {
    if (fileName == "-") {
        return STDIN_FILENO;
    }
    else {
        struct stat sb;
        int32_t fileDescriptor = open(fileName.c_str(), O_RDONLY);
        if (LLVM_UNLIKELY(fileDescriptor == -1)) {
            if (!mSuppressFileMessages) {
                if (errno == EACCES) {
                    msgstrm << "icgrep: " << fileName << ": Permission denied.\n";
                }
                else if (errno == ENOENT) {
                    msgstrm << "icgrep: " << fileName << ": No such file.\n";
                }
                else {
                    msgstrm << "icgrep: " << fileName << ": Failed.\n";
                }
            }
            return fileDescriptor;
        }
        if (stat(fileName.c_str(), &sb) == 0 && S_ISDIR(sb.st_mode)) {
            if (!mSuppressFileMessages) {
                msgstrm << "icgrep: " << fileName << ": Is a directory.\n";
            }
            close(fileDescriptor);
            return -1;
        }
        if (TraceFiles) {
            llvm::errs() << "Opened " << fileName << ".\n";
        }
        return fileDescriptor;
    }
}

// The process of searching a group of files may use a sequential or a task
// parallel approach.

void * DoGrepThreadFunction(void *args) {
    assert (args);
    return reinterpret_cast<GrepEngine *>(args)->DoGrepThreadMethod();
}

bool GrepEngine::searchAllFiles() {
    std::vector<pthread_t> threads(codegen::TaskThreads);

    for(unsigned long i = 1; i < codegen::TaskThreads; ++i) {
        const int rc = pthread_create(&threads[i], nullptr, DoGrepThreadFunction, (void *)this);
        if (rc) {
            llvm::report_fatal_error("Failed to create thread: code " + std::to_string(rc));
        }
    }
    // Main thread also does the work;
    DoGrepThreadMethod();
    for(unsigned i = 1; i < codegen::TaskThreads; ++i) {
        void * status = nullptr;
        const int rc = pthread_join(threads[i], &status);
        if (rc) {
            llvm::report_fatal_error("Failed to join thread: code " + std::to_string(rc));
        }
    }
    return grepMatchFound;
}

// DoGrep thread function.
void * GrepEngine::DoGrepThreadMethod() {

    unsigned fileIdx = mNextFileToGrep++;
    while (fileIdx < mFileGroups.size()) {
        const auto grepResult = doGrep(mFileGroups[fileIdx], mResultStrs[fileIdx]);
        mFileStatus[fileIdx] = FileStatus::GrepComplete;
        if (grepResult > 0) {
            grepMatchFound = true;
        }
        if ((mEngineKind == EngineKind::QuietMode) && grepMatchFound) {
            if (pthread_self() != mEngineThread) {
                pthread_exit(nullptr);
            }
            return nullptr;
        }
        fileIdx = mNextFileToGrep++;
        if (pthread_self() == mEngineThread) {
            while ((mNextFileToPrint < mFileGroups.size()) && (mFileStatus[mNextFileToPrint] == FileStatus::GrepComplete)) {
                const auto output = mResultStrs[mNextFileToPrint].str();
                if (!output.empty()) {
                    llvm::outs() << output;
                }
                mFileStatus[mNextFileToPrint] = FileStatus::PrintComplete;
                mNextFileToPrint++;
            }
        }
    }
    if (pthread_self() != mEngineThread) {
        pthread_exit(nullptr);
    }
    while (mNextFileToPrint < mFileGroups.size()) {
        const bool readyToPrint = (mFileStatus[mNextFileToPrint] == FileStatus::GrepComplete);
        if (readyToPrint) {
            const auto output = mResultStrs[mNextFileToPrint].str();
            if (!output.empty()) {
                llvm::outs() << output;
            }
            mFileStatus[mNextFileToPrint] = FileStatus::PrintComplete;
            mNextFileToPrint++;
        } else {
            sched_yield();
        }
    }
    if (mGrepStdIn) {
        std::ostringstream s;
        const auto grepResult = doGrep({"-"}, s);
        llvm::outs() << s.str();
        if (grepResult) grepMatchFound = true;
    }
    return nullptr;
}

InternalSearchEngine::InternalSearchEngine(BaseDriver &driver) :
    mGrepRecordBreak(GrepRecordBreakKind::LF),
    mCaseInsensitive(false),
    mGrepDriver(driver),
    mMainMethod(nullptr),
    mNumOfThreads(1) {}

void InternalSearchEngine::grepCodeGen(re::RE * matchingRE) {
    auto & idb = mGrepDriver.getBuilder();

    re::CC * breakCC = nullptr;
    if (mGrepRecordBreak == GrepRecordBreakKind::Null) {
        breakCC = re::makeCC(0x0, &cc::Unicode);
    } else {// if (mGrepRecordBreak == GrepRecordBreakKind::LF)
        breakCC = re::makeCC(0x0A, &cc::Unicode);
    }

    matchingRE = re::exclude_CC(matchingRE, breakCC);
    matchingRE = resolveAnchors(matchingRE, breakCC);
    matchingRE = resolveCaseInsensitiveMode(matchingRE, mCaseInsensitive);
    matchingRE = regular_expression_passes(matchingRE);
    matchingRE = toUTF8(matchingRE);

    auto E = mGrepDriver.makePipeline({Binding{idb->getInt8PtrTy(), "buffer"},
                                       Binding{idb->getSizeTy(), "length"},
                                       Binding{idb->getIntAddrTy(), "accumulator"}});
    E->setNumOfThreads(mNumOfThreads);

    Scalar * const buffer = E->getInputScalar(0);
    Scalar * const length = E->getInputScalar(1);
    Scalar * const callbackObject = E->getInputScalar(2);
    StreamSet * ByteStream = E->CreateStreamSet(1, 8);
    E->CreateKernelCall<MemorySourceKernel>(buffer, length, ByteStream);

    StreamSet * RecordBreakStream = E->CreateStreamSet();
    StreamSet * BasisBits = E->CreateStreamSet(8);
    E->CreateKernelCall<S2PKernel>(ByteStream, BasisBits);
    E->CreateKernelCall<CharacterClassKernelBuilder>(std::vector<re::CC *>{breakCC}, BasisBits, RecordBreakStream);

    StreamSet * u8index = E->CreateStreamSet();
    E->CreateKernelCall<UTF8_index>(BasisBits, u8index);

    StreamSet * MatchResults = E->CreateStreamSet();
    auto options = std::make_unique<GrepKernelOptions>(&cc::UTF8);
    options->setRE(matchingRE);
    options->setSource(BasisBits);
    options->setResults(MatchResults);
    options->addExternal("UTF8_index", u8index);
    E->CreateKernelCall<ICGrepKernel>(std::move(options));
    StreamSet * MatchingRecords = E->CreateStreamSet();
    E->CreateKernelCall<MatchedLinesKernel>(MatchResults, RecordBreakStream, MatchingRecords);

    if (MatchCoordinateBlocks > 0) {
        StreamSet * MatchCoords = E->CreateStreamSet(3, sizeof(size_t) * 8);
        E->CreateKernelCall<MatchCoordinatesKernel>(MatchingRecords, RecordBreakStream, MatchCoords, MatchCoordinateBlocks);
        Kernel * const matchK = E->CreateKernelCall<MatchReporter>(ByteStream, MatchCoords, callbackObject);
        matchK->link("accumulate_match_wrapper", accumulate_match_wrapper);
        matchK->link("finalize_match_wrapper", finalize_match_wrapper);
    } else {
        Kernel * const scanMatchK = E->CreateKernelCall<ScanMatchKernel>(MatchingRecords, RecordBreakStream, ByteStream, callbackObject, ScanMatchBlocks);
        scanMatchK->link("accumulate_match_wrapper", accumulate_match_wrapper);
        scanMatchK->link("finalize_match_wrapper", finalize_match_wrapper);
    }

    mMainMethod = E->compile();
}

InternalSearchEngine::InternalSearchEngine(const std::unique_ptr<grep::GrepEngine> & engine)
    : InternalSearchEngine(engine->mGrepDriver) {}

InternalSearchEngine::~InternalSearchEngine() { }


void InternalSearchEngine::doGrep(const char * search_buffer, size_t bufferLength, MatchAccumulator & accum) {
    typedef void (*GrepFunctionType)(const char * buffer, const size_t length, MatchAccumulator *);
    auto f = reinterpret_cast<GrepFunctionType>(mMainMethod);
    f(search_buffer, bufferLength, &accum);
}

InternalMultiSearchEngine::InternalMultiSearchEngine(BaseDriver &driver) :
    mGrepRecordBreak(GrepRecordBreakKind::LF),
    mCaseInsensitive(false),
    mGrepDriver(driver),
    mMainMethod(nullptr),
    mNumOfThreads(1) {}

InternalMultiSearchEngine::InternalMultiSearchEngine(const std::unique_ptr<grep::GrepEngine> & engine) :
    InternalMultiSearchEngine(engine->mGrepDriver) {}

void InternalMultiSearchEngine::grepCodeGen(const re::PatternVector & patterns) {
    auto & idb = mGrepDriver.getBuilder();

    re::CC * breakCC = nullptr;
    if (mGrepRecordBreak == GrepRecordBreakKind::Null) {
        breakCC = re::makeByte(0x0);
    } else {// if (mGrepRecordBreak == GrepRecordBreakKind::LF)
        breakCC = re::makeByte(0x0A);
    }

    auto E = mGrepDriver.makePipeline({Binding{idb->getInt8PtrTy(), "buffer"},
        Binding{idb->getSizeTy(), "length"},
        Binding{idb->getIntAddrTy(), "accumulator"}});
    E->setNumOfThreads(mNumOfThreads);

    Scalar * const buffer = E->getInputScalar(0);
    Scalar * const length = E->getInputScalar(1);
    Scalar * const callbackObject = E->getInputScalar(2);
    StreamSet * ByteStream = E->CreateStreamSet(1, 8);
    E->CreateKernelCall<MemorySourceKernel>(buffer, length, ByteStream);

    StreamSet * RecordBreakStream = E->CreateStreamSet();
    StreamSet * BasisBits = E->CreateStreamSet(8);
    E->CreateKernelCall<S2PKernel>(ByteStream, BasisBits);
    E->CreateKernelCall<CharacterClassKernelBuilder>(std::vector<re::CC *>{breakCC}, BasisBits, RecordBreakStream);

    StreamSet * u8index = E->CreateStreamSet();
    E->CreateKernelCall<UTF8_index>(BasisBits, u8index);

    StreamSet * resultsSoFar = RecordBreakStream;

    const auto n = patterns.size();

    for (unsigned i = 0; i < n; i++) {
        StreamSet * const MatchResults = E->CreateStreamSet();

        auto options = std::make_unique<GrepKernelOptions>();

        auto r = resolveCaseInsensitiveMode(patterns[i].second, mCaseInsensitive);
        r = re::exclude_CC(r, breakCC);
        r = resolveAnchors(r, breakCC);
        r = regular_expression_passes(r);
        r = toUTF8(r);

        options->setRE(r);
        options->setSource(BasisBits);
        options->setResults(MatchResults);
        const auto isExclude = patterns[i].first == re::PatternKind::Exclude;
        if (i != 0 || !isExclude) {
            options->setCombiningStream(isExclude ? GrepCombiningType::Exclude : GrepCombiningType::Include, resultsSoFar);
        }
        options->addExternal("UTF8_index", u8index);
        E->CreateKernelCall<ICGrepKernel>(std::move(options));
        resultsSoFar = MatchResults;
    }

    if (MatchCoordinateBlocks > 0) {
        StreamSet * MatchCoords = E->CreateStreamSet(3, sizeof(size_t) * 8);
        E->CreateKernelCall<MatchCoordinatesKernel>(resultsSoFar, RecordBreakStream, MatchCoords, MatchCoordinateBlocks);
        Kernel * const matchK = E->CreateKernelCall<MatchReporter>(ByteStream, MatchCoords, callbackObject);
        matchK->link("accumulate_match_wrapper", accumulate_match_wrapper);
        matchK->link("finalize_match_wrapper", finalize_match_wrapper);
    } else {
        Kernel * const scanMatchK = E->CreateKernelCall<ScanMatchKernel>(resultsSoFar, RecordBreakStream, ByteStream, callbackObject, ScanMatchBlocks);
        scanMatchK->link("accumulate_match_wrapper", accumulate_match_wrapper);
        scanMatchK->link("finalize_match_wrapper", finalize_match_wrapper);
    }

    mMainMethod = E->compile();
}

void InternalMultiSearchEngine::doGrep(const char * search_buffer, size_t bufferLength, MatchAccumulator & accum) {
    typedef void (*GrepFunctionType)(const char * buffer, const size_t length, MatchAccumulator *);
    auto f = reinterpret_cast<GrepFunctionType>(mMainMethod);
    f(search_buffer, bufferLength, &accum);
}

class LineNumberAccumulator : public grep::MatchAccumulator {
public:
    LineNumberAccumulator() {}
    void accumulate_match(const size_t lineNum, char * line_start, char * line_end) override;
    std::vector<uint64_t> && getAccumulatedLines() { return std::move(mLineNums); }
private:
    std::vector<uint64_t> mLineNums;
};

void LineNumberAccumulator::accumulate_match(const size_t lineNum, char * /* line_start */, char * /* line_end */) {
    mLineNums.push_back(lineNum);
}

std::vector<uint64_t> lineNumGrep(re::RE * pattern, const char * buffer, size_t bufSize) {
    LineNumberAccumulator accum;
    CPUDriver driver("driver");
    grep::InternalSearchEngine engine(driver);
    engine.setRecordBreak(grep::GrepRecordBreakKind::LF);
    engine.grepCodeGen(pattern);
    engine.doGrep(buffer, bufSize, accum);
    return accum.getAccumulatedLines();
}

class MatchOnlyAccumulator : public grep::MatchAccumulator {
public:
    MatchOnlyAccumulator() : mFoundMatch(false) {}
    void accumulate_match(const size_t lineNum, char * line_start, char * line_end) override;
    bool foundAnyMatches() { return mFoundMatch; }
private:
    bool mFoundMatch;
};

void MatchOnlyAccumulator::accumulate_match(const size_t lineNum, char * /* line_start */, char * /* line_end */) {
    mFoundMatch = true;
}

bool matchOnlyGrep(re::RE * pattern, const char * buffer, size_t bufSize) {
    MatchOnlyAccumulator accum;
    CPUDriver driver("driver");
    grep::InternalSearchEngine engine(driver);
    engine.setRecordBreak(grep::GrepRecordBreakKind::Null);
    engine.grepCodeGen(pattern);
    engine.doGrep(buffer, bufSize, accum);
    return accum.foundAnyMatches();
}

}<|MERGE_RESOLUTION|>--- conflicted
+++ resolved
@@ -594,11 +594,7 @@
     options->setResults(Results);
     Kernel * k = P->CreateKernelCall<ICGrepKernel>(std::move(options));
     if (mIllustrator) mIllustrator->captureBitstream(P, "rungrep", Results);
-<<<<<<< HEAD
-    return static_cast<ICGrepKernel *>(k)->getOffset();
-=======
     return reinterpret_cast<ICGrepKernel *>(k)->getOffset();
->>>>>>> 13caae1b
 }
 
 StreamSet * GrepEngine::grepPipeline(ProgBuilderRef P, StreamSet * InputStream) {
