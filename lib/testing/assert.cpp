--- conflicted
+++ resolved
@@ -25,13 +25,8 @@
     BuilderRef b,
     StreamSet * lhs,
     StreamSet * rhs,
-<<<<<<< HEAD
-    Scalar * carry)
+    Scalar * outPtr)
 : MultiBlockKernel(b, KernelName(lhs),
-=======
-    Scalar * outPtr)
-: MultiBlockKernel(b, KernelName(lhs), 
->>>>>>> 0116f10e
     {{"lhs", lhs, FixedRate(), Principal()}, {"rhs", rhs, FixedRate(), ZeroExtended()}},
     {},
     {{"result_ptr", outPtr}},
@@ -48,57 +43,36 @@
     auto istreamset = getInputStreamSet("lhs");
     const uint32_t FW = istreamset->getFieldWidth();
     const uint32_t COUNT = istreamset->getNumElements();
-   // const uint32_t ITEMS_PER_BLOCK = b->getBitBlockWidth() / FW;
+    const uint32_t ITEMS_PER_BLOCK = b->getBitBlockWidth() / FW;
+
+    Value * const ZERO = b->getInt32(0);
+    Value * const ONE = b->getInt32(1);
 
     BasicBlock * const entryBlock = b->GetInsertBlock();
     BasicBlock * const loopBlock = b->CreateBasicBlock("loop");
     BasicBlock * const exitBlock = b->CreateBasicBlock("exit");
-   // Value * const initialOffset = b->CreateUDiv(b->getProcessedItemCount("lhs"), b->getSize(ITEMS_PER_BLOCK));
-
-    Value * const initialScalarVal = b->getScalarField("result");
-
+    Value * const initialOffset = b->CreateUDiv(b->getProcessedItemCount("lhs"), b->getSize(ITEMS_PER_BLOCK));
     b->CreateBr(loopBlock);
 
     b->SetInsertPoint(loopBlock);
     PHINode * strideNo = b->CreatePHI(b->getSizeTy(), 2);
     strideNo->addIncoming(b->getSize(0), entryBlock);
-    PHINode * const scalarValPhi = b->CreatePHI(initialScalarVal->getType(), 2);
-    scalarValPhi->addIncoming(initialScalarVal, entryBlock);
-    Value * scalarVal = scalarValPhi;
-
-    //Value * const blockOffset = b->CreateAdd(strideNo, initialOffset);
+    Value * const blockOffset = b->CreateAdd(strideNo, initialOffset);
     for (uint32_t i = 0; i < COUNT; ++i) {
-
-        Constant * const I = b->getInt32(i);
-
-        for (uint32_t j = 0; j < FW; ++j) {
-
-            Value * lhs;
-            Value * rhs;
-            if (FW == 1) {
-                lhs = b->loadInputStreamBlock("lhs", I, strideNo);
-                rhs = b->loadInputStreamBlock("rhs", I, strideNo);
-            } else {
-                Constant * const J = b->getInt32(j);
-                lhs = b->loadInputStreamPack("lhs", I, J, strideNo);
-                rhs = b->loadInputStreamPack("rhs", I, J, strideNo);
-            }
-
-            Value * comp = b->CreateNot(b->CreateICmpEQ(lhs, rhs));
-            const auto width = comp->getType()->getVectorNumElements();
-            comp = b->CreateBitCast(comp, b->getIntNTy(width));
-            comp = b->CreateIsNotNull(comp);
-            Value * const newValue = b->CreateZExt(comp, scalarVal->getType());
-
-            scalarVal = b->CreateOr(scalarVal, newValue);
+        Value * lhs;
+        Value * rhs;
+        if (FW == 1) {
+            lhs = b->loadInputStreamBlock("lhs", b->getInt32(i), blockOffset);
+            rhs = b->loadInputStreamBlock("rhs", b->getInt32(i), blockOffset);
+        } else {
+            lhs = b->loadInputStreamPack("lhs", b->getInt32(i), blockOffset);
+            rhs = b->loadInputStreamPack("rhs", b->getInt32(i), blockOffset);
         }
-<<<<<<< HEAD
-=======
         // b->CallPrintRegister("lhs", lhs);
         // b->CallPrintRegister("rhs", rhs);
         Value * const vecComp = b->CreateNot(b->CreateICmpEQ(lhs, rhs));
         Value * const vecAsInt = b->CreateBitCast(vecComp, b->getIntNTy(vecComp->getType()->getVectorNumElements()));
-        Value * const neq = b->CreateZExt(vecAsInt, b->getInt64Ty(), "here");        
+        Value * const neq = b->CreateZExt(vecAsInt, b->getInt64Ty(), "here");
         Value * const ptrVal = b->CreateLoad(b->getScalarField("result_ptr"));
         Value * const newPtrVal = b->CreateSelect(
             b->CreateICmpEQ(ptrVal, ZERO),
@@ -106,15 +80,12 @@
             ONE
         );
         b->CreateStore(newPtrVal, b->getScalarField("result_ptr"));
->>>>>>> 0116f10e
     }
     Value * const nextStrideNo = b->CreateAdd(strideNo, b->getSize(1));
     strideNo->addIncoming(nextStrideNo, loopBlock);
-    scalarValPhi->addIncoming(scalarVal, loopBlock);
     b->CreateCondBr(b->CreateICmpNE(nextStrideNo, numOfStrides), loopBlock, exitBlock);
 
     b->SetInsertPoint(exitBlock);
-    b->setScalarField("result", scalarVal);
 }
 
 } // namespace kernel
@@ -127,4 +98,4 @@
     T->CreateKernelCall<kernel::StreamEquivalenceKernel>(rhs, lhs, ptr);
 }
 
-} // namespace testing+} // namespace testing
