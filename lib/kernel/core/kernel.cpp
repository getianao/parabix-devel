/*
 *  Copyright (c) 2018 International Characters.
 *  This software is licensed to the public under the Open Software License 3.0.
 */

#include <kernel/core/kernel.h>
#include <kernel/core/kernel_compiler.h>
#include <llvm/IR/Function.h>
#include <llvm/IR/Module.h>
#include <boost/container/flat_set.hpp>
#include <llvm/Support/raw_ostream.h>
#include <llvm/Support/Format.h>
#include <llvm/Analysis/ConstantFolding.h>
#if BOOST_VERSION < 106600
#include <boost/uuid/sha1.hpp>
#else
#include <boost/uuid/detail/sha1.hpp>
#endif
#include <boost/intrusive/detail/math.hpp>

using namespace llvm;
using namespace boost;
using boost::container::flat_set;
using IDISA::FixedVectorType;

using boost::intrusive::detail::floor_log2;
using boost::intrusive::detail::is_pow2;

namespace kernel {

using AttrId = Attribute::KindId;
using Rational = ProcessingRate::Rational;
using RateId = ProcessingRate::KindId;
using StreamSetPort = Kernel::StreamSetPort;
using PortType = Kernel::PortType;

const static auto INITIALIZE_SUFFIX = "_Initialize";
const static auto INITIALIZE_THREAD_LOCAL_SUFFIX = "_InitializeThreadLocal";
const static auto ALLOCATE_SHARED_INTERNAL_STREAMSETS_SUFFIX = "_AllocateSharedInternalStreamSets";
const static auto ALLOCATE_THREAD_LOCAL_INTERNAL_STREAMSETS_SUFFIX = "_AllocateThreadLocalInternalStreamSets";
const static auto DO_SEGMENT_SUFFIX = "_DoSegment";
const static auto FINALIZE_THREAD_LOCAL_SUFFIX = "_FinalizeThreadLocal";
const static auto FINALIZE_SUFFIX = "_Finalize";
#ifdef ENABLE_PAPI
const static auto PAPI_INITIALIZE_EVENTSET = "_PAPIInitializeEventSet";
#endif

const static auto SHARED_SUFFIX = "_shared_state";
const static auto THREAD_LOCAL_SUFFIX = "_thread_local";

#define BEGIN_SCOPED_REGION {
#define END_SCOPED_REGION }

/** ------------------------------------------------------------------------------------------------------------- *
 * @brief isLocalBuffer
 ** ------------------------------------------------------------------------------------------------------------- */
/* static */ bool Kernel::isLocalBuffer(const Binding & output, const bool includeShared) {
    // NOTE: if this function is modified, fix the PipelineCompiler to match it.
    for (const auto & attr : output.getAttributes()) {
        switch (attr.getKind()) {
            case Binding::AttributeId::SharedManagedBuffer:
                if (!includeShared) break;
            case Binding::AttributeId::ManagedBuffer:
            case Binding::AttributeId::ReturnedBuffer:
                return true;
            default: break;
        }
    }
    return output.getRate().isUnknown();
}

/** ------------------------------------------------------------------------------------------------------------- *
 * @brief requiresExplicitPartialFinalStride
 ** ------------------------------------------------------------------------------------------------------------- */
bool Kernel::requiresExplicitPartialFinalStride() const {
    if (LLVM_UNLIKELY(hasAttribute(AttrId::InternallySynchronized))) {
        return false;
    }
    const auto m = getNumOfStreamOutputs();
    for (unsigned i = 0; i < m; ++i) {
        const Binding & output = getOutputStreamSetBinding(i);
        for (const Attribute & attr : output.getAttributes()) {
            switch (attr.getKind()) {
                case AttrId::Add:
                case AttrId::Delayed:
                    if (LLVM_LIKELY(attr.amount() > 0)) {
                        return true;
                    }
                case AttrId::Deferred:
                    return true;
                default: break;
            }
        }
    }
    return false;
}

/** ------------------------------------------------------------------------------------------------------------- *
 * @brief hasFixedRateIO
 ** ------------------------------------------------------------------------------------------------------------- */
bool Kernel::hasFixedRateIO() const {
    for (const auto & input : mInputStreamSets) {
        const ProcessingRate & rate = input.getRate();
        if (rate.isFixed()) {
            return true;
        }
    }
    for (const auto & output : mOutputStreamSets) {
        const ProcessingRate & rate = output.getRate();
        if (rate.isFixed()) {
            return true;
        }
    }
    return false;
}

/** ------------------------------------------------------------------------------------------------------------- *
 * @brief canSetTerminateSignal
 ** ------------------------------------------------------------------------------------------------------------ */
bool Kernel::canSetTerminateSignal() const {
    for (const Attribute & attr : getAttributes()) {
        switch (attr.getKind()) {
            case AttrId::MayFatallyTerminate:
            case AttrId::CanTerminateEarly:
            case AttrId::MustExplicitlyTerminate:
                return true;
            default: continue;
        }
    }
    return false;
}

/** ------------------------------------------------------------------------------------------------------------- *
 * @brief instantiateKernelCompiler
 ** ------------------------------------------------------------------------------------------------------------- */
std::unique_ptr<KernelCompiler> Kernel::instantiateKernelCompiler(BuilderRef /* b */) const {
    return std::make_unique<KernelCompiler>(const_cast<Kernel *>(this));
}

/** ------------------------------------------------------------------------------------------------------------- *
 * @brief makeCacheName
 ** ------------------------------------------------------------------------------------------------------------- */
std::string Kernel::makeCacheName(BuilderRef b) {
    std::string cacheName;
    raw_string_ostream out(cacheName);
    out << getName() << '_' << b->getBuilderUniqueName();
#if 0
    auto appendStreamSetType = [&](const char code, const Bindings & bindings) {
        for (const auto & binding : bindings) {
            const auto r = static_cast<const StreamSet *>(binding.getRelationship();
            out << '_' << code << r->getNumElements() << 'x' << r->getFieldWidth();
        }
    };
    appendStreamSetType('I', mInputStreamSets);
    appendStreamSetType('O', mOutputStreamSets);
    auto appendScalarType = [&](const char code, const Bindings & bindings) {
        for (const auto & binding : bindings) {
            const auto r = static_cast<const Scalar *>(binding.getRelationship();
            out << '_' << code << r->getFieldWidth();
        }
    };
    appendScalarType('I', mInputScalars);
    appendScalarType('O', mOutputScalars);

    for (const auto & internal : mInternalScalars) {
        out << 'X' << (unsigned)internal.getScalarType()
            << '.' << internal.getGroup();
        internal.getType().print(out);
    }
#endif
    out.flush();
    return cacheName;
}

/** ------------------------------------------------------------------------------------------------------------- *
 * @brief makeModule
 ** ------------------------------------------------------------------------------------------------------------- */
void Kernel::makeModule(BuilderRef b) {
    // NOTE: this assumes that the BuilderRef used to make the module has the same config as the
    // one that generates it later. Would be better if this didn't but that will require redesigning
    // the compilation and object cache interface.
    assert (mModule == nullptr);
    Module * const m = new Module(makeCacheName(b), b->getContext());
    Module * const prior = b->getModule();
    m->setTargetTriple(prior->getTargetTriple());
    m->setDataLayout(prior->getDataLayout());
    mModule = m;
}

/** ------------------------------------------------------------------------------------------------------------- *
 * @brief generateKernel
 ** ------------------------------------------------------------------------------------------------------------- */
void Kernel::generateKernel(BuilderRef b) {
    assert (!mGenerated);
    mGenerated = true;
    if (LLVM_UNLIKELY(mModule == nullptr)) {
        report_fatal_error(StringRef(getName()) + " does not have a module");
    }
    if (LLVM_UNLIKELY(mStride == 0)) {
        report_fatal_error(StringRef(getName()) + ": stride cannot be 0");
    }
    b->setModule(mModule);
    assert (mSharedStateType == nullptr && mThreadLocalStateType == nullptr);
    instantiateKernelCompiler(b)->generateKernel(b);
}

/** ------------------------------------------------------------------------------------------------------------- *
 * @brief nullIfEmpty
 ** ------------------------------------------------------------------------------------------------------------- */
inline StructType * nullIfEmpty(StructType * type) {
    return (type && type->isEmptyTy()) ? nullptr : type;
}

/** ------------------------------------------------------------------------------------------------------------- *
 * @brief concat
 ** ------------------------------------------------------------------------------------------------------------- */
inline StringRef concat(StringRef A, StringRef B, SmallVector<char, 256> & tmp) {
    Twine C = A + B;
    tmp.clear();
    C.toVector(tmp);
    return StringRef(tmp.data(), tmp.size());
}

inline StructType * getTypeByName(Module * const m, StringRef name) {
#if LLVM_VERSION_INTEGER >= LLVM_VERSION_CODE(12, 0, 0)
    return StructType::getTypeByName(m->getContext(), name);
#else
    return m->getTypeByName(name);
#endif
}

/** ------------------------------------------------------------------------------------------------------------- *
 * @brief ensureLoaded
 ** ------------------------------------------------------------------------------------------------------------- */
void Kernel::ensureLoaded() {
    if (LLVM_LIKELY(mGenerated)) {
        return;
    }
    assert (mModule);
    SmallVector<char, 256> tmp;
    mSharedStateType = nullIfEmpty(getTypeByName(mModule, concat(getName(), SHARED_SUFFIX, tmp)));
    mThreadLocalStateType = nullIfEmpty(getTypeByName(mModule, concat(getName(), THREAD_LOCAL_SUFFIX, tmp)));
}

/** ------------------------------------------------------------------------------------------------------------- *
 * @brief loadCachedKernel
 ** ------------------------------------------------------------------------------------------------------------- */
void Kernel::loadCachedKernel(BuilderRef b) {
    assert (!mGenerated);
    assert ("loadCachedKernel was called after associating kernel with module" && !mModule);
    mModule = b->getModule(); assert (mModule);
    SmallVector<char, 256> tmp;
    mSharedStateType = nullIfEmpty(getTypeByName(mModule, concat(getName(), SHARED_SUFFIX, tmp)));
    mThreadLocalStateType = nullIfEmpty(getTypeByName(mModule, concat(getName(), THREAD_LOCAL_SUFFIX, tmp)));
    linkExternalMethods(b);
    mGenerated = true;
}

/** ------------------------------------------------------------------------------------------------------------- *
 * @brief linkExternalMethods
 ** ------------------------------------------------------------------------------------------------------------- */
void Kernel::linkExternalMethods(BuilderRef b) {
    auto & driver = b->getDriver();
    Module * const m = b->getModule(); assert (m);
    for (const LinkedFunction & linked : mLinkedFunctions) {
        driver.addLinkFunction(m, linked.Name, linked.Type, linked.FunctionPtr);
    }
}

/** ------------------------------------------------------------------------------------------------------------- *
 * @brief constructStateTypes
 ** ------------------------------------------------------------------------------------------------------------- */
void Kernel::constructStateTypes(BuilderRef b) {
    Module * const m = getModule(); assert (b->getModule() == m);
    SmallVector<char, 256> tmpShared;
    auto strShared = concat(getName(), SHARED_SUFFIX, tmpShared);
    mSharedStateType = getTypeByName(m, strShared);
    SmallVector<char, 256> tmpThreadLocal;
    auto strThreadLocal = concat(getName(), THREAD_LOCAL_SUFFIX, tmpThreadLocal);
    mThreadLocalStateType = getTypeByName(m, strThreadLocal);
    if (LLVM_LIKELY(mSharedStateType == nullptr && mThreadLocalStateType == nullptr)) {

        flat_set<unsigned> sharedGroups;
        flat_set<unsigned> threadLocalGroups;

        for (const auto & scalar : mInternalScalars) {
            assert (scalar.getValueType());
            switch (scalar.getScalarType()) {
                case ScalarType::Internal:
                    sharedGroups.insert(scalar.getGroup());
                    break;
                case ScalarType::ThreadLocal:
                    threadLocalGroups.insert(scalar.getGroup());
                    break;
                default: break;
            }
        }

        const auto sharedGroupCount = sharedGroups.size();
        const auto threadLocalGroupCount = threadLocalGroups.size();

        std::vector<std::vector<Type *>> shared(sharedGroupCount + 2);
        std::vector<std::vector<Type *>> threadLocal(threadLocalGroupCount);

        for (const auto & scalar : mInputScalars) {
            assert (scalar.getType());
            shared[0].push_back(scalar.getType());
        }

        // TODO: make "grouped" internal scalars that are automatically packed into cache-aligned structs
        // within the kernel state to hide the complexity from the user?
        for (const auto & scalar : mInternalScalars) {
            assert (scalar.getValueType());

            auto getGroupIndex = [&](const flat_set<unsigned> & groups) {
                const auto f = groups.find(scalar.getGroup());
                assert (f != groups.end());
                return std::distance(groups.begin(), f);
            };

            switch (scalar.getScalarType()) {
                case ScalarType::Internal:
                    shared[getGroupIndex(sharedGroups) + 1].push_back(scalar.getValueType());
                    break;
                case ScalarType::ThreadLocal:
                    threadLocal[getGroupIndex(threadLocalGroups)].push_back(scalar.getValueType());
                    break;
                default: break;
            }
        }

        assert (shared[sharedGroupCount + 1].empty());
        for (const auto & scalar : mOutputScalars) {
            assert (scalar.getType());
            shared[sharedGroupCount + 1].push_back(scalar.getType());
        }

        DataLayout dl(m);

        IntegerType * const int8Ty = b->getInt8Ty();

        auto getTypeSize = [&](Type * const type) -> uint64_t {
            if (type == nullptr) {
                return 0UL;
            }
            #if LLVM_VERSION_INTEGER < LLVM_VERSION_CODE(11, 0, 0)
            return dl.getTypeAllocSize(type);
            #else
            return dl.getTypeAllocSize(type).getFixedSize();
            #endif
        };

        const size_t cacheAlignment = b->getCacheAlignment();

        auto makeStructType = [&](const std::vector<std::vector<Type *>> & structTypeVec,
                                  StringRef name, const bool addGroupCacheLinePadding) -> StructType * {

            const auto n = structTypeVec.size();
            for (unsigned i = 0; i < n; ++i) {
                const auto & V = structTypeVec[i];
                for (unsigned j = 0; j < V.size(); ++j) {
                    if (LLVM_LIKELY(!V[j]->isEmptyTy())) {
                        goto found_non_empty_type;
                    }
                }
            }
            return nullptr;
found_non_empty_type:
            std::vector<Type *> structTypes(n * 2);

            const auto align = addGroupCacheLinePadding ? cacheAlignment : 1UL;

            size_t byteOffset = 0;
            for (unsigned i = 0; i < n; ++i) {
                StructType * const sty = StructType::create(b->getContext(), structTypeVec[i]);
                assert (sty->isSized());
                const auto typeSize = getTypeSize(sty);
                byteOffset += typeSize;
                const auto offset = (byteOffset % align);
                const auto padding = i < (n - 1) ? ((align - offset) % align) : 0UL;
                structTypes[i * 2] = sty;
                ArrayType * const paddingTy = ArrayType::get(int8Ty, padding);
                assert (paddingTy->isSized());
                structTypes[i * 2 + 1] = paddingTy;
                byteOffset += padding;
            }

            StructType * const st = StructType::create(b->getContext(), structTypes, name);
            assert (!st->isEmptyTy());
            assert (st->isSized());

            #ifndef NDEBUG
            const StructLayout * const sl = dl.getStructLayout(st);
            assert ("expected stuct size does not match type size?" && sl->getSizeInBytes() >= byteOffset);
            if (addGroupCacheLinePadding) {
                for (unsigned i = 0; i < n; ++i) {
                    const auto offset = sl->getElementOffset(i * 2);
                    assert ("cache line group alignment failed." && (offset % cacheAlignment) == 0);
                }
            }
            #endif

            assert (!st->isEmptyTy());
            assert (getTypeSize(st) > 0);

            return st;
        };

        // NOTE: StructType::create always creates a new type even if an identical one exists.
        const auto allowStructPadding = !codegen::DebugOptionIsSet(codegen::DisableCacheAlignedKernelStructs);
        mSharedStateType = makeStructType(shared, strShared, sharedGroupCount > 1 && allowStructPadding);
        assert (nullIfEmpty(mSharedStateType) == mSharedStateType);
        mThreadLocalStateType = makeStructType(threadLocal, strThreadLocal, false);
        assert (nullIfEmpty(mThreadLocalStateType) == mThreadLocalStateType);

        if (LLVM_UNLIKELY(DebugOptionIsSet(codegen::PrintKernelSizes))) {
            errs() << "KERNEL: " << mKernelName
                   << " SHARED STATE: " << getTypeSize(mSharedStateType) << " bytes"
                      ", THREAD LOCAL STATE: "  << getTypeSize(mThreadLocalStateType) << " bytes\n";
        }

    }
}

/** ------------------------------------------------------------------------------------------------------------- *
 * @brief generateOrLoadKernel
 ** ------------------------------------------------------------------------------------------------------------- */
void Kernel::generateOrLoadKernel(BuilderRef b) {
    if (LLVM_LIKELY(isGenerated())) {
        /* do nothing */
    } else if (getInitializeFunction(b, false)) {
        loadCachedKernel(b);
    } else {
        setModule(b->getModule());
        generateKernel(b);
    }
}

/** ------------------------------------------------------------------------------------------------------------- *
 * @brief addKernelDeclarations
 ** ------------------------------------------------------------------------------------------------------------- */
void Kernel::addKernelDeclarations(BuilderRef b) {
    addInitializeDeclaration(b);
    addAllocateSharedInternalStreamSetsDeclaration(b);
    addInitializeThreadLocalDeclaration(b);
    addAllocateThreadLocalInternalStreamSetsDeclaration(b);
    addDoSegmentDeclaration(b);
    addFinalizeThreadLocalDeclaration(b);
    addFinalizeDeclaration(b);
    linkExternalMethods(b);
}

/** ------------------------------------------------------------------------------------------------------------- *
 * @brief getInitializeFunction
 ** ------------------------------------------------------------------------------------------------------------- */
Function * Kernel::getInitializeFunction(BuilderRef b, const bool alwayReturnDeclaration) const {
    const Module * const module = b->getModule();
    SmallVector<char, 256> tmp;
    Function * f = module->getFunction(concat(getName(), INITIALIZE_SUFFIX, tmp));
    if (LLVM_UNLIKELY(f == nullptr && alwayReturnDeclaration)) {
        f = addInitializeDeclaration(b);
    }
    return f;
}

/** ------------------------------------------------------------------------------------------------------------- *
 * @brief addInitializeDeclaration
 ** ------------------------------------------------------------------------------------------------------------- */
Function * Kernel::addInitializeDeclaration(BuilderRef b) const {
    SmallVector<char, 256> tmp;
    const auto funcName = concat(getName(), INITIALIZE_SUFFIX, tmp);
    Module * const m = b->getModule();
    Function * initFunc = m->getFunction(funcName);
    if (LLVM_LIKELY(initFunc == nullptr)) {
        InitArgTypes params;
        if (LLVM_LIKELY(isStateful())) {
            params.push_back(getSharedStateType()->getPointerTo());
        }
        for (const Binding & binding : mInputScalars) {
            params.push_back(binding.getType());
        }
        addAdditionalInitializationArgTypes(b, params);
        FunctionType * const initType = FunctionType::get(b->getSizeTy(), params, false);
        initFunc = Function::Create(initType, GlobalValue::ExternalLinkage, funcName, m);
        initFunc->setCallingConv(CallingConv::C);
        initFunc->setDoesNotRecurse();

        auto arg = initFunc->arg_begin();
        auto setNextArgName = [&](const StringRef name) {
            assert (arg != initFunc->arg_end());
            arg->setName(name);
            std::advance(arg, 1);
        };
        if (LLVM_LIKELY(isStateful())) {
            arg->addAttr(llvm::Attribute::AttrKind::NoCapture);
            setNextArgName("shared");
        }
        for (const Binding & binding : mInputScalars) {
            setNextArgName(binding.getName());
        }

    }
    return initFunc;
}


/** ------------------------------------------------------------------------------------------------------------- *
 * @brief addFamilyInitializationArgTypes
 ** ------------------------------------------------------------------------------------------------------------- */
void Kernel::addAdditionalInitializationArgTypes(BuilderRef /* b */, InitArgTypes & /* argTypes */) const {

}

/** ------------------------------------------------------------------------------------------------------------- *
 * @brief getInitializeThreadLocalFunction
 ** ------------------------------------------------------------------------------------------------------------- */
Function * Kernel::getInitializeThreadLocalFunction(BuilderRef b, const bool alwayReturnDeclaration) const {
    assert (hasThreadLocal());
    const Module * const module = b->getModule();
    SmallVector<char, 256> tmp;
    Function * f = module->getFunction(concat(getName(), INITIALIZE_THREAD_LOCAL_SUFFIX, tmp));
    if (LLVM_UNLIKELY(f == nullptr && alwayReturnDeclaration)) {
        f = addInitializeThreadLocalDeclaration(b);
    }
    return f;
}

/** ------------------------------------------------------------------------------------------------------------- *
 * @brief addInitializeThreadLocalDeclaration
 ** ------------------------------------------------------------------------------------------------------------- */
Function * Kernel::addInitializeThreadLocalDeclaration(BuilderRef b) const {
    Function * func = nullptr;
    if (hasThreadLocal()) {
        SmallVector<char, 256> tmp;
        const auto funcName = concat(getName(), INITIALIZE_THREAD_LOCAL_SUFFIX, tmp);
        Module * const m = b->getModule();
        func = m->getFunction(funcName);
        if (LLVM_LIKELY(func == nullptr)) {

//            FixedArray<Type *, 2> params;
//            PointerType * const voidPtrTy = b->getVoidPtrTy();
//            params[0] = voidPtrTy;
//            params[1] = voidPtrTy;

            SmallVector<Type *, 2> params;
            if (LLVM_LIKELY(isStateful())) {
                params.push_back(getSharedStateType()->getPointerTo());
            }
            params.push_back(getThreadLocalStateType()->getPointerTo());
            PointerType * const retTy = getThreadLocalStateType()->getPointerTo();
            FunctionType * const funcType = FunctionType::get(retTy, params, false);
            func = Function::Create(funcType, GlobalValue::ExternalLinkage, funcName, m);
            func->setCallingConv(CallingConv::C);
            func->setDoesNotRecurse();

            auto arg = func->arg_begin();
            auto setNextArgName = [&](const StringRef name) {
                assert (arg != func->arg_end());
                arg->setName(name);
                std::advance(arg, 1);
            };
            if (LLVM_LIKELY(isStateful())) {
                arg->addAttr(llvm::Attribute::AttrKind::NoCapture);
                setNextArgName("shared");
            }
            arg->addAttr(llvm::Attribute::AttrKind::NoCapture);
            setNextArgName("threadlocal");
            assert (arg == func->arg_end());
        }
        assert (func);
    }
    return func;
}

/** ------------------------------------------------------------------------------------------------------------- *
 * @brief hasInternalStreamSets
 ** ------------------------------------------------------------------------------------------------------------- */
bool Kernel::allocatesInternalStreamSets() const {
    return false;
}

/** ------------------------------------------------------------------------------------------------------------- *
 * @brief getAllocateInternalStreamSets
 ** ------------------------------------------------------------------------------------------------------------- */
Function * Kernel::getAllocateSharedInternalStreamSetsFunction(BuilderRef b, const bool alwayReturnDeclaration) const {
    const Module * const module = b->getModule();
    SmallVector<char, 256> tmp;
    Function * f = module->getFunction(concat(getName(), ALLOCATE_SHARED_INTERNAL_STREAMSETS_SUFFIX, tmp));
    if (LLVM_UNLIKELY(f == nullptr && alwayReturnDeclaration)) {
        f = addAllocateSharedInternalStreamSetsDeclaration(b);
    }
    return f;
}

/** ------------------------------------------------------------------------------------------------------------- *
 * @brief addAllocateInternalStreamSets
 ** ------------------------------------------------------------------------------------------------------------- */
Function * Kernel::addAllocateSharedInternalStreamSetsDeclaration(BuilderRef b) const {
    Function * func = nullptr;
    if (allocatesInternalStreamSets()) {
        SmallVector<char, 256> tmp;
        const auto funcName = concat(getName(), ALLOCATE_SHARED_INTERNAL_STREAMSETS_SUFFIX, tmp);
        Module * const m = b->getModule();
        func = m->getFunction(funcName);

        if (LLVM_LIKELY(func == nullptr)) {

            SmallVector<Type *, 2> params;
            if (LLVM_LIKELY(isStateful())) {
                params.push_back(getSharedStateType()->getPointerTo());
            }
            params.push_back(b->getSizeTy());

            FunctionType * const funcType = FunctionType::get(b->getVoidTy(), params, false);
            func = Function::Create(funcType, GlobalValue::ExternalLinkage, funcName, m);
            func->setCallingConv(CallingConv::C);
            func->setDoesNotRecurse();

            auto arg = func->arg_begin();
            auto setNextArgName = [&](const StringRef name) {
                assert (arg != func->arg_end());
                arg->setName(name);
                std::advance(arg, 1);
            };
            if (LLVM_LIKELY(isStateful())) {
                arg->addAttr(llvm::Attribute::AttrKind::NoCapture);
                setNextArgName("shared");
            }
            setNextArgName("expectedNumOfStrides");
            assert (arg == func->arg_end());
        }
        assert (func);
    }
    return func;
}

/** ------------------------------------------------------------------------------------------------------------- *
 * @brief generateAllocateSharedInternalStreamSetsMethod
 ** ------------------------------------------------------------------------------------------------------------- */
void Kernel::generateAllocateSharedInternalStreamSetsMethod(BuilderRef /* b */, Value * /* expectedNumOfStrides */) {
    report_fatal_error("Kernel::generateAllocateSharedInternalStreamSetsMethod is not handled yet");
}

/** ------------------------------------------------------------------------------------------------------------- *
 * @brief getAllocateThreadLocalInternalStreamSetsFunction
 ** ------------------------------------------------------------------------------------------------------------- */
Function * Kernel::getAllocateThreadLocalInternalStreamSetsFunction(BuilderRef b, const bool alwayReturnDeclaration) const {
    const Module * const module = b->getModule();
    SmallVector<char, 256> tmp;
    Function * f = module->getFunction(concat(getName(), ALLOCATE_THREAD_LOCAL_INTERNAL_STREAMSETS_SUFFIX, tmp));
    if (LLVM_UNLIKELY(f == nullptr && alwayReturnDeclaration)) {
        f = addAllocateThreadLocalInternalStreamSetsDeclaration(b);
    }
    return f;
}

/** ------------------------------------------------------------------------------------------------------------- *
 * @brief addAllocateThreadLocalInternalStreamSetsDeclaration
 ** ------------------------------------------------------------------------------------------------------------- */
Function * Kernel::addAllocateThreadLocalInternalStreamSetsDeclaration(BuilderRef b) const {
    Function * func = nullptr;
    if (allocatesInternalStreamSets() && hasThreadLocal()) {
        SmallVector<char, 256> tmp;
        const auto funcName = concat(getName(), ALLOCATE_THREAD_LOCAL_INTERNAL_STREAMSETS_SUFFIX, tmp);
        Module * const m = b->getModule();
        func = m->getFunction(funcName);
        if (LLVM_LIKELY(func == nullptr)) {

            SmallVector<Type *, 3> params;
            if (LLVM_LIKELY(isStateful())) {
                params.push_back(getSharedStateType()->getPointerTo());
            }
            params.push_back(getThreadLocalStateType()->getPointerTo());
            params.push_back(b->getSizeTy());

            FunctionType * const funcType = FunctionType::get(b->getVoidTy(), params, false);
            func = Function::Create(funcType, GlobalValue::ExternalLinkage, funcName, m);
            func->setCallingConv(CallingConv::C);
            func->setDoesNotRecurse();

            auto arg = func->arg_begin();
            auto setNextArgName = [&](const StringRef name) {
                assert (arg != func->arg_end());
                arg->setName(name);
                std::advance(arg, 1);
            };
            if (LLVM_LIKELY(isStateful())) {
                arg->addAttr(llvm::Attribute::AttrKind::NoCapture);
                setNextArgName("shared");
            }
            setNextArgName("threadLocal");
            setNextArgName("expectedNumOfStrides");
            assert (arg == func->arg_end());
        }
        assert (func);
    }
    return func;
}

/** ------------------------------------------------------------------------------------------------------------- *
 * @brief generateAllocateThreadLocalInternalStreamSetsMethod
 ** ------------------------------------------------------------------------------------------------------------- */
void Kernel::generateAllocateThreadLocalInternalStreamSetsMethod(BuilderRef /* b */, Value * /* expectedNumOfStrides */) {

}

/** ------------------------------------------------------------------------------------------------------------- *
 * @brief getDoSegmentFields
 ** ------------------------------------------------------------------------------------------------------------- */
std::vector<Type *> Kernel::getDoSegmentFields(BuilderRef b) const {

    // WARNING: any change to this must be reflected in addDoSegmentDeclaration,
    // KernelCompiler::getDoSegmentProperties, KernelCompiler::setDoSegmentProperties,
    // PipelineCompiler::buildKernelCallArgumentList and PipelineKernel::addOrDeclareMainFunction

    IntegerType * const sizeTy = b->getSizeTy();
    PointerType * const sizePtrTy = sizeTy->getPointerTo();
    const auto n = mInputStreamSets.size();
    const auto m = mOutputStreamSets.size();

    std::vector<Type *> fields;
    fields.reserve(4 + 3 * (n + m));
    if (LLVM_LIKELY(isStateful())) {
        fields.push_back(getSharedStateType()->getPointerTo());  // handle
    }
    if (LLVM_UNLIKELY(hasThreadLocal())) {
        fields.push_back(getThreadLocalStateType()->getPointerTo());  // handle
    }
    const auto internallySynchronized = hasAttribute(AttrId::InternallySynchronized);
    const auto isMainPipeline = (getTypeId() == TypeId::Pipeline) && !internallySynchronized;

    if (LLVM_UNLIKELY(!isMainPipeline)) {
        if (LLVM_UNLIKELY(internallySynchronized)) {
            fields.push_back(sizeTy); // external SegNo
        }
        fields.push_back(sizeTy); // numOfStrides
        if (LLVM_LIKELY(hasFixedRateIO())) {
            fields.push_back(sizeTy); // fixed rate factor
        }
    }

    PointerType * const voidPtrTy = b->getVoidPtrTy();

    for (unsigned i = 0; i < n; ++i) {
        const Binding & input = mInputStreamSets[i];
        // virtual base input address
        fields.push_back(voidPtrTy);
        // is closed
        if (LLVM_UNLIKELY(internallySynchronized)) {
            fields.push_back(b->getInt1Ty());
        }
        // processed input items
        if (isMainPipeline || isAddressable(input)) {
            fields.push_back(sizePtrTy); // updatable
        } else if (isCountable(input)) {
            fields.push_back(sizeTy); // constant
        }
        // accessible input items
        if (isMainPipeline || requiresItemCount(input)) {
            fields.push_back(sizeTy);
        }
    }

    const auto hasTerminationSignal = canSetTerminateSignal();

    for (unsigned i = 0; i < m; ++i) {
        const Binding & output = mOutputStreamSets[i];
        const auto isShared = output.hasAttribute(AttrId::SharedManagedBuffer);
        const auto isLocal = Kernel::isLocalBuffer(output, false);

        // shared dynamic buffer handle or virtual base output address
        if (LLVM_UNLIKELY(isShared)) {
            fields.push_back(voidPtrTy);
        } else if (LLVM_UNLIKELY(isMainPipeline || isLocal)) {
            fields.push_back(voidPtrTy->getPointerTo());
        } else {
            fields.push_back(voidPtrTy);
        }

        //TODO: if an I/O rate is deferred and this is internally synchronized, we need both item counts

        // produced output items
        if (hasTerminationSignal || isMainPipeline || isAddressable(output)) {
            fields.push_back(sizePtrTy); // updatable
        } else if (isCountable(output)) {
            fields.push_back(sizeTy); // constant
        }
        // Although local buffers are considered to be owned by (and thus the memory managed by) this
        // kernel, the OptimizationBranch kernel delegates owned buffer management to its branch
        // pipelines. This means there are at least two seperate owners for a buffer; however, we know
        // by construction only one branch can be executing and any kernels within the pipelines must
        // be synchronized; thus at most one branch could resize a buffer at any particular moment.
        // However, we need to share the current state of the buffer between the branches to ensure
        // that we are not using an old buffer allocation.
        if (isShared || isLocal) {
            fields.push_back(sizeTy); // consumed
        } else if (isMainPipeline || requiresItemCount(output)) {
            fields.push_back(sizeTy); // writable item count
        }
    }
    return fields;
}

/** ------------------------------------------------------------------------------------------------------------- *
 * @brief addDoSegmentDeclaration
 ** ------------------------------------------------------------------------------------------------------------ */
Function * Kernel::addDoSegmentDeclaration(BuilderRef b) const {

    // WARNING: any change to this must be reflected in getDoSegmentProperties, setDoSegmentProperties,
    // getDoSegmentFields, and PipelineCompiler::writeKernelCall

    SmallVector<char, 256> tmp;
    const auto funcName = concat(getName(), DO_SEGMENT_SUFFIX, tmp);
    Module * const m = b->getModule();
    Function * doSegment = m->getFunction(funcName);
    if (LLVM_LIKELY(doSegment == nullptr)) {

        Type * const retTy = canSetTerminateSignal() ? b->getSizeTy() : b->getVoidTy();
        FunctionType * const doSegmentType = FunctionType::get(retTy, getDoSegmentFields(b), false);
        doSegment = Function::Create(doSegmentType, GlobalValue::ExternalLinkage, funcName, m);
        doSegment->setCallingConv(CallingConv::C);
        doSegment->setDoesNotRecurse();

        auto arg = doSegment->arg_begin();
        auto setNextArgName = [&](const StringRef name) {
            assert (arg);
            assert (arg != doSegment->arg_end());
            arg->setName(name);
            // TODO: add WriteOnly attributes for the appropriate I/O parameters?
            std::advance(arg, 1);
        };
        if (LLVM_LIKELY(isStateful())) {
            arg->addAttr(llvm::Attribute::AttrKind::NoCapture);
            setNextArgName("shared");
        }
        if (LLVM_UNLIKELY(hasThreadLocal())) {
            arg->addAttr(llvm::Attribute::AttrKind::NoCapture);
            setNextArgName("threadLocal");
        }
        const auto internallySynchronized = hasAttribute(AttrId::InternallySynchronized);
        const auto isMainPipeline = (getTypeId() == TypeId::Pipeline) && !internallySynchronized;

        if (LLVM_LIKELY(!isMainPipeline)) {
            if (LLVM_UNLIKELY(internallySynchronized)) {
                setNextArgName("segNo");
            }
            setNextArgName("numOfStrides");
            if (hasFixedRateIO()) {
                setNextArgName("fixedRateFactor");
            }
        }

        for (unsigned i = 0; i < mInputStreamSets.size(); ++i) {
            const Binding & input = mInputStreamSets[i];
            setNextArgName(input.getName());
            if (LLVM_UNLIKELY(internallySynchronized)) {
                setNextArgName(input.getName() + "_closed");
            }
            if (LLVM_LIKELY(isMainPipeline || isAddressable(input) || isCountable(input))) {
                setNextArgName(input.getName() + "_processed");
            }
            if (isMainPipeline || requiresItemCount(input)) {
                setNextArgName(input.getName() + "_accessible");
            }
        }

        const auto hasTerminationSignal = canSetTerminateSignal();

        for (unsigned i = 0; i < mOutputStreamSets.size(); ++i) {
            const Binding & output = mOutputStreamSets[i];
            setNextArgName(output.getName());
            if (LLVM_LIKELY(hasTerminationSignal || isAddressable(output) || isCountable(output))) {
                setNextArgName(output.getName() + "_produced");
            }
            if (LLVM_UNLIKELY(isLocalBuffer(output))) {
                setNextArgName(output.getName() + "_consumed");
            } else if (isMainPipeline || requiresItemCount(output)) {
                setNextArgName(output.getName() + "_writable");
            }

        }


        //assert (arg == doSegment->arg_end());
    }
    return doSegment;
}

/** ------------------------------------------------------------------------------------------------------------- *
 * @brief getDoSegmentFunction
 ** ------------------------------------------------------------------------------------------------------------- */
Function * Kernel::getDoSegmentFunction(BuilderRef b, const bool alwayReturnDeclaration) const {
    const Module * const module = b->getModule();
    SmallVector<char, 256> tmp;
    Function * f = module->getFunction(concat(getName(), DO_SEGMENT_SUFFIX, tmp));
    if (LLVM_UNLIKELY(f == nullptr && alwayReturnDeclaration)) {
        f = addDoSegmentDeclaration(b);
    }
    return f;
}

/** ------------------------------------------------------------------------------------------------------------- *
 * @brief getFinalizeThreadLocalFunction
 ** ------------------------------------------------------------------------------------------------------------- */
Function * Kernel::getFinalizeThreadLocalFunction(BuilderRef b, const bool alwayReturnDeclaration) const {
    assert (hasThreadLocal());
    const Module * const module = b->getModule();
    SmallVector<char, 256> tmp;
    Function * f = module->getFunction(concat(getName(), FINALIZE_THREAD_LOCAL_SUFFIX, tmp));
    if (LLVM_UNLIKELY(f == nullptr && alwayReturnDeclaration)) {
        f = addFinalizeThreadLocalDeclaration(b);
    }
    return f;
}

/** ------------------------------------------------------------------------------------------------------------- *
 * @brief addFinalizeThreadLocalDeclaration
 ** ------------------------------------------------------------------------------------------------------------- */
Function * Kernel::addFinalizeThreadLocalDeclaration(BuilderRef b) const {
    Function * func = nullptr;
    if (hasThreadLocal()) {
        SmallVector<char, 256> tmp;
        const auto funcName = concat(getName(), FINALIZE_THREAD_LOCAL_SUFFIX, tmp);
        Module * const m = b->getModule();
        func = m->getFunction(funcName);
        if (LLVM_LIKELY(func == nullptr)) {
            SmallVector<Type *, 2> params;
            if (LLVM_LIKELY(isStateful())) {
                params.push_back(getSharedStateType()->getPointerTo());
            }
            PointerType * const threadLocalPtrTy = getThreadLocalStateType()->getPointerTo();
            params.push_back(threadLocalPtrTy);
            params.push_back(threadLocalPtrTy);

            FunctionType * const funcType = FunctionType::get(b->getVoidTy(), params, false);
            func = Function::Create(funcType, GlobalValue::ExternalLinkage, funcName, m);
            func->setCallingConv(CallingConv::C);
            func->setDoesNotRecurse();

            auto arg = func->arg_begin();
            auto setNextArgName = [&](const StringRef name) {
                assert (arg != func->arg_end());
                arg->setName(name);
                std::advance(arg, 1);
            };
            if (LLVM_LIKELY(isStateful())) {
                setNextArgName("shared");
            }
            setNextArgName("main_thread_local");
            setNextArgName("thread_local");
            assert (arg == func->arg_end());

        }
    }
    return func;
}

/** ------------------------------------------------------------------------------------------------------------- *
 * @brief getFinalizeFunction
 ** ------------------------------------------------------------------------------------------------------------- */
Function * Kernel::getFinalizeFunction(BuilderRef b, const bool alwayReturnDeclaration) const {
    const Module * const module = b->getModule();
    SmallVector<char, 256> tmp;
    Function * f = module->getFunction(concat(getName(), FINALIZE_SUFFIX, tmp));
    if (LLVM_UNLIKELY(f == nullptr && alwayReturnDeclaration)) {
        f = addFinalizeDeclaration(b);
    }
    return f;
}

/** ------------------------------------------------------------------------------------------------------------- *
 * @brief addFinalizeDeclaration
 ** ------------------------------------------------------------------------------------------------------------- */
Function * Kernel::addFinalizeDeclaration(BuilderRef b) const {
    SmallVector<char, 256> tmp;
    const auto funcName = concat(getName(), FINALIZE_SUFFIX, tmp);
    Module * const m = b->getModule();
    Function * terminateFunc = m->getFunction(funcName);
    if (LLVM_LIKELY(terminateFunc == nullptr)) {
        Type * resultType = nullptr;
        if (mOutputScalars.empty()) {
            resultType = b->getVoidTy();
        } else {
            const auto n = mOutputScalars.size();
            SmallVector<Type *, 16> outputType(n);
            for (unsigned i = 0; i < n; ++i) {
                outputType[i] = mOutputScalars[i].getType();
            }
            if (n == 1) {
                resultType = outputType[0];
            } else {
                resultType = StructType::get(b->getContext(), outputType);
            }
        }
        std::vector<Type *> params;
        if (LLVM_LIKELY(isStateful())) {
            params.push_back(getSharedStateType()->getPointerTo());
        }
        if (LLVM_LIKELY(hasThreadLocal())) {
            params.push_back(getThreadLocalStateType()->getPointerTo());
        }
        FunctionType * const terminateType = FunctionType::get(resultType, params, false);
        terminateFunc = Function::Create(terminateType, GlobalValue::ExternalLinkage, funcName, m);
        terminateFunc->setCallingConv(CallingConv::C);
        terminateFunc->setDoesNotRecurse();

        auto args = terminateFunc->arg_begin();
        if (LLVM_LIKELY(isStateful())) {
            (args++)->setName("shared");
        }
        if (LLVM_LIKELY(hasThreadLocal())) {
            (args++)->setName("threadLocal");
        }
        assert (args == terminateFunc->arg_end());
    }
    return terminateFunc;
}

/** ------------------------------------------------------------------------------------------------------------- *
 * @brief addOrDeclareMainFunction
 ** ------------------------------------------------------------------------------------------------------------- */
Function * Kernel::addOrDeclareMainFunction(BuilderRef /* b */, const MainMethodGenerationType /* method */) const {
    llvm::report_fatal_error("Only PipelineKernels can declare a main method.");
}

/** ------------------------------------------------------------------------------------------------------------- *
 * @brief createInstance
 ** ------------------------------------------------------------------------------------------------------------- */
Value * Kernel::createInstance(BuilderRef b) const {
    if (LLVM_LIKELY(isStateful())) {
        Value * const handle = b->CreatePageAlignedMalloc(getSharedStateType());
        return handle;
    }
    llvm_unreachable("createInstance should not be called on stateless kernels");
    return nullptr;
}

/** ------------------------------------------------------------------------------------------------------------- *
 * @brief initializeInstance
 ** ------------------------------------------------------------------------------------------------------------- */
void Kernel::initializeInstance(BuilderRef b, ArrayRef<Value *> args) const {
    assert (args.size() == getNumOfScalarInputs() + 1);
    assert (args[0] && "cannot initialize before creation");
    assert (args[0]->getType()->getPointerElementType() == getSharedStateType());
    Function * const init = getInitializeFunction(b);
    b->CreateCall(init->getFunctionType(), init, args);
}

/** ------------------------------------------------------------------------------------------------------------- *
 * @brief initializeThreadLocalInstance
 ** ------------------------------------------------------------------------------------------------------------- */
Value * Kernel::initializeThreadLocalInstance(BuilderRef b, ArrayRef<Value *> args) const {
    Value * instance = nullptr;
    if (hasThreadLocal()) {
        assert (args.size() == ((isStateful() ? 1u : 0u) + (hasThreadLocal() ? 1u : 0u)));
        Function * const init = getInitializeThreadLocalFunction(b);
        instance = b->CreateCall(init->getFunctionType(), init, args);
    }
    return instance;
}

/** ------------------------------------------------------------------------------------------------------------- *
 * @brief finalizeThreadLocalInstance
 ** ------------------------------------------------------------------------------------------------------------- */
void Kernel::finalizeThreadLocalInstance(BuilderRef b, ArrayRef<Value *> args) const {
    assert (args.size() == ((isStateful() ? 1u : 0u) + (hasThreadLocal() ? 2u : 0u)));
    Function * const init = getFinalizeThreadLocalFunction(b); assert (init);
    b->CreateCall(init->getFunctionType(), init, args);
}

/** ------------------------------------------------------------------------------------------------------------- *
 * @brief finalizeInstance
 ** ------------------------------------------------------------------------------------------------------------- */
Value * Kernel::finalizeInstance(BuilderRef b, ArrayRef<Value *> args) const {
    Function * const termFunc = getFinalizeFunction(b);
    assert (args.size() == ((isStateful() ? 1u : 0u) + (hasThreadLocal() ? 1u : 0u)));
    Value * result = b->CreateCall(termFunc->getFunctionType(), termFunc, args);
    if (mOutputScalars.empty()) {
        assert (!result || result->getType()->isVoidTy());
        result = nullptr;
    }
    return result;
}

/** ------------------------------------------------------------------------------------------------------------- *
 * @brief constructFamilyKernels
 ** ------------------------------------------------------------------------------------------------------------- */
Value * Kernel::constructFamilyKernels(BuilderRef b, InitArgs & hostArgs, ParamMap & params, NestedStateObjs & toFree) const {

    // TODO: need to test for termination on init call

    Value * handle = nullptr;
    BEGIN_SCOPED_REGION
    InitArgs initArgs;
    if (LLVM_LIKELY(isStateful())) {
        handle = createInstance(b);
        initArgs.push_back(handle);
        toFree.push_back(handle);
    }
    for (const Binding & input : mInputScalars) {
        const auto val = params.get(input.getRelationship());
        if (LLVM_UNLIKELY(val == nullptr)) {
            SmallVector<char, 512> tmp;
            raw_svector_ostream out(tmp);
            out << "Could not find paramater for " << getName() << ':' << input.getName()
                << " from the provided program parameters";
<<<<<<< HEAD
            report_fatal_error(StringRef(out.str()));
=======
            report_fatal_error(out.str());
>>>>>>> b9d43d3b
        }
        initArgs.push_back(val);
    }

    Function * const init = getInitializeFunction(b);

    // If we're calling this with a family call, then the family kernels associated with it
    // must be passed into the function itself.

    recursivelyConstructFamilyKernels(b, initArgs, params, toFree);

    if (hasInternallyGeneratedStreamSets()) {
        for (const auto & rs : getInternallyGeneratedStreamSets()) {
            ParamMap::PairEntry entry;
            if (LLVM_UNLIKELY(!params.get(rs, entry))) {
                SmallVector<char, 512> tmp;
                raw_svector_ostream out(tmp);
                out << "Could not find paramater for "
                    << "internally generated streamset"
                    << " from the provided program parameters";
<<<<<<< HEAD
                report_fatal_error(StringRef(out.str()));
=======
                report_fatal_error(out.str());
>>>>>>> b9d43d3b
            }
            initArgs.push_back(entry.first);
            initArgs.push_back(entry.second);
        }
    }
    assert (init->getFunctionType()->getNumParams() == initArgs.size());
    b->CreateCall(init->getFunctionType(), init, initArgs);
    END_SCOPED_REGION

    PointerType * const voidPtrTy = b->getVoidPtrTy();
    Value * const voidPtr = ConstantPointerNull::get(voidPtrTy);

    hostArgs.reserve(7);

    auto addHostArg = [&](Value * ptr) {
        if (LLVM_UNLIKELY(codegen::DebugOptionIsSet(codegen::EnableAsserts))) {
            b->CreateAssert(ptr, "constructFamilyKernels cannot pass a null value to pipeline");
        }
<<<<<<< HEAD

//        b->CallPrintInt(" > " + getName() + ".arg" +
//                        std::to_string(hostArgs.size()), ptr);

=======
>>>>>>> b9d43d3b
        hostArgs.push_back(b->CreatePointerCast(ptr, voidPtrTy));
    };

    auto addHostVoidArg = [&]() {
<<<<<<< HEAD

//        b->CallPrintInt(" > " + getName() + ".arg" +
//                        std::to_string(hostArgs.size()), voidPtr);

        hostArgs.push_back(voidPtr);
    };
    #ifndef NDEBUG
    const auto originalNumOfHoseArgs = hostArgs.size();
    #endif
    if (LLVM_LIKELY(isStateful())) {
        addHostArg(handle);
    } else {
        hostArgs.push_back(voidPtr);
=======
        hostArgs.push_back(voidPtr);
    };

    const auto k = hostArgs.size();

    if (LLVM_LIKELY(isStateful())) {
        addHostArg(handle);
    } else {
        addHostVoidArg();
>>>>>>> b9d43d3b
    }
    const auto tl = hasThreadLocal();
    const auto ai = allocatesInternalStreamSets();
    if (ai) {
        addHostArg(getAllocateSharedInternalStreamSetsFunction(b));
    } else {
        addHostVoidArg();
    }
    if (tl) {
        addHostArg(getInitializeThreadLocalFunction(b));
        if (ai) {
            addHostArg(getAllocateThreadLocalInternalStreamSetsFunction(b));
        } else {
            addHostVoidArg();
        }
    } else {
        addHostVoidArg();
        addHostVoidArg();
    }
    addHostArg(getDoSegmentFunction(b));
    if (tl) {
        addHostArg(getFinalizeThreadLocalFunction(b));
    } else {
        addHostVoidArg();
    }

    // TODO: queue these in a list of termination functions to add to main?
    addHostArg(getFinalizeFunction(b));

<<<<<<< HEAD
    assert (hostArgs.size() == (originalNumOfHoseArgs + 7));
=======
    assert (hostArgs.size() == (k + 7));
>>>>>>> b9d43d3b

    return handle;
}

/** ------------------------------------------------------------------------------------------------------------- *
 * @brief recursivelyConstructFamilyKernels
 ** ------------------------------------------------------------------------------------------------------------- */
void Kernel::recursivelyConstructFamilyKernels(BuilderRef b, InitArgs & args, ParamMap & params, NestedStateObjs & toFree) const {

}

/** ------------------------------------------------------------------------------------------------------------- *
 * @brief runOptimizationPasses
 ** ------------------------------------------------------------------------------------------------------------- */
void Kernel::runOptimizationPasses(BuilderRef /* b */) const {

}

/** ------------------------------------------------------------------------------------------------------------- *
 * @brief getStringHash
 *
 * Create a fixed length string hash of the given str
 ** ------------------------------------------------------------------------------------------------------------- */
std::string Kernel::getStringHash(const StringRef str) {

    uint32_t digest[5]; // 160 bits in total
    boost::uuids::detail::sha1 sha1;
    sha1.process_bytes(str.data(), str.size());
    sha1.get_digest(digest);

    std::string buffer;
    buffer.reserve((5 * 8) + 1);
    raw_string_ostream out(buffer);
    for (unsigned i = 0; i < 5; ++i) {
        out << format_hex_no_prefix(digest[i], 8);
    }
    out.flush();

    return buffer;
}

/** ------------------------------------------------------------------------------------------------------------- *
 * @brief setInputStreamSetAt
 ** ------------------------------------------------------------------------------------------------------------- */
void Kernel::setInputStreamSetAt(const unsigned i, StreamSet * const value) {
    mInputStreamSets[i].setRelationship(value);
}

/** ------------------------------------------------------------------------------------------------------------- *
 * @brief setOutputStreamSetAt
 ** ------------------------------------------------------------------------------------------------------------- */
void Kernel::setOutputStreamSetAt(const unsigned i, StreamSet * const value) {
    mOutputStreamSets[i].setRelationship(value);
}

/** ------------------------------------------------------------------------------------------------------------- *
 * @brief setInputScalarAt
 ** ------------------------------------------------------------------------------------------------------------- */
void Kernel::setInputScalarAt(const unsigned i, Scalar * const value) {
    mInputScalars[i].setRelationship(value);
}

/** ------------------------------------------------------------------------------------------------------------- *
 * @brief setOutputScalarAt
 ** ------------------------------------------------------------------------------------------------------------- */
void Kernel::setOutputScalarAt(const unsigned i, Scalar * const value) {
    mOutputScalars[i].setRelationship(value);
}

/** ------------------------------------------------------------------------------------------------------------- *
 * @brief generateKernelMethod
 ** ------------------------------------------------------------------------------------------------------------- */
void SegmentOrientedKernel::generateKernelMethod(BuilderRef b) {
    generateDoSegmentMethod(b);
}

/** ------------------------------------------------------------------------------------------------------------- *
 * @brief getFamilyName
 ** ------------------------------------------------------------------------------------------------------------- */
std::string Kernel::getFamilyName() const {
    std::string tmp;
    raw_string_ostream out(tmp);
    char flags = 0;
    if (LLVM_LIKELY(isStateful())) {
        flags |= 1;
    }
    if (LLVM_UNLIKELY(hasThreadLocal())) {
        flags |= 2;
    }
    if (LLVM_UNLIKELY(allocatesInternalStreamSets())) {
        flags |= 4;
    }
    out << 'F' << ('0' + flags) << getStride();
    AttributeSet::print(out);
    for (const Binding & input : mInputScalars) {
        out << ",IV("; input.print(this, out); out << ')';
    }
    for (const Binding & input : mInputStreamSets) {
        out << ",IS("; input.print(this, out); out << ')';
    }
    for (const Binding & output : mOutputStreamSets) {
        out << ",OS("; output.print(this, out); out << ')';
    }
    for (const Binding & output : mOutputScalars) {
        out << ",OV("; output.print(this, out); out << ')';
    }
    out.flush();
    return tmp;
}

/** ------------------------------------------------------------------------------------------------------------- *
 * @brief annotateKernelNameWithDebugFlags
 ** ------------------------------------------------------------------------------------------------------------- */
/* static */ std::string Kernel::annotateKernelNameWithDebugFlags(TypeId id, std::string && name) {
    raw_string_ostream buffer(name);
    if (LLVM_UNLIKELY(codegen::DebugOptionIsSet(codegen::EnableAsserts))) {
        buffer << "_EA";
    } else if (LLVM_UNLIKELY(id == Kernel::TypeId::Pipeline)) {
        // TODO: look into cleaner method for this
        if (LLVM_UNLIKELY(codegen::DebugOptionIsSet(codegen::EnablePipelineAsserts))) {
            buffer << "_EA";
        }
    }
    if (LLVM_UNLIKELY(codegen::DebugOptionIsSet(codegen::EnableMProtect))) {
        buffer << "_MP";
    }
    if (LLVM_UNLIKELY(codegen::DebugOptionIsSet(codegen::DisableIndirectBranch))) {
        buffer << "_Ibranch";
    }
    if (LLVM_UNLIKELY(codegen::DebugOptionIsSet(codegen::DisableCacheAlignedKernelStructs))) {
        buffer << "_DCacheAlign";
    }
    if (LLVM_UNLIKELY(codegen::FreeCallBisectLimit >= 0)) {
        buffer << "_FreeLimit";
    }
    buffer.flush();
    return name;
}

// CONSTRUCTOR
Kernel::Kernel(BuilderRef b,
               const TypeId typeId,
               std::string && kernelName,
               Bindings && stream_inputs,
               Bindings && stream_outputs,
               Bindings && scalar_inputs,
               Bindings && scalar_outputs,
               InternalScalars && internal_scalars)
: mTypeId(typeId)
, mStride(b->getBitBlockWidth())
, mInputStreamSets(std::move(stream_inputs))
, mOutputStreamSets(std::move(stream_outputs))
, mInputScalars(std::move(scalar_inputs))
, mOutputScalars(std::move(scalar_outputs))
, mInternalScalars( std::move(internal_scalars))
, mKernelName(annotateKernelNameWithDebugFlags(typeId, std::move(kernelName))) {

}

Kernel::Kernel(BuilderRef b,
               const TypeId typeId,
               Bindings && stream_inputs,
               Bindings && stream_outputs,
               Bindings && scalar_inputs,
               Bindings && scalar_outputs)
: mTypeId(typeId)
, mStride(b->getBitBlockWidth())
, mInputStreamSets(std::move(stream_inputs))
, mOutputStreamSets(std::move(stream_outputs))
, mInputScalars(std::move(scalar_inputs))
, mOutputScalars(std::move(scalar_outputs))
, mInternalScalars()
, mKernelName() {

}

Kernel::~Kernel() { }

// CONSTRUCTOR
SegmentOrientedKernel::SegmentOrientedKernel(BuilderRef b,
                                             std::string && kernelName,
                                             Bindings &&stream_inputs,
                                             Bindings &&stream_outputs,
                                             Bindings &&scalar_parameters,
                                             Bindings &&scalar_outputs,
                                             InternalScalars && internal_scalars)
: Kernel(b,
TypeId::SegmentOriented, std::move(kernelName),
std::move(stream_inputs), std::move(stream_outputs),
std::move(scalar_parameters), std::move(scalar_outputs),
std::move(internal_scalars)) {

}

}<|MERGE_RESOLUTION|>--- conflicted
+++ resolved
@@ -1104,11 +1104,7 @@
             raw_svector_ostream out(tmp);
             out << "Could not find paramater for " << getName() << ':' << input.getName()
                 << " from the provided program parameters";
-<<<<<<< HEAD
             report_fatal_error(StringRef(out.str()));
-=======
-            report_fatal_error(out.str());
->>>>>>> b9d43d3b
         }
         initArgs.push_back(val);
     }
@@ -1129,11 +1125,7 @@
                 out << "Could not find paramater for "
                     << "internally generated streamset"
                     << " from the provided program parameters";
-<<<<<<< HEAD
                 report_fatal_error(StringRef(out.str()));
-=======
-                report_fatal_error(out.str());
->>>>>>> b9d43d3b
             }
             initArgs.push_back(entry.first);
             initArgs.push_back(entry.second);
@@ -1152,34 +1144,15 @@
         if (LLVM_UNLIKELY(codegen::DebugOptionIsSet(codegen::EnableAsserts))) {
             b->CreateAssert(ptr, "constructFamilyKernels cannot pass a null value to pipeline");
         }
-<<<<<<< HEAD
-
-//        b->CallPrintInt(" > " + getName() + ".arg" +
-//                        std::to_string(hostArgs.size()), ptr);
-
-=======
->>>>>>> b9d43d3b
         hostArgs.push_back(b->CreatePointerCast(ptr, voidPtrTy));
     };
 
     auto addHostVoidArg = [&]() {
-<<<<<<< HEAD
-
-//        b->CallPrintInt(" > " + getName() + ".arg" +
-//                        std::to_string(hostArgs.size()), voidPtr);
-
         hostArgs.push_back(voidPtr);
     };
     #ifndef NDEBUG
     const auto originalNumOfHoseArgs = hostArgs.size();
     #endif
-    if (LLVM_LIKELY(isStateful())) {
-        addHostArg(handle);
-    } else {
-        hostArgs.push_back(voidPtr);
-=======
-        hostArgs.push_back(voidPtr);
-    };
 
     const auto k = hostArgs.size();
 
@@ -1187,7 +1160,6 @@
         addHostArg(handle);
     } else {
         addHostVoidArg();
->>>>>>> b9d43d3b
     }
     const auto tl = hasThreadLocal();
     const auto ai = allocatesInternalStreamSets();
@@ -1217,11 +1189,7 @@
     // TODO: queue these in a list of termination functions to add to main?
     addHostArg(getFinalizeFunction(b));
 
-<<<<<<< HEAD
     assert (hostArgs.size() == (originalNumOfHoseArgs + 7));
-=======
-    assert (hostArgs.size() == (k + 7));
->>>>>>> b9d43d3b
 
     return handle;
 }
