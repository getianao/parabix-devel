/*
 *  Part of the Parabix Project, under the Open Software License 3.0.
 *  SPDX-License-Identifier: OSL-3.0
 */

#include <kernel/unicode/UCD_property_kernel.h>

#include <kernel/core/kernel.h>
#include <re/adt/re_name.h>
#include <re/cc/cc_compiler.h>
#include <re/cc/cc_compiler_target.h>
#include <unicode/data/PropertyObjects.h>
#include <unicode/utf/utf_compiler.h>
#include <kernel/core/kernel_builder.h>
#include <pablo/builder.hpp>
#include <pablo/pe_zeroes.h>
#include <llvm/Support/ErrorHandling.h>

using namespace kernel;
using namespace pablo;
using namespace cc;





UnicodePropertyKernelBuilder::UnicodePropertyKernelBuilder(KernelBuilder & b, re::Name * property_value_name, StreamSet * Source, StreamSet * property)
: UnicodePropertyKernelBuilder(b, property_value_name, Source, property, [&]() -> std::string {
    return std::to_string(Source->getNumElements()) + "x" + std::to_string(Source->getFieldWidth()) + property_value_name->getFullName();
}()) {

}

UnicodePropertyKernelBuilder::UnicodePropertyKernelBuilder(KernelBuilder & b, re::Name * property_value_name, StreamSet * Source, StreamSet * property, std::string && propValueName)
: PabloKernel(b,
"UCD:" + getStringHash(propValueName),
{Binding{"source", Source}},
{Binding{"property_stream", property}})
, mPropNameValue(propValueName)
, mName(property_value_name) {

}

llvm::StringRef UnicodePropertyKernelBuilder::getSignature() const {
    return llvm::StringRef{mPropNameValue};
}

void UnicodePropertyKernelBuilder::generatePabloMethod() {
    PabloBuilder pb(getEntryScope());
    UTF::UTF_Compiler unicodeCompiler(getInput(0), pb);
    pablo::Var * propertyVar = pb.createVar(mName->getFullName(), pb.createZeroes());
    re::RE * property_defn = mName->getDefinition();
    if (re::CC * propertyCC = llvm::dyn_cast<re::CC>(property_defn)) {
        unicodeCompiler.addTarget(propertyVar, propertyCC);
    } else if (re::PropertyExpression * pe = llvm::dyn_cast<re::PropertyExpression>(property_defn)) {
        if (pe->getKind() == re::PropertyExpression::Kind::Codepoint) {
            re::CC * propertyCC = llvm::cast<re::CC>(pe->getResolvedRE());
            unicodeCompiler.addTarget(propertyVar, propertyCC);
        }
    }
    unicodeCompiler.compile();
    Var * const property_stream = getOutputStreamVar("property_stream");
    pb.createAssign(pb.createExtract(property_stream, pb.getInteger(0)), propertyVar);
<<<<<<< HEAD
=======
}

UnicodePropertyBasis::UnicodePropertyBasis(BuilderRef b, UCD::EnumeratedPropertyObject * enumObj, StreamSet * Source, StreamSet * PropertyBasis)
: PabloKernel(b,
"UCD:" + getPropertyFullName(enumObj->getPropertyCode()) + "_basis",
{Binding{"source", Source}},
{Binding{"property_basis", PropertyBasis}})
, mEnumObj(enumObj) {

}

void UnicodePropertyBasis::generatePabloMethod() {
    PabloBuilder pb(getEntryScope());
    UTF::UTF_Compiler unicodeCompiler(getInput(0), pb);
    std::vector<UCD::UnicodeSet> & bases = mEnumObj->GetEnumerationBasisSets();
    std::vector<Var *> propertyVar;
    for (unsigned i = 0; i < bases.size(); i++) {
        std::string vname = "basis" + std::to_string(i);
        propertyVar.push_back(pb.createVar(vname, pb.createZeroes()));
        re::CC * basisCC = re::makeCC(bases[i], &Unicode);
        unicodeCompiler.addTarget(propertyVar[i], basisCC);
    }
    unicodeCompiler.compile();
    Var * const property_basis = getOutputStreamVar("property_basis");
    for (unsigned i = 0; i < bases.size(); i++) {
        pb.createAssign(pb.createExtract(property_basis, pb.getInteger(i)), propertyVar[i]);
    }
>>>>>>> c908451b
}<|MERGE_RESOLUTION|>--- conflicted
+++ resolved
@@ -19,9 +19,6 @@
 using namespace kernel;
 using namespace pablo;
 using namespace cc;
-
-
-
 
 
 UnicodePropertyKernelBuilder::UnicodePropertyKernelBuilder(KernelBuilder & b, re::Name * property_value_name, StreamSet * Source, StreamSet * property)
@@ -61,11 +58,9 @@
     unicodeCompiler.compile();
     Var * const property_stream = getOutputStreamVar("property_stream");
     pb.createAssign(pb.createExtract(property_stream, pb.getInteger(0)), propertyVar);
-<<<<<<< HEAD
-=======
 }
 
-UnicodePropertyBasis::UnicodePropertyBasis(BuilderRef b, UCD::EnumeratedPropertyObject * enumObj, StreamSet * Source, StreamSet * PropertyBasis)
+UnicodePropertyBasis::UnicodePropertyBasis(KernelBuilder & b, UCD::EnumeratedPropertyObject * enumObj, StreamSet * Source, StreamSet * PropertyBasis)
 : PabloKernel(b,
 "UCD:" + getPropertyFullName(enumObj->getPropertyCode()) + "_basis",
 {Binding{"source", Source}},
@@ -90,5 +85,4 @@
     for (unsigned i = 0; i < bases.size(); i++) {
         pb.createAssign(pb.createExtract(property_basis, pb.getInteger(i)), propertyVar[i]);
     }
->>>>>>> c908451b
 }