#include "../pipeline_compiler.hpp"
#include <boost/format.hpp>
#include <llvm/Support/Format.h>

// TODO: Print Total CPU Cycles

namespace kernel {

/** ------------------------------------------------------------------------------------------------------------- *
 * @brief addInternalKernelCycleCountProperties
 ** ------------------------------------------------------------------------------------------------------------- */
void PipelineCompiler::addCycleCounterProperties(KernelBuilder & b, const unsigned kernelId, const bool isRoot) {

    const auto groupId = getCacheLineGroupId(kernelId);

    if (LLVM_UNLIKELY(EnableCycleCounter)) {
        // TODO: make these thread local to prevent false sharing and enable
        // analysis of thread distributions?
        Type * const int64Ty = b.getInt64Ty();
        Type * const emptyTy = StructType::get(b.getContext());
        Type * const jumpPropertyIntTy = isRoot ? int64Ty : emptyTy;
        Type * const otherPropertyTy = (kernelId == PipelineOutput) ? emptyTy : int64Ty;
        Type * const numInvokePropertyTy = isRoot ? otherPropertyTy : emptyTy;


        FixedArray<Type *, NUM_OF_KERNEL_CYCLE_COUNTERS> fields;
        fields[KERNEL_SYNCHRONIZATION] = otherPropertyTy;
        fields[PARTITION_JUMP_SYNCHRONIZATION] = jumpPropertyIntTy;
        fields[BUFFER_EXPANSION] = otherPropertyTy;
        fields[BUFFER_COPY] = otherPropertyTy;
        fields[KERNEL_EXECUTION] = otherPropertyTy;
        fields[TOTAL_TIME] = otherPropertyTy;
        fields[SQ_SUM_TOTAL_TIME] = otherPropertyTy;
        fields[NUM_OF_INVOCATIONS] = numInvokePropertyTy;

        StructType * const cycleCounterTy = StructType::get(b.getContext(), fields);
        const auto name = makeKernelName(kernelId) + STATISTICS_CYCLE_COUNT_SUFFIX;
        mTarget->addInternalScalar(cycleCounterTy, name, groupId);
    }

    if (LLVM_UNLIKELY(DebugOptionIsSet(codegen::EnableBlockingIOCounter))) {

        const auto prefix = makeKernelName(kernelId);
        IntegerType * const int64Ty = b.getInt64Ty();

        // # of blocked I/O channel attempts in which no strides
        // were possible (i.e., blocked on first iteration)

        for (const auto e : make_iterator_range(in_edges(mKernelId, mBufferGraph))) {
            const auto port = mBufferGraph[e].Port;
            const auto prefix = makeBufferName(kernelId, port);
            mTarget->addInternalScalar(int64Ty, prefix + STATISTICS_BLOCKING_IO_SUFFIX, groupId);
        }
        for (const auto e : make_iterator_range(out_edges(mKernelId, mBufferGraph))) {
            // TODO: ignore dynamic buffers
            const auto port = mBufferGraph[e].Port;
            const auto prefix = makeBufferName(kernelId, port);
            mTarget->addInternalScalar(int64Ty, prefix + STATISTICS_BLOCKING_IO_SUFFIX, groupId);
        }
    }

    if (LLVM_UNLIKELY(DebugOptionIsSet(codegen::TraceBlockedIO))) {

        FixedArray<Type *, 3> fields;
        IntegerType * const sizeTy = b.getSizeTy();
        fields[0] = sizeTy->getPointerTo();
        fields[1] = sizeTy;
        fields[2] = sizeTy;
        StructType * const historyTy = StructType::get(b.getContext(), fields);

        // # of blocked I/O channel attempts in which no strides
        // were possible (i.e., blocked on first iteration)
        for (const auto e : make_iterator_range(in_edges(mKernelId, mBufferGraph))) {
            const auto & bp = mBufferGraph[e];
            if (bp.canModifySegmentLength()) {
                const auto prefix = makeBufferName(kernelId, bp.Port);
                mTarget->addInternalScalar(historyTy, prefix + STATISTICS_BLOCKING_IO_HISTORY_SUFFIX, groupId);
            }
        }
        for (const auto e : make_iterator_range(out_edges(mKernelId, mBufferGraph))) {
            const auto & bp = mBufferGraph[e];
            if (bp.canModifySegmentLength()) {
                const auto prefix = makeBufferName(kernelId, bp.Port);
                mTarget->addInternalScalar(historyTy, prefix + STATISTICS_BLOCKING_IO_HISTORY_SUFFIX, groupId);
            }
        }
    }
}

/** ------------------------------------------------------------------------------------------------------------- *
 * @brief updateOptionalCycleCounter
 ** ------------------------------------------------------------------------------------------------------------- */
inline bool isSynchronizationCounter(const CycleCounter type) {
    return type == CycleCounter::KERNEL_SYNCHRONIZATION || type == CycleCounter::PARTITION_JUMP_SYNCHRONIZATION;
}

/** ------------------------------------------------------------------------------------------------------------- *
 * @brief startCycleCounter
 ** ------------------------------------------------------------------------------------------------------------- */
void PipelineCompiler::startCycleCounter(KernelBuilder & b, const CycleCounter type) {
    assert (EnableCycleCounter || isSynchronizationCounter(type));
    Value * const counter = b.CreateReadCycleCounter();
    mCycleCounters[(unsigned)type] = counter;
}

/** ------------------------------------------------------------------------------------------------------------- *
 * @brief startCycleCounter
 ** ------------------------------------------------------------------------------------------------------------- */
void PipelineCompiler::startCycleCounter(KernelBuilder & b, const std::initializer_list<CycleCounter> types) {
    Value * counter = b.CreateReadCycleCounter();
    assert (types.size() > 0);
    for (auto type : types) {
        assert (EnableCycleCounter || isSynchronizationCounter(type));
        mCycleCounters[(unsigned)type] = counter;
    }
}

/** ------------------------------------------------------------------------------------------------------------- *
 * @brief updateOptionalCycleCounter
 ** ------------------------------------------------------------------------------------------------------------- */
void PipelineCompiler::updateCycleCounter(KernelBuilder & b, const unsigned kernelId, const CycleCounter type) {


    assert (FirstKernel <= kernelId && kernelId <= PipelineOutput);
<<<<<<< HEAD
    assert (EnableCycleCounter || (type == KERNEL_SYNCHRONIZATION || type == PARTITION_JUMP_SYNCHRONIZATION));
=======
    assert (EnableCycleCounter || isSynchronizationCounter(type));

>>>>>>> 345d6519
    Value * const end = b.CreateReadCycleCounter();
    Value * const start = mCycleCounters[(unsigned)type]; assert (start);
    Value * const duration = b.CreateSub(end, start);

    IntegerType * sizeTy = b.getSizeTy();
<<<<<<< HEAD

    if (LLVM_UNLIKELY(mUseDynamicMultithreading && (type == KERNEL_SYNCHRONIZATION || type == PARTITION_JUMP_SYNCHRONIZATION))) {
=======
    if (mUseDynamicMultithreading && isSynchronizationCounter(type)) {
        // TODO: fixme
>>>>>>> 345d6519
        Value * const cur = b.CreateLoad(sizeTy, mAccumulatedSynchronizationTimePtr);
        Value * const accum = b.CreateAdd(cur, duration);
        b.CreateStore(accum, mAccumulatedSynchronizationTimePtr);
    }

    if (EnableCycleCounter) {
        const auto prefix = makeKernelName(kernelId);
        Value * ptr; Type * ty;
        std::tie(ptr, ty) = b.getScalarFieldPtr(prefix  + STATISTICS_CYCLE_COUNT_SUFFIX);
        FixedArray<Value *, 2> index;
        index[0] = b.getInt32(0);
        index[1] = b.getInt32(type);
        Value * const sumCounterPtr = b.CreateGEP(ty, ptr, index);
        Value * const sumRunningCount = b.CreateLoad(sizeTy, sumCounterPtr);
        Value * const sumUpdatedCount = b.CreateAdd(sumRunningCount, duration);
        b.CreateStore(sumUpdatedCount, sumCounterPtr);

        if (type == CycleCounter::TOTAL_TIME) {
            index[1] = b.getInt32(SQ_SUM_TOTAL_TIME);
            Value * const sqSumCounterPtr = b.CreateGEP(ty, ptr, index);
            Value * const sqSumRunningCount = b.CreateLoad(sizeTy, sqSumCounterPtr);
            Value * sqDuration = b.CreateZExt(duration, sqSumRunningCount->getType());
            sqDuration = b.CreateMul(sqDuration, sqDuration);
            Value * const sqSumUpdatedCount = b.CreateAdd(sqSumRunningCount, sqDuration);
            b.CreateStore(sqSumUpdatedCount, sqSumCounterPtr);
            if (mIsPartitionRoot) {
                index[1] = b.getInt32(NUM_OF_INVOCATIONS);
                Value * const invokePtr = b.CreateGEP(ty, ptr, index);
                Value * const invoked = b.CreateLoad(sizeTy, invokePtr);
                Value * const invoked2 = b.CreateAdd(invoked, b.getSize(1));
                b.CreateStore(invoked2, invokePtr);
            }
        }
    }

    #ifdef NDEBUG
    mCycleCounters[(unsigned)type] = nullptr;
    #endif

}

/** ------------------------------------------------------------------------------------------------------------- *
 * @brief updateOptionalCycleCounter
 ** ------------------------------------------------------------------------------------------------------------- */
void PipelineCompiler::updateCycleCounter(KernelBuilder & b, const unsigned kernelId, Value * const cond, const CycleCounter ifTrue, const CycleCounter ifFalse) {
    assert (EnableCycleCounter || mUseDynamicMultithreading);
    Value * const end = b.CreateReadCycleCounter();
    Value * const start = mCycleCounters[(unsigned)ifTrue]; assert (start);
    assert (mCycleCounters[(unsigned)ifFalse] == start);
    Value * const duration = b.CreateSub(end, start);
    const auto prefix = makeKernelName(kernelId);
    Value * ptr; Type * ty;
    std::tie(ptr, ty) = b.getScalarFieldPtr(prefix  + STATISTICS_CYCLE_COUNT_SUFFIX);
    assert (ty->isStructTy());
    FixedArray<Value *, 2> index;
    index[0] = b.getInt32(0);
    index[1] = b.getInt32(ifTrue);
    Value * const sumCounterPtrA = b.CreateGEP(ty, ptr, index);
    index[1] = b.getInt32(ifFalse);
    Value * const sumCounterPtrB = b.CreateGEP(ty, ptr, index);
    Value * const sumCounterPtr = b.CreateSelect(cond, sumCounterPtrA, sumCounterPtrB);

    Value * const sumRunningCount = b.CreateLoad(b.getSizeTy(), sumCounterPtr);
    Value * const sumUpdatedCount = b.CreateAdd(sumRunningCount, duration);
    b.CreateStore(sumUpdatedCount, sumCounterPtr);
    #ifdef NDEBUG
    mCycleCounters[(unsigned)ifTrue] = nullptr;
    mCycleCounters[(unsigned)ifFalse] = nullptr;
    #endif
}

/** ------------------------------------------------------------------------------------------------------------- *
 * @brief updateOptionalCycleCounter
 ** ------------------------------------------------------------------------------------------------------------- */
void PipelineCompiler::updateTotalCycleCounterTime(KernelBuilder & b) const {
    assert (EnableCycleCounter);
    Value * const end = b.CreateReadCycleCounter();
    Value * const start = mCycleCounters[(unsigned)FULL_PIPELINE_TIME];
    Value * const duration = b.CreateSub(end, start);
    // total is thread local but gets summed at the end; no need to worry about
    // multiple threads updating it.
    Value * const ptr = getScalarFieldPtr(b, STATISTICS_CYCLE_COUNT_TOTAL).first;
    Value * const updated = b.CreateAdd(b.CreateLoad(b.getSizeTy(), ptr), duration);
    b.CreateStore(updated, ptr);
}


/** ------------------------------------------------------------------------------------------------------------- *
 * @brief selectPrincipleCycleCountBinding
 ** ------------------------------------------------------------------------------------------------------------- */
StreamSetPort PipelineCompiler::selectPrincipleCycleCountBinding(const unsigned kernel) const {
    const auto numOfInputs = in_degree(kernel, mBufferGraph);
    assert (degree(kernel, mBufferGraph));
    if (numOfInputs == 0) {
        return StreamSetPort{PortType::Output, 0};
    } else {
        for (unsigned i = 0; i < numOfInputs; ++i) {
            const auto inputPort = StreamSetPort{PortType::Input, i};
            const Binding & input = getInputBinding(kernel, inputPort);
            if (LLVM_UNLIKELY(input.hasAttribute(AttrId::Principal))) {
                return inputPort;
            }
        }
        return StreamSetPort{PortType::Input, 0};
    }
}

/** ------------------------------------------------------------------------------------------------------------- *
 * @brief __print_pipeline_cycle_counter_report
 ** ------------------------------------------------------------------------------------------------------------- */
namespace {
extern "C"
BOOST_NOINLINE
void __print_pipeline_cycle_counter_report(const uint64_t numOfKernels,
                                           const char ** kernelNames,
                                           const uint64_t * const values,
                                           const uint64_t totalCycles,
                                           const uint64_t baseItemCount) {

                         // totals contains the final event counts for the program;
                         // values has numOfKernels * numOfEvents * numOfMeasurements
                         // event counts in that order.

    unsigned maxNameLength = 4;
    for (unsigned i = 0; i < numOfKernels; ++i) {
        const auto len = std::strlen(kernelNames[i]);
        maxNameLength = std::max<unsigned>(maxNameLength, len);
    }

    const auto maxKernelIdLength = ((unsigned)std::ceil(std::log10(numOfKernels))) + 1U;

    // TODO: cycle counter reporting oddly on colours=always?

    uint64_t maxItemCount = 0;
    uint64_t maxCycleCount = 0;

    long double baseCyclesPerItem = 0L;
    if (baseItemCount) {
        baseCyclesPerItem = ((long double)(totalCycles) / (long double)(baseItemCount));
    }
    auto maxCyclesPerItem = baseCyclesPerItem;

    #ifndef NDEBUG
    const auto REQ_INTEGERS = numOfKernels * (NUM_OF_KERNEL_CYCLE_COUNTERS + 1);
    #endif

    for (unsigned i = 0; i < numOfKernels; ++i) {
        const auto k = i * (NUM_OF_KERNEL_CYCLE_COUNTERS + 1);
        assert ((k + TOTAL_TIME) < numOfKernels * (NUM_OF_KERNEL_CYCLE_COUNTERS + 1));
        const uint64_t itemCount = values[k];
        maxItemCount = std::max(maxItemCount, itemCount);
        const auto cycleCount = values[k + TOTAL_TIME + 1];
        if (itemCount > 0) {
            const auto cyclesPerItem = ((long double)(cycleCount) / (long double)(itemCount));
            maxCyclesPerItem = std::max(cyclesPerItem, maxCyclesPerItem);
        }
        assert (cycleCount <= totalCycles);
        maxCycleCount = std::max(maxCycleCount, cycleCount);
    }

    maxCyclesPerItem += std::numeric_limits<long double>::epsilon();

    const auto maxItemCountLength = std::max<unsigned>(std::ceil(std::log10(maxItemCount)), 5);
    const auto maxCycleCountLength = std::max<unsigned>(std::ceil(std::log10(maxCycleCount)), 6);
    const auto maxCyclesPerItemLength = std::max<unsigned>(std::ceil(std::log10(maxCyclesPerItem)) + 2, 4);

    auto & out = errs();

    out << "CYCLE COUNTER:\n\n";

    out << right_justify("#", maxKernelIdLength); // kernel #
    out << " NAME"; // kernel Name
    assert (maxNameLength >= 4);
    assert (maxItemCountLength >= 5);
    out.indent((maxNameLength - 4) + (maxItemCountLength - 5) + 1);
    out << "ITEMS"; // items processed
    assert (maxCycleCountLength >= 6);
    out.indent((maxCycleCountLength - 6) + 1);
    out << "CYCLES"; // CPU cycles
    assert (maxCyclesPerItemLength >= 4);
    out.indent((maxCyclesPerItemLength - 4));
    out << " RATE" // cycles per item,
           "  SYNC" // kernel synchronization %,
           "  PART" // partition synchronization %,
           "  EXPD" // buffer expansion %,
           "  COPY" // look ahead + copy back + look behind %,
           "  PIPE" // pipeline overhead %,
           "  EXEC" // execution %,
           "     %\n"; // % of Total CPU Cycles.


    unsigned k = 0;

    const long double fTotal = totalCycles;

    boost::format percfmt("%5.1f");
    boost::format fixedfmt("%.0f");
    boost::format ratefmt("%.1f");
    boost::format covfmt(" +- %4.1f\n");

    std::array<uint64_t, KERNEL_EXECUTION + 3> subtotals;
    std::fill(subtotals.begin(), subtotals.end(), 0);

    for (unsigned i = 0; i < (numOfKernels - 1); ++i) {

        assert ((k + TOTAL_TIME + 1) < REQ_INTEGERS);
        const uint64_t intItemCount = values[k++];
        const uint64_t intSubTotal = values[k + TOTAL_TIME];

        out << right_justify(std::to_string(i + 1), maxKernelIdLength)
            << ' '
            << left_justify(StringRef{kernelNames[i], std::strlen(kernelNames[i])}, maxNameLength)
            << ' '
            << right_justify(std::to_string(intItemCount), maxItemCountLength)
            << ' '
            << right_justify(std::to_string(intSubTotal), maxCycleCountLength)
            << ' ';

        const long double fSubTotal = intSubTotal;

        if (intItemCount > 0) {
            const auto cyclesPerItem = (fSubTotal / (long double)(intItemCount));
            out << right_justify((ratefmt % cyclesPerItem).str(), maxCyclesPerItemLength) << ' ';
        } else {
            out << right_justify("--", maxCyclesPerItemLength + 1);
        }

        uint64_t knownOverheads = 0;

        for (unsigned j = KERNEL_SYNCHRONIZATION; j < KERNEL_EXECUTION; ++j) {
            assert (k < REQ_INTEGERS);
            const auto v = values[k++];
            subtotals[j] += v;
            knownOverheads += v;
            const double cycPerc = (((long double)v) * 100.0L) / fSubTotal;
            out << (percfmt % cycPerc).str() << ' ';
        }
        assert (k < REQ_INTEGERS);
        const auto intExecTime = values[k++];
        knownOverheads += intExecTime;

     //   assert (knownOverheads <= intSubTotal);

        size_t intOverhead = (knownOverheads > intSubTotal) ? 0UL : (intSubTotal - knownOverheads);

        const double overheadPerc = (((long double)intOverhead) * 100.0L) / fSubTotal;
        out << (percfmt % overheadPerc).str() << ' ';

        const double execTimePerc = (((long double)intExecTime) * 100.0L) / fSubTotal;
        out << (percfmt % execTimePerc).str() << ' ';
        assert (values[k] == intSubTotal);

        subtotals[KERNEL_EXECUTION] += intOverhead;
        subtotals[KERNEL_EXECUTION + 1] += intExecTime;
        subtotals[KERNEL_EXECUTION + 2] += intSubTotal;

        ++k;

        //   assert (subtotals[KERNEL_EXECUTION + 2] <= totalCycles);

       const auto perc = (fSubTotal * 100.0L) / fTotal;
       out << (percfmt % perc).str();
       assert (k < REQ_INTEGERS);
       const long double fSqrTotalCycles = values[k++];
       assert (k < REQ_INTEGERS);
       const uint64_t n = values[k++];
       const long double N = n;
       const auto x = std::max((fSqrTotalCycles * N) - (fSubTotal * fSubTotal), 0.0L);
       const auto avgStddev = (std::sqrt(x) * 100.0L) / (N * fTotal);
       out << (covfmt % avgStddev).str();

    }

    assert ((k + TOTAL_TIME + 1) < REQ_INTEGERS);
    const uint64_t intItemCount = values[k++];
    const uint64_t intSubTotal = values[k + TOTAL_TIME];

    out << right_justify(std::to_string(numOfKernels), maxKernelIdLength)
        << ' '
        << left_justify(StringRef{kernelNames[numOfKernels - 1], std::strlen(kernelNames[numOfKernels - 1])}, maxNameLength)
        << ' '
        << right_justify(std::to_string(intItemCount), maxItemCountLength)
        << ' '
        << right_justify(std::to_string(intSubTotal), maxCycleCountLength)
        << ' ';

    const long double fSubTotal = intSubTotal;

    if (intItemCount > 0) {
        const auto cyclesPerItem = (fSubTotal / (long double)(intItemCount));
        out << right_justify((ratefmt % cyclesPerItem).str(), maxCyclesPerItemLength) << ' ';
    } else {
        out << right_justify("--", maxCyclesPerItemLength + 1);
    }

    out.indent(6);

    const uint64_t intJumpCost = values[k + CycleCounter::PARTITION_JUMP_SYNCHRONIZATION];
    const double cycPerc = (((long double)intJumpCost) * 100.0L) / fSubTotal;
    out << (percfmt % cycPerc).str() << ' ';

    out << "\n";
    out.indent(maxKernelIdLength + maxNameLength + maxItemCountLength + maxCycleCountLength + maxCyclesPerItemLength - 2);
    out << "TOTAL:";

    for (unsigned j = KERNEL_SYNCHRONIZATION; j < (KERNEL_EXECUTION + 3); ++j) {
        const auto v = subtotals[j];
        const double cycPerc = (((long double)(v * 100)) / fTotal);
        out << ' ' << (percfmt % cycPerc).str();
    }
    out << '\n';

}
} // end of anonymous namespace

/** ------------------------------------------------------------------------------------------------------------- *
 * @brief printOptionalCycleCounter
 ** ------------------------------------------------------------------------------------------------------------- */
void PipelineCompiler::printOptionalCycleCounter(KernelBuilder & b) {
    if (LLVM_UNLIKELY(EnableCycleCounter)) {

        ConstantInt * const ZERO = b.getInt32(0);

        auto toGlobal = [&](ArrayRef<Constant *> array, Type * const type, size_t size) {
            ArrayType * const arTy = ArrayType::get(type, size);
            Constant * const ar = ConstantArray::get(arTy, array);
            Module & mod = *b.getModule();
            GlobalVariable * const gv = new GlobalVariable(mod, arTy, true, GlobalValue::PrivateLinkage, ar);
            FixedArray<Value *, 2> tmp;
            tmp[0] = ZERO;
            tmp[1] = ZERO;
            return b.CreateInBoundsGEP(arTy, gv, tmp);
        };

        std::vector<Constant *> kernelNames;
        kernelNames.reserve(PipelineOutput - FirstKernel + 1);
        for (auto i = FirstKernel; i <= LastKernel; ++i) {
            const Kernel * const kernel = getKernel(i);
            kernelNames.push_back(b.GetString(kernel->getName()));
        }
        kernelNames.push_back(b.GetString(mTarget->getName()));

        assert (LastKernel < PipelineOutput);

        const auto numOfKernels = PipelineOutput - FirstKernel + 1U;

        PointerType * const int8PtrTy = b.getInt8PtrTy();

        Value * const arrayOfKernelNames = toGlobal(kernelNames, int8PtrTy, numOfKernels);

        const auto REQ_INTEGERS = numOfKernels * (NUM_OF_KERNEL_CYCLE_COUNTERS + 1);

        Constant * const requiredSpace =  b.getSize(sizeof(uint64_t) * REQ_INTEGERS);

        IntegerType * int64Ty = b.getInt64Ty();

        PointerType * const int64PtrTy = int64Ty->getPointerTo();

        Value * const values = b.CreatePointerCast(b.CreateAlignedMalloc(requiredSpace, sizeof(uint64_t)), int64PtrTy);

        auto currentPartitionId = -1U;

        Constant * const INT64_ZERO = b.getInt64(0);

        unsigned k = 0;

        Value * currentN = nullptr;

        Value * baseItemCount = nullptr;

        FixedArray<Value *, 2> index;
        index[0] = b.getInt32(0);

        for (unsigned i = 0; i < numOfKernels - 1; ++i) {
            assert (FirstKernel + i <= LastKernel);
            const auto prefix = makeKernelName(FirstKernel + i);

            const auto partitionId = KernelPartitionId[FirstKernel + i];
            const bool isRoot = (partitionId != currentPartitionId);
            currentPartitionId = partitionId;

            const auto binding = selectPrincipleCycleCountBinding(FirstKernel + i);
            Value * const items = b.getScalarField(makeBufferName(FirstKernel + i, binding) + ITEM_COUNT_SUFFIX);
            if (in_degree(FirstKernel + i, mBufferGraph) == 0) {
                if (baseItemCount == nullptr) {
                    baseItemCount = items;
                } else {
                    Value * const eq = b.CreateICmpEQ(baseItemCount, items);
                    baseItemCount = b.CreateSelect(eq, baseItemCount, INT64_ZERO);
                }
            }

            assert (k < REQ_INTEGERS);
            Value * const itemsPtr = b.CreateGEP(b.getInt64Ty(), values, b.getInt32(k++));
            b.CreateStore(items, itemsPtr);
            Value * cycleCountPtr; Type * cycleCountTy;

            std::tie(cycleCountPtr, cycleCountTy) = b.getScalarFieldPtr(prefix + STATISTICS_CYCLE_COUNT_SUFFIX);

            for (unsigned j = 0; j < NUM_OF_INVOCATIONS; ++j) {
                Value * sumCycles = INT64_ZERO;
                if (isRoot || j != PARTITION_JUMP_SYNCHRONIZATION) {
                    assert (cycleCountTy->getStructElementType(j)->isIntegerTy());
                    index[1] = b.getInt32(j);
                    sumCycles = b.CreateLoad(int64Ty, b.CreateGEP(cycleCountTy, cycleCountPtr, index));
                } else {
                    assert (cycleCountTy->getStructElementType(j)->isEmptyTy());
                }
                assert (k < REQ_INTEGERS);
                b.CreateStore(sumCycles, b.CreateGEP(int64Ty, values, b.getInt32(k++)));
            }

            if (isRoot) {
                assert (cycleCountTy->getStructElementType(NUM_OF_INVOCATIONS)->isIntegerTy());
                index[1] = b.getInt32(NUM_OF_INVOCATIONS);
                currentN = b.CreateLoad(b.getInt64Ty(), b.CreateGEP(cycleCountTy, cycleCountPtr, index));
            } else {
                assert (cycleCountTy->getStructElementType(NUM_OF_INVOCATIONS)->isEmptyTy());
            }
            assert (currentN);
            assert (k < REQ_INTEGERS);
            b.CreateStore(currentN, b.CreateGEP(int64Ty, values, b.getInt32(k++)));
            assert ((k % (NUM_OF_KERNEL_CYCLE_COUNTERS + 1)) == 0);
        }

        Value * cycleCountPtr; Type * cycleCountTy;
        const auto prefix = makeKernelName(PipelineOutput);
        std::tie(cycleCountPtr, cycleCountTy) = b.getScalarFieldPtr(prefix + STATISTICS_CYCLE_COUNT_SUFFIX);

        Value * const reportedItems = (baseItemCount == nullptr) ? INT64_ZERO : baseItemCount;
        b.CreateStore(reportedItems, b.CreateGEP(int64Ty, values, b.getInt32(k++)));

        b.CreateStore(INT64_ZERO, b.CreateGEP(int64Ty, values, b.getInt32(k++))); // KERNEL_SYNCHRONIZATION

        assert (cycleCountTy->getStructElementType(PARTITION_JUMP_SYNCHRONIZATION)->isIntegerTy());
        index[1] = b.getInt32(PARTITION_JUMP_SYNCHRONIZATION);
        Value * sumCycles = b.CreateLoad(int64Ty, b.CreateGEP(cycleCountTy, cycleCountPtr, index));

        b.CreateStore(sumCycles, b.CreateGEP(int64Ty, values, b.getInt32(k++))); // PARTITION_JUMP_SYNCHRONIZATION

        b.CreateStore(INT64_ZERO, b.CreateGEP(int64Ty, values, b.getInt32(k++))); // BUFFER_EXPANSION

        b.CreateStore(INT64_ZERO, b.CreateGEP(int64Ty, values, b.getInt32(k++))); // BUFFER_COPY

        b.CreateStore(INT64_ZERO, b.CreateGEP(int64Ty, values, b.getInt32(k++))); // KERNEL_EXECUTION

        Value * const total = b.getScalarField(STATISTICS_CYCLE_COUNT_TOTAL);

        b.CreateStore(total, b.CreateGEP(int64Ty, values, b.getInt32(k++))); // TOTAL_TIME

        b.CreateStore(INT64_ZERO, b.CreateGEP(int64Ty, values, b.getInt32(k++))); // SQ_SUM_TOTAL_TIME

        b.CreateStore(INT64_ZERO, b.CreateGEP(int64Ty, values, b.getInt32(k++))); // NUM_OF_INVOCATIONS

        assert (k == REQ_INTEGERS);

        FixedArray<Value *, 5> args;
        args[0] = ConstantInt::get(int64Ty, numOfKernels);
        args[1] = arrayOfKernelNames;
        args[2] = values;
        args[3] = total;
        args[4] = reportedItems;

        Function * const reportPrinter = b.getModule()->getFunction("__print_pipeline_cycle_counter_report");
        assert (reportPrinter);
        b.CreateCall(reportPrinter->getFunctionType(), reportPrinter, args);

        b.CreateFree(values);
    }
}

/** ------------------------------------------------------------------------------------------------------------- *
 * @brief recordBlockingIO
 ** ------------------------------------------------------------------------------------------------------------- */
void PipelineCompiler::recordBlockingIO(KernelBuilder & b, const StreamSetPort port) const {
    if (LLVM_UNLIKELY(DebugOptionIsSet(codegen::EnableBlockingIOCounter))) {
        const auto prefix = makeBufferName(mKernelId, port);
        Value * counterPtr; Type * ty;
        std::tie(counterPtr, ty) = b.getScalarFieldPtr(prefix + STATISTICS_BLOCKING_IO_SUFFIX);
        Value * const runningCount = b.CreateLoad(ty, counterPtr);
        Value * const updatedCount = b.CreateAdd(runningCount, b.getSize(1));
        b.CreateStore(updatedCount, counterPtr);
    }
    if (LLVM_UNLIKELY(DebugOptionIsSet(codegen::TraceBlockedIO))) {

        const auto prefix = makeBufferName(mKernelId, port);
        Value * historyPtr; Type * ty;
        std::tie(historyPtr, ty) = b.getScalarFieldPtr(prefix + STATISTICS_BLOCKING_IO_HISTORY_SUFFIX);

        Constant * const ZERO = b.getInt32(0);
        Constant * const ONE = b.getInt32(1);
        Constant * const TWO = b.getInt32(2);

        IntegerType * sizeTy = b.getSizeTy();

        Value * const traceLogArrayField = b.CreateGEP(ty, historyPtr, {ZERO, ZERO});
        Value * const traceLogArray = b.CreateLoad(sizeTy->getPointerTo(), traceLogArrayField);

        Value * const traceLogCountField = b.CreateGEP(ty, historyPtr, {ZERO, ONE});
        Value * const traceLogCount = b.CreateLoad(sizeTy, traceLogCountField);

        Value * const traceLogCapacityField = b.CreateGEP(ty, historyPtr, {ZERO, TWO});
        Value * const traceLogCapacity = b.CreateLoad(sizeTy, traceLogCapacityField);

        BasicBlock * const expandHistory = b.CreateBasicBlock(prefix + "_expandHistory", mKernelLoopCall);
        BasicBlock * const recordExpansion = b.CreateBasicBlock(prefix + "_recordExpansion", mKernelLoopCall);

        Value * const hasEnough = b.CreateICmpULT(traceLogCount, traceLogCapacity);

        BasicBlock * const entryBlock = b.GetInsertBlock();
        b.CreateLikelyCondBr(hasEnough, recordExpansion, expandHistory);

        b.SetInsertPoint(expandHistory);
        Constant * const SZ_ONE = b.getSize(1);
        Constant * const SZ_MIN_SIZE = b.getSize(32);
        Value * const newCapacity = b.CreateUMax(b.CreateShl(traceLogCapacity, SZ_ONE), SZ_MIN_SIZE);
        Value * const expandedLogArray = b.CreateRealloc(b.getSizeTy(), traceLogArray, newCapacity);
        assert (expandedLogArray->getType() == traceLogArray->getType());
        b.CreateStore(expandedLogArray, traceLogArrayField);
        b.CreateStore(newCapacity, traceLogCapacityField);
        BasicBlock * const branchExitBlock = b.GetInsertBlock();
        b.CreateBr(recordExpansion);

        b.SetInsertPoint(recordExpansion);
        PHINode * const logArray = b.CreatePHI(traceLogArray->getType(), 2);
        logArray->addIncoming(traceLogArray, entryBlock);
        logArray->addIncoming(expandedLogArray, branchExitBlock);
        b.CreateStore(b.CreateAdd(traceLogCount, b.getSize(1)), traceLogCountField);
        b.CreateStore(mSegNo, b.CreateGEP(sizeTy, logArray, traceLogCount));
    }

}

/** ------------------------------------------------------------------------------------------------------------- *
 * @brief printOptionalBlockingIOStatistics
 ** ------------------------------------------------------------------------------------------------------------- */
void PipelineCompiler::printOptionalBlockingIOStatistics(KernelBuilder & b) {
    if (LLVM_UNLIKELY(DebugOptionIsSet(codegen::EnableBlockingIOCounter))) {

        // Print the title line
        Function * Dprintf = b.GetDprintf();
        FunctionType * fTy = Dprintf->getFunctionType();

        size_t maxKernelLength = 0;
        size_t maxBindingLength = 0;

        for (auto i = FirstKernel; i <= LastKernel; ++i) {
            const Kernel * const kernel = getKernel(i);
            maxKernelLength = std::max(maxKernelLength, kernel->getName().size());
            for (const auto e : make_iterator_range(in_edges(i, mBufferGraph))) {
                const BufferPort & binding = mBufferGraph[e];
                const Binding & ref = binding.Binding;
                maxBindingLength = std::max(maxBindingLength, ref.getName().length());
            }
            for (const auto e : make_iterator_range(out_edges(i, mBufferGraph))) {
                const BufferPort & binding = mBufferGraph[e];
                const Binding & ref = binding.Binding;
                maxBindingLength = std::max(maxBindingLength, ref.getName().length());
            }
        }
        maxKernelLength += 4;
        maxBindingLength += 4;

        SmallVector<char, 100> buffer;
        raw_svector_ostream line(buffer);

        line << "BLOCKING I/O STATISTICS:\n\n"
                "  # "  // kernel ID #  (only shown for first)
                 "KERNEL"; // kernel Name (only shown for first)
        line.indent(maxKernelLength - 6);
        line << "PORT";
        line.indent(5 + maxBindingLength - 4); // I/O Type (e.g., input port 3 = I3), Port Name
        line << " BUFFER " // buffer ID #
                "   BLOCKED "
                 "     %%\n"; // % of blocking attempts

        Constant * const STDERR = b.getInt32(STDERR_FILENO);

        FixedArray<Value *, 2> titleArgs;
        titleArgs[0] = STDERR;
        titleArgs[1] = b.GetString(line.str());
        b.CreateCall(fTy, Dprintf, titleArgs);

        // Print each kernel line

        // generate first line format string
        buffer.clear();
        line << "%3" PRIu32 " " // kernel #
                "%-" << maxKernelLength << "s" // kernel name
                "%c%-3" PRIu32 " " // I/O type
                "%-" << maxBindingLength << "s" // port name
                "%7" PRIu32 // buffer ID #
                "%11" PRIu64 " " // # of blocked attempts
                "%6.2f\n"; // % of blocking attempts
        Value * const firstLine = b.GetString(line.str());

        // generate remaining lines format string
        buffer.clear();
        line.indent(maxKernelLength + 4); // spaces for kernel #, kernel name
        line << "%c%-3" PRIu32 " " // I/O type
                "%-" << maxBindingLength << "s" // port name
                "%7" PRIu32 // buffer ID #
                "%11" PRIu64 " " // # of blocked attempts
                "%6.2f\n"; // % of blocking attempts
        Value * const remainingLines = b.GetString(line.str());

        SmallVector<Value *, 8> args;

        Type * const doubleTy = b.getDoubleTy();
        Constant * const fOneHundred = ConstantFP::get(doubleTy, 100.0);

        Constant * const I = b.getInt8('I');
        Constant * const O = b.getInt8('O');

        for (auto i = FirstKernel; i <= LastKernel; ++i) {

            const auto prefix = makeKernelName(i);
            // total # of segments processed by kernel
            const auto & lockType = LOGICAL_SEGMENT_SUFFIX[isDataParallel(i) ? SYNC_LOCK_PRE_INVOCATION : SYNC_LOCK_FULL];
            Value * const totalNumberOfSegments = b.getScalarField(prefix + lockType);
            Value * const fTotalNumberOfSegments = b.CreateUIToFP(totalNumberOfSegments, doubleTy);

            const Kernel * const kernel = getKernel(i);
            Constant * kernelName = b.GetString(kernel->getName());

            for (const auto e : make_iterator_range(in_edges(i, mBufferGraph))) {

                const BufferPort & binding = mBufferGraph[e];
                if (binding.canModifySegmentLength()) {
                    args.push_back(STDERR);
                    if (kernelName) {
                        args.push_back(firstLine);
                        args.push_back(b.getInt32(i));
                        args.push_back(kernelName);
                        kernelName = nullptr;
                    } else {
                        args.push_back(remainingLines);
                    }
                    args.push_back(I);
                    const auto inputPort = binding.Port.Number;
                    args.push_back(b.getInt32(inputPort));
                    const Binding & ref = binding.Binding;

                    args.push_back(b.GetString(ref.getName()));

                    args.push_back(b.getInt32(source(e, mBufferGraph)));

                    const auto prefix = makeBufferName(i, binding.Port);
                    Value * const blockedCount = b.getScalarField(prefix + STATISTICS_BLOCKING_IO_SUFFIX);
                    args.push_back(blockedCount);

                    Value * const fBlockedCount = b.CreateUIToFP(blockedCount, doubleTy);
                    Value * const fBlockedCount100 = b.CreateFMul(fBlockedCount, fOneHundred);
                    args.push_back(b.CreateFDiv(fBlockedCount100, fTotalNumberOfSegments));

                    b.CreateCall(fTy, Dprintf, args);

                    args.clear();
                }
            }

            for (const auto e : make_iterator_range(out_edges(i, mBufferGraph))) {

                const BufferPort & binding = mBufferGraph[e];
                if (binding.canModifySegmentLength()) {
                    args.push_back(STDERR);
                    if (kernelName) {
                        args.push_back(firstLine);
                        args.push_back(b.getInt32(i));
                        args.push_back(kernelName);
                        kernelName = nullptr;
                    } else {
                        args.push_back(remainingLines);
                    }
                    args.push_back(O);
                    const auto outputPort = binding.Port.Number;
                    args.push_back(b.getInt32(outputPort));
                    const Binding & ref = binding.Binding;
                    args.push_back(b.GetString(ref.getName()));

                    args.push_back(b.getInt32(target(e, mBufferGraph)));

                    const auto prefix = makeBufferName(i, binding.Port);
                    Value * const blockedCount = b.getScalarField(prefix + STATISTICS_BLOCKING_IO_SUFFIX);
                    args.push_back(blockedCount);

                    Value * const fBlockedCount = b.CreateUIToFP(blockedCount, doubleTy);
                    Value * const fBlockedCount100 = b.CreateFMul(fBlockedCount, fOneHundred);
                    args.push_back(b.CreateFDiv(fBlockedCount100, fTotalNumberOfSegments));

                    b.CreateCall(fTy, Dprintf, args);

                    args.clear();
                }
            }

        }
        // print final new line
        FixedArray<Value *, 2> finalArgs;
        finalArgs[0] = STDERR;
        finalArgs[1] = b.GetString("\n");
        b.CreateCall(fTy, Dprintf, finalArgs);
    }
}

/** ------------------------------------------------------------------------------------------------------------- *
 * @brief printOptionalStridesPerSegment
 ** ------------------------------------------------------------------------------------------------------------- */
void PipelineCompiler::printOptionalBlockedIOPerSegment(KernelBuilder & b) const {
    if (LLVM_UNLIKELY(DebugOptionIsSet(codegen::TraceBlockedIO))) {

        IntegerType * const sizeTy = b.getSizeTy();
        PointerType * const sizePtrTy = sizeTy->getPointerTo();

        Constant * const ZERO = b.getInt32(0);
        Constant * const ONE = b.getInt32(1);

        ConstantInt * const sz_ZERO = b.getSize(0);
        ConstantInt * const sz_ONE = b.getSize(1);


        Function * Dprintf = b.GetDprintf();
        FunctionType * fTy = Dprintf->getFunctionType();

        Value * const maxSegNo = getMaxSegmentNumber(b);

        // Print the first title line
        SmallVector<char, 100> buffer;
        raw_svector_ostream format(buffer);
        format << "BLOCKED I/O PER SEGMENT:\n\n";
        for (auto i = FirstKernel; i <= LastKernel; ++i) {
            unsigned count = 0;
            for (const auto e : make_iterator_range(in_edges(i, mBufferGraph))) {
                if (mBufferGraph[e].canModifySegmentLength()) {
                    ++count;
                }
            }
            for (const auto e : make_iterator_range(out_edges(i, mBufferGraph))) {
                if (mBufferGraph[e].canModifySegmentLength()) {
                    ++count;
                }
            }
            if (count) {
                const Kernel * const kernel = getKernel(i);
                std::string temp = kernel->getName();
                boost::replace_all(temp, "\"", "\\\"");
                format << ",\"" << i << " " << temp << "\"";
                for (unsigned j = 1; j < count; ++j) {
                    format.write(',');
                }
            }
        }
        format << "\n";

        Constant * const STDERR = b.getInt32(STDERR_FILENO);

        FixedArray<Value *, 2> titleArgs;
        titleArgs[0] = STDERR;
        titleArgs[1] = b.GetString(format.str());
        b.CreateCall(fTy, Dprintf, titleArgs);

        // Print the second title line
        buffer.clear();
        format << "SEG #";
        for (auto i = FirstKernel; i <= LastKernel; ++i) {
            for (const auto e : make_iterator_range(in_edges(i, mBufferGraph))) {
                if (mBufferGraph[e].canModifySegmentLength()) {
                    goto has_ports;
                }
            }
            for (const auto e : make_iterator_range(out_edges(i, mBufferGraph))) {
                if (mBufferGraph[e].canModifySegmentLength()) {
                    goto has_ports;
                }
            }
            continue;
has_ports:
            for (const auto e : make_iterator_range(in_edges(i, mBufferGraph))) {
                const auto & bp = mBufferGraph[e];
                if (bp.canModifySegmentLength()) {
                    format << ",I" << bp.Port.Number << ':' << source(e, mBufferGraph);
                }
            }
            for (const auto e : make_iterator_range(out_edges(i, mBufferGraph))) {
                const auto & bp = mBufferGraph[e];
                if (bp.canModifySegmentLength()) {
                    format << ",O" << bp.Port.Number << ':' << source(e, mBufferGraph);
                }
            }
        }
        format << '\n';
        titleArgs[1] = b.GetString(format.str());
        b.CreateCall(fTy, Dprintf, titleArgs);

        // Generate line format string
        buffer.clear();
        format << "%" PRIu64; // seg #
        unsigned fieldCount = 0;
        for (auto i = FirstKernel; i <= LastKernel; ++i) {
            unsigned count = 0;
            for (const auto e : make_iterator_range(in_edges(i, mBufferGraph))) {
                if (mBufferGraph[e].canModifySegmentLength()) {
                    ++count;
                }
            }
            for (const auto e : make_iterator_range(out_edges(i, mBufferGraph))) {
                if (mBufferGraph[e].canModifySegmentLength()) {
                    ++count;
                }
            }
            fieldCount += count;
            for (unsigned j = 0; j < count; ++j) {
                format << ",%" PRIu64; // strides
            }
        }
        format << "\n";

        // Print each kernel line
//        SmallVector<Value *, 64> lastLineArgs(fieldCount + 3);
//        lastLineArgs[0] = STDERR;
//        lastLineArgs[1] = b.GetString(format.str());

//        SmallVector<Value *, 64> currentLineArgs(fieldCount + 3);
//        currentLineArgs[0] = STDERR;
//        currentLineArgs[1] = b.GetString(format.str());

        // Pre load all of pointers to the the trace log out of the pipeline state.

        SmallVector<Value *, 64> traceLogArray(fieldCount);
        SmallVector<Value *, 64> traceLengthArray(fieldCount);

        for (unsigned i = FirstKernel, j = 0; i <= LastKernel; ++i) {

            for (const auto e : make_iterator_range(in_edges(i, mBufferGraph))) {
                const auto & bp = mBufferGraph[e];
                if (bp.canModifySegmentLength()) {
                    const auto prefix = makeBufferName(i, bp.Port);
                    Value * historyPtr; Type * historyTy;
                    std::tie(historyPtr, historyTy) = b.getScalarFieldPtr(prefix + STATISTICS_BLOCKING_IO_HISTORY_SUFFIX);
                    assert (j < fieldCount);
                    traceLogArray[j] = b.CreateLoad(sizePtrTy, b.CreateGEP(historyTy, historyPtr, {ZERO, ZERO}));
                    traceLengthArray[j] = b.CreateLoad(sizeTy, b.CreateGEP(historyTy, historyPtr, {ZERO, ONE}));
                    j++;
                }
            }
            for (const auto e : make_iterator_range(out_edges(i, mBufferGraph))) {
                const auto & bp = mBufferGraph[e];
                if (bp.canModifySegmentLength()) {
                    const auto prefix = makeBufferName(i, bp.Port);
                    Value * historyPtr; Type * historyTy;
                    std::tie(historyPtr, historyTy) = b.getScalarFieldPtr(prefix + STATISTICS_BLOCKING_IO_HISTORY_SUFFIX);
                    assert (j < fieldCount);
                    traceLogArray[j] = b.CreateLoad(sizePtrTy, b.CreateGEP(historyTy, historyPtr, {ZERO, ZERO}));
                    traceLengthArray[j] = b.CreateLoad(sizeTy, b.CreateGEP(historyTy, historyPtr, {ZERO, ONE}));
                    j++;
                }
            }
        }

        // Start printing the data lines

        // To only print out when the line changes, we store the values for the last line
        // we printed as well as its line number. If the last line was not printed,
        // we print it and the new line out; otherwise we only print out the new line.

        SmallVector<PHINode *, 64> currentIndex(fieldCount);
        SmallVector<Value *, 64> updatedIndex(fieldCount);
        SmallVector<PHINode *, 64> lastPrintedValue(fieldCount);

        BasicBlock * const loopEntry = b.GetInsertBlock();
        BasicBlock * const loopStart = b.CreateBasicBlock("reportStridesPerSegment");
        BasicBlock * const doWriteLine = b.CreateBasicBlock("writeLine");

        BasicBlock * const printLastLine = b.CreateBasicBlock("printLastLine");
        BasicBlock * const printCurrentLine = b.CreateBasicBlock("printCurrentLine");

        BasicBlock * const checkNext = b.CreateBasicBlock("checkNext");
        b.CreateBr(loopStart);

        b.SetInsertPoint(loopStart);
        PHINode * const segNo = b.CreatePHI(sizeTy, 2);
        segNo->addIncoming(sz_ZERO, loopEntry);
        PHINode * const lastPrintedSegNo = b.CreatePHI(sizeTy, 2);
        lastPrintedSegNo->addIncoming(sz_ZERO, loopEntry);

        for (unsigned i = 0; i < fieldCount; ++i) {
            PHINode * const index = b.CreatePHI(sizeTy, 2);
            index->addIncoming(sz_ZERO, loopEntry);
            currentIndex[i] = index;
            PHINode * const val = b.CreatePHI(sizeTy, 2);
            val->addIncoming(sz_ONE, loopEntry);
            lastPrintedValue[i] = val;
        }

        SmallVector<Value *, 64> currentVal(fieldCount + 3);

        Value * writeLine = b.CreateICmpEQ(segNo, maxSegNo);
        for (unsigned i = 0; i < fieldCount; ++i) {

            BasicBlock * const entry = b.GetInsertBlock();
            BasicBlock * const check = b.CreateBasicBlock();
            BasicBlock * const update = b.CreateBasicBlock();
            BasicBlock * const next = b.CreateBasicBlock();
            Value * const notEndOfTrace = b.CreateICmpNE(currentIndex[i], traceLengthArray[i]);
            b.CreateLikelyCondBr(notEndOfTrace, check, next);

            b.SetInsertPoint(check);
            Value * const nextSegNo = b.CreateLoad(sizeTy, b.CreateGEP(sizeTy, traceLogArray[i], currentIndex[i]));
            b.CreateCondBr(b.CreateICmpEQ(segNo, nextSegNo), update, next);

            b.SetInsertPoint(update);
            Value * const currentIndex1 = b.CreateAdd(currentIndex[i], sz_ONE);
            b.CreateBr(next);

            b.SetInsertPoint(next);
            PHINode * const nextIndex = b.CreatePHI(sizeTy, 3);
            nextIndex->addIncoming(currentIndex[i], entry);
            nextIndex->addIncoming(currentIndex[i], check);
            nextIndex->addIncoming(currentIndex1, update);
            updatedIndex[i] = nextIndex;

            PHINode * const val = b.CreatePHI(sizeTy, 3);
            val->addIncoming(sz_ZERO, entry);
            val->addIncoming(sz_ZERO, check);
            val->addIncoming(sz_ONE, update);

            currentVal[i] = val;

            lastPrintedValue[i]->addIncoming(val, checkNext);

            Value * const changed = b.CreateICmpNE(val, lastPrintedValue[i]);
            writeLine = b.CreateOr(writeLine, changed);
        }

        Value * const nextSegNo = b.CreateAdd(segNo, sz_ONE);

        BasicBlock * const blockedValueListExit = b.GetInsertBlock();
        b.CreateCondBr(writeLine, doWriteLine, checkNext);

        b.SetInsertPoint(doWriteLine);
        Value * const writeLast = b.CreateICmpNE(lastPrintedSegNo, segNo);
        b.CreateCondBr(writeLast, printLastLine, printCurrentLine);

        b.SetInsertPoint(printLastLine);
        SmallVector<Value *, 64> args(fieldCount + 3);
        args[0] = STDERR;
        args[1] = b.GetString(format.str());
        args[2] = b.CreateSub(segNo, sz_ONE);
        for (unsigned i = 0; i < fieldCount; ++i) {
            args[i + 3] = lastPrintedValue[i];
        }
        b.CreateCall(fTy, Dprintf, args);
        b.CreateBr(printCurrentLine);

        b.SetInsertPoint(printCurrentLine);
        args[2] = segNo;
        for (unsigned i = 0; i < fieldCount; ++i) {
            args[i + 3] = currentVal[i];
        }
        b.CreateCall(fTy, Dprintf, args);
        b.CreateBr(checkNext);

        b.SetInsertPoint(checkNext);
        BasicBlock * const loopExit = b.CreateBasicBlock("reportStridesPerSegmentExit");
        BasicBlock * const loopEnd = b.GetInsertBlock();
        for (unsigned i = 0; i < fieldCount; ++i) {
            currentIndex[i]->addIncoming(updatedIndex[i], loopEnd);
        }
        PHINode * const printedSegNo = b.CreatePHI(sizeTy, 2);
        printedSegNo->addIncoming(nextSegNo, printCurrentLine);
        printedSegNo->addIncoming(lastPrintedSegNo, blockedValueListExit);
        lastPrintedSegNo->addIncoming(printedSegNo, loopEnd);

        segNo->addIncoming(nextSegNo, loopEnd);

        Value * const notDone = b.CreateICmpNE(segNo, maxSegNo);
        b.CreateLikelyCondBr(notDone, loopStart, loopExit);

        b.SetInsertPoint(loopExit);
        // print final new line
        FixedArray<Value *, 2> finalArgs;
        finalArgs[0] = STDERR;
        finalArgs[1] = b.GetString("\n");
        b.CreateCall(fTy, Dprintf, finalArgs);
        for (unsigned i = 0; i < fieldCount; ++i) {
            b.CreateFree(traceLogArray[i]);
        }
    }
}

/** ------------------------------------------------------------------------------------------------------------- *
 * @brief initializeBufferExpansionHistory
 ** ------------------------------------------------------------------------------------------------------------- */
void PipelineCompiler::initializeBufferExpansionHistory(KernelBuilder & b) const {

    if (LLVM_UNLIKELY(mTraceDynamicBuffers)) {

        const auto firstBuffer = PipelineOutput + 1;
        const auto lastBuffer = num_vertices(mBufferGraph);

        Constant * const ZERO = b.getInt32(0);
        Constant * const ONE = b.getInt32(1);
        Constant * const TWO = b.getInt32(2);
        Constant * const SZ_ZERO = b.getSize(0);
        Constant * const SZ_ONE = b.getSize(1);



        for (unsigned i = firstBuffer; i < lastBuffer; ++i) {
            const BufferNode & bn = mBufferGraph[i];

            const StreamSetBuffer * const buffer = bn.Buffer; assert (buffer);

            if (buffer->isDynamic()) {
                const auto pe = in_edge(i, mBufferGraph);
                const auto p = source(pe, mBufferGraph);
                const BufferPort & rd = mBufferGraph[pe];
                const auto prefix = makeBufferName(p, rd.Port);

                Value * traceData; Type * traceTy;
                std::tie(traceData, traceTy) = b.getScalarFieldPtr(prefix + STATISTICS_BUFFER_EXPANSION_SUFFIX);

                const auto numOfConsumers = std::max(out_degree(i, mConsumerGraph), 1UL);
                const auto n = numOfConsumers + 3;
                Type * const entryTy = ArrayType::get(b.getSizeTy(), n);

                Value * const entryData = b.CreatePageAlignedMalloc(entryTy, SZ_ONE);
                // fill in the struct
                b.CreateStore(entryData, b.CreateGEP(traceTy, traceData, {ZERO, ZERO}));
                b.CreateStore(SZ_ONE, b.CreateGEP(traceTy, traceData, {ZERO, ONE}));
                // then the initial record
                b.CreateStore(SZ_ZERO, b.CreateGEP(entryTy, entryData, {ZERO, ZERO}));
                b.CreateStore(buffer->getInternalCapacity(b), b.CreateGEP(entryTy, entryData, {ZERO, ONE}));

                unsigned sizeTyWidth = b.getSizeTy()->getIntegerBitWidth() / 8;
                Constant * const length = b.getSize(sizeTyWidth * (n - 2));
                b.CreateMemZero(b.CreateGEP(entryTy, entryData, {ZERO, TWO}), length, sizeTyWidth);

            }
        }

    }
}

/** ------------------------------------------------------------------------------------------------------------- *
 * @brief recordBufferExpansionHistory
 ** ------------------------------------------------------------------------------------------------------------- */
void PipelineCompiler::recordBufferExpansionHistory(KernelBuilder & b,
                                                    const unsigned streamSet,
                                                    const BufferNode & bn,
                                                    const BufferPort & port,
                                                    const StreamSetBuffer * const buffer) const {

    assert (mTraceDynamicBuffers && buffer->isDynamic());
    const StreamSetPort outputPort = port.Port;
    const auto prefix = makeBufferName(mKernelId, outputPort);

    Value * traceData; Type * traceDataTy;
    std::tie(traceData, traceDataTy) = b.getScalarFieldPtr(prefix + STATISTICS_BUFFER_EXPANSION_SUFFIX);


    Constant * const ZERO = b.getInt32(0);
    Constant * const ONE = b.getInt32(1);
    Constant * const TWO = b.getInt32(2);
    Constant * const THREE = b.getInt32(3);

    IntegerType * const sizeTy = b.getSizeTy();
    const auto numOfConsumers = std::max(out_degree(streamSet, mConsumerGraph), 1UL);
    const auto n = numOfConsumers + 3;
    Type * const entryTy = ArrayType::get(sizeTy, numOfConsumers + 3);

    Value * const traceLogArrayField = b.CreateGEP(traceDataTy, traceData, {ZERO, ZERO});
    Value * entryArray = b.CreateLoad(entryTy->getPointerTo(), traceLogArrayField);

    Value * const traceLogCountField = b.CreateGEP(traceDataTy, traceData, {ZERO, ONE});
    Value * const traceIndex = b.CreateLoad(sizeTy, traceLogCountField);
    Value * const traceCount = b.CreateAdd(traceIndex, b.getSize(1));

    entryArray = b.CreateRealloc(entryTy, entryArray, traceCount);
    b.CreateStore(entryArray, traceLogArrayField);
    b.CreateStore(traceCount, traceLogCountField);

    FixedArray<Value *, 2> indices;
    indices[0] = traceIndex;

    // segment num  0
    indices[1] = ZERO;
    b.CreateStore(mSegNo, b.CreateGEP(entryTy, entryArray, indices));
    // new capacity 1
    indices[1] = ONE;
    b.CreateStore(buffer->getInternalCapacity(b), b.CreateGEP(entryTy, entryArray, indices));
    // produced item count 2
    indices[1] = TWO;
    Value * const produced = mCurrentProducedItemCountPhi[outputPort];
    b.CreateStore(produced, b.CreateGEP(entryTy, entryArray, indices));

    // consumer processed item count [3,n)
    if (LLVM_LIKELY(!bn.isReturned())) {
        const auto id = getTruncatedStreamSetSourceId(streamSet);

        Value * consumerDataPtr; Type * consumerTy;
        std::tie(consumerDataPtr, consumerTy) = b.getScalarFieldPtr(CONSUMED_ITEM_COUNT_PREFIX + std::to_string(id));
        Value * const processedPtr = b.CreateGEP(consumerTy, consumerDataPtr, { ZERO, ONE });
        Value * const logPtr = b.CreateGEP(entryTy, entryArray, {traceIndex, THREE});
        unsigned sizeTyWidth = b.getSizeTy()->getIntegerBitWidth() / 8;
        Constant * const length = b.getSize(sizeTyWidth * (n - 3));
        b.CreateMemCpy(logPtr, processedPtr, length, sizeTyWidth);
    }

}

/** ------------------------------------------------------------------------------------------------------------- *
 * @brief printOptionalBufferExpansionHistory
 ** ------------------------------------------------------------------------------------------------------------- */
void PipelineCompiler::printOptionalBufferExpansionHistory(KernelBuilder & b) {

    if (LLVM_UNLIKELY(mTraceDynamicBuffers)) {

        // Print the title line
        Function * Dprintf = b.GetDprintf();
        FunctionType * fTy = Dprintf->getFunctionType();

        size_t maxKernelLength = 0;
        size_t maxBindingLength = 0;
        for (auto i = FirstKernel; i <= LastKernel; ++i) {
            const Kernel * const kernel = getKernel(i);
            maxKernelLength = std::max(maxKernelLength, kernel->getName().size());
            for (const auto e : make_iterator_range(in_edges(i, mBufferGraph))) {
                const BufferPort & binding = mBufferGraph[e];
                const Binding & ref = binding.Binding;
                maxBindingLength = std::max(maxBindingLength, ref.getName().length());
            }
            for (const auto e : make_iterator_range(out_edges(i, mBufferGraph))) {
                const BufferPort & binding = mBufferGraph[e];
                const Binding & ref = binding.Binding;
                maxBindingLength = std::max(maxBindingLength, ref.getName().length());
            }
        }
        maxKernelLength += 4;
        maxBindingLength += 4;

        SmallVector<char, 160> buffer;
        raw_svector_ostream format(buffer);

        // TODO: if expanding buffers are supported again, we need another field here for streamset size

        format << "BUFFER EXPANSION HISTORY:\n\n"
                  "  # "  // kernel ID #  (only shown for first)
                  "KERNEL"; // kernel Name (only shown for first)
        format.indent(maxKernelLength - 6);
        format << "PORT";
        format.indent(5 + maxBindingLength - 4); // I/O Type (e.g., input port 3 = I3), Port Name
        format << " BUFFER " // buffer ID #
                  "        SEG # "
                  "     ITEM CAPACITY\n";

        Constant * const STDERR = b.getInt32(STDERR_FILENO);
        FixedArray<Value *, 2> constantArgs;
        constantArgs[0] = STDERR;
        constantArgs[1] = b.GetString(format.str());
        b.CreateCall(fTy, Dprintf, constantArgs);

        const auto totalLength = 4 + maxKernelLength + 4 + maxBindingLength + 7 + 15 + 18 + 2;

        // generate a single-line (-) bar
        buffer.clear();
        for (unsigned i = 0; i < totalLength; ++i) {
            format.write('-');
        }
        format.write('\n');
        Constant * const singleBar = b.GetString(format.str());
        constantArgs[1] = singleBar;
        b.CreateCall(fTy, Dprintf, constantArgs);


        // generate the produced/processed title line
        buffer.clear();
        format.indent(totalLength - 19);
        format << "PRODUCED/PROCESSED\n";
        constantArgs[1] = b.GetString(format.str());
        b.CreateCall(fTy, Dprintf, constantArgs);

        // generate a double-line (=) bar
        buffer.clear();
        for (unsigned i = 0; i < totalLength; ++i) {
            format.write('=');
        }
        format.write('\n');
        Constant * const doubleBar = b.GetString(format.str());
        constantArgs[1] = doubleBar;
        b.CreateCall(fTy, Dprintf, constantArgs);

        // Generate expansion line format string
        buffer.clear();
        format << "%3" PRIu32 " " // kernel #
                  "%-" << maxKernelLength << "s" // kernel name
                  "O%-3" PRIu32 " " // I/O type
                  "%-" << maxBindingLength << "s" // port name
                  "%7" PRIu32 // buffer ID #
                  "%14" PRIu64 " " // segment #
                  "%18" PRIu64 "\n"; // item capacity
        Constant * const expansionFormat = b.GetString(format.str());

        // Generate the item count history format string
        buffer.clear();
        format << "%3" PRIu32 " " // kernel #
                  "%-" << maxKernelLength << "s" // kernel name
                  "%c%-3" PRIu32 " " // I/O type
                  "%-" << maxBindingLength << "s" // port name
                  "%40" PRIu64 "\n"; // produced/processed item count
        Constant * const itemCountFormat = b.GetString(format.str());

        // Print each kernel line
        FixedArray<Value *, 9> expansionArgs;
        expansionArgs[0] = STDERR;
        expansionArgs[1] = expansionFormat;

        FixedArray<Value *, 8> itemCountArgs;
        itemCountArgs[0] = STDERR;
        itemCountArgs[1] = itemCountFormat;

        Constant * const ZERO = b.getInt32(0);
        Constant * const ONE = b.getInt32(1);
        Constant * const TWO = b.getInt32(2);

        Constant * const SZ_ZERO = b.getSize(0);
        Constant * const SZ_ONE = b.getSize(1);

        IntegerType * sizeTy = b.getSizeTy();

        for (auto i = FirstKernel; i <= LastKernel; ++i) {

            for (const auto output : make_iterator_range(out_edges(i, mBufferGraph))) {
                const BufferPort & br = mBufferGraph[output];
                const auto buffer = target(output, mBufferGraph);
                const BufferNode & bn = mBufferGraph[buffer];
                if (bn.Buffer->isDynamic()) {

                    //  # KERNEL                      PORT                      BUFFER         SEG #      ITEM CAPACITY

                    expansionArgs[2] = b.getInt32(i);
                    expansionArgs[3] = b.GetString(getKernel(i)->getName());
                    const auto outputPort = br.Port.Number;
                    expansionArgs[4] = b.getInt32(outputPort);
                    const Binding & binding = br.Binding;
                    expansionArgs[5] = b.GetString(binding.getName());
                    expansionArgs[6] = b.getInt32(buffer);

                    const auto prefix = makeBufferName(i, br.Port);

                    Value * traceData; Type * traceTy;
                    std::tie(traceData, traceTy) = b.getScalarFieldPtr(prefix + STATISTICS_BUFFER_EXPANSION_SUFFIX);

                    Value * const traceArrayField = b.CreateGEP(traceTy, traceData, {ZERO, ZERO});
                    const auto numOfConsumers = std::max(out_degree(buffer, mConsumerGraph), 1UL);

                    Type * const arrayTy = ArrayType::get(sizeTy, numOfConsumers + 3);
                    Value * const entryArray = b.CreateLoad(arrayTy->getPointerTo(), traceArrayField);

                    Value * const traceCountField = b.CreateGEP(traceTy, traceData, {ZERO, ONE});
                    Value * const traceCount = b.CreateLoad(sizeTy, traceCountField);

                    BasicBlock * const outputEntry = b.GetInsertBlock();
                    BasicBlock * const outputLoop = b.CreateBasicBlock(prefix + "_bufferExpansionReportLoop");
                    BasicBlock * const writeItemCount = b.CreateBasicBlock(prefix + "_bufferWriteItemCountLoop");

                    BasicBlock * const nextEntry = b.CreateBasicBlock(prefix + "_bufferWriteItemCountLoop");

                    BasicBlock * const outputExit = b.CreateBasicBlock(prefix + "_bufferExpansionReportExit");

                    b.CreateBr(outputLoop);

                    b.SetInsertPoint(outputLoop);
                    PHINode * const index = b.CreatePHI(b.getSizeTy(), 2);
                    index->addIncoming(SZ_ZERO, outputEntry);

                    Value * const isFirst = b.CreateICmpEQ(index, SZ_ZERO);
                    Value * const nextIndex = b.CreateAdd(index, SZ_ONE);
                    Value * const isLast = b.CreateICmpEQ(nextIndex, traceCount);
                    Value * const onlyEntry = b.CreateICmpEQ(traceCount, SZ_ONE);

                    Value * const openingBar = b.CreateSelect(onlyEntry, doubleBar, singleBar);

                    Value * const segmentNumField = b.CreateGEP(arrayTy, entryArray, {index, ZERO});
                    Value * const segmentNum = b.CreateLoad(sizeTy, segmentNumField);
                    expansionArgs[7] = segmentNum;

                    Value * const newBufferSizeField = b.CreateGEP(arrayTy, entryArray, {index, ONE});
                    Value * const newBufferSize = b.CreateLoad(sizeTy, newBufferSizeField);
                    expansionArgs[8] = newBufferSize;

                    b.CreateCall(fTy, Dprintf, expansionArgs);

                    constantArgs[1] = openingBar;

                    b.CreateCall(fTy, Dprintf, constantArgs);

                    b.CreateCondBr(isFirst, nextEntry, writeItemCount);

                    // Do not write processed/produced item counts for the first entry as they
                    // are guaranteed to be 0 and only add noise to the log output.
                    b.SetInsertPoint(writeItemCount);

                    // --------------------------------------------------------------------------------------------------

                    //  # KERNEL                      PORT                                           PRODUCED/PROCESSED

                    itemCountArgs[2] = expansionArgs[2];
                    itemCountArgs[3] = expansionArgs[3];
                    itemCountArgs[4] = b.getInt8('O');
                    itemCountArgs[5] = expansionArgs[4];
                    itemCountArgs[6] = expansionArgs[5];
                    Value * const producedField = b.CreateGEP(arrayTy, entryArray, {index, TWO});
                    itemCountArgs[7] = b.CreateLoad(sizeTy, producedField);

                    b.CreateCall(fTy, Dprintf, itemCountArgs);
                    itemCountArgs[4] = b.getInt8('I');
                    for (const auto e : make_iterator_range(out_edges(buffer, mConsumerGraph))) {
                        const ConsumerEdge & c = mConsumerGraph[e];
                        const auto consumer = target(e, mConsumerGraph);
                        itemCountArgs[2] = b.getInt32(consumer);
                        itemCountArgs[3] = b.GetString(getKernel(consumer)->getName());
                        itemCountArgs[5] = b.getInt32(c.Port);
                        const Binding & binding = getBinding(consumer, StreamSetPort{PortType::Input, c.Port});
                        itemCountArgs[6] = b.GetString(binding.getName());
                        const auto k = c.Index + 2; assert (k > 2);
                        Value * const processedField = b.CreateGEP(arrayTy, entryArray, {index, b.getInt32(k)});
                        itemCountArgs[7] = b.CreateLoad(sizeTy, processedField);
                        b.CreateCall(fTy, Dprintf, itemCountArgs);
                    }

                    Value * const closingBar = b.CreateSelect(isLast, doubleBar, singleBar);
                    constantArgs[1] = closingBar;
                    b.CreateCall(fTy, Dprintf, constantArgs);

                    b.CreateBr(nextEntry);

                    b.SetInsertPoint(nextEntry);
                    index->addIncoming(nextIndex, nextEntry);
                    b.CreateCondBr(isLast, outputExit, outputLoop);

                    b.SetInsertPoint(outputExit);
                    b.CreateFree(entryArray);
                }
            }
        }
        // print final new line
        constantArgs[1] = doubleBar;
        b.CreateCall(fTy, Dprintf, constantArgs);
    }

}

/** ------------------------------------------------------------------------------------------------------------- *
 * @brief initializeStridesPerSegment
 ** ------------------------------------------------------------------------------------------------------------- */
void PipelineCompiler::initializeStridesPerSegment(KernelBuilder & b) const {

    if (LLVM_UNLIKELY(DebugOptionIsSet(codegen::TraceStridesPerSegment))) {

        const auto prefix = makeKernelName(mKernelId);

        Value * traceData; Type * traceDataTy;

        std::tie(traceData, traceDataTy) = b.getScalarFieldPtr(prefix + STATISTICS_STRIDES_PER_SEGMENT_SUFFIX);
        Type * const traceLogTy =  ArrayType::get(b.getSizeTy(), 2);

        Constant * const SZ_ZERO = b.getSize(0);
        Constant * const SZ_DEFAULT_CAPACITY = b.getSize(4096 / (sizeof(size_t) * 2));
        Constant * const ZERO = b.getInt32(0);
        Constant * const ONE = b.getInt32(1);
        Constant * const TWO = b.getInt32(2);
        Constant * const THREE = b.getInt32(3);
        Constant * const MAX_INT = ConstantInt::getAllOnesValue(b.getSizeTy());

        Value * const traceDataArray = b.CreatePageAlignedMalloc(traceLogTy, SZ_DEFAULT_CAPACITY);

        // fill in the struct
        b.CreateStore(MAX_INT, b.CreateGEP(traceDataTy, traceData, {ZERO, ZERO})); // "last" num of strides
        b.CreateStore(traceDataArray, b.CreateGEP(traceDataTy, traceData, {ZERO, ONE})); // trace log
        b.CreateStore(SZ_ZERO, b.CreateGEP(traceDataTy, traceData, {ZERO, TWO})); // trace length
        b.CreateStore(SZ_DEFAULT_CAPACITY, b.CreateGEP(traceDataTy, traceData, {ZERO, THREE})); // trace capacity
    }

}

/** ------------------------------------------------------------------------------------------------------------- *
 * @brief recordStridesPerSegment
 ** ------------------------------------------------------------------------------------------------------------- */
void PipelineCompiler::recordStridesPerSegment(KernelBuilder & b, const unsigned kernelId, Value * const totalStrides) const {

    if (LLVM_UNLIKELY(DebugOptionIsSet(codegen::TraceStridesPerSegment))) {
        // NOTE: this records only the change to attempt to reduce the memory usage of this log.
        assert (KernelPartitionId[kernelId - 1] != KernelPartitionId[kernelId]);
        const auto prefix = makeKernelName(kernelId);

        Value * toUpdate; Type * traceTy;

        std::tie(toUpdate, traceTy) = b.getScalarFieldPtr(prefix + STATISTICS_STRIDES_PER_SEGMENT_SUFFIX);

        Module * const m = b.getModule();
        Function * updateSegmentsPerStrideTrace = m->getFunction("$trace_strides_per_segment");
        if (LLVM_UNLIKELY(updateSegmentsPerStrideTrace == nullptr)) {
            auto ip = b.saveIP();
            LLVMContext & C = b.getContext();
            Type * const sizeTy = b.getSizeTy();
            Type * const tracePtrTy = traceTy->getPointerTo();
            FunctionType * fty = FunctionType::get(b.getVoidTy(), { tracePtrTy, sizeTy, sizeTy }, false);
            updateSegmentsPerStrideTrace = Function::Create(fty, Function::PrivateLinkage, "$trace_strides_per_segment", m);

            BasicBlock * const entry = BasicBlock::Create(C, "entry", updateSegmentsPerStrideTrace);
            BasicBlock * const update = BasicBlock::Create(C, "update", updateSegmentsPerStrideTrace);
            BasicBlock * const expand = BasicBlock::Create(C, "expand", updateSegmentsPerStrideTrace);
            BasicBlock * const write = BasicBlock::Create(C, "write", updateSegmentsPerStrideTrace);
            BasicBlock * const exit = BasicBlock::Create(C, "exit", updateSegmentsPerStrideTrace);

            b.SetInsertPoint(entry);

            auto arg = updateSegmentsPerStrideTrace->arg_begin();
            arg->setName("traceData");
            Value * traceData = &*arg++;
            arg->setName("segNo");
            Value * const segNo = &*arg++;
            arg->setName("numOfStrides");
            Value * const numOfStrides = &*arg++;
            assert (arg == updateSegmentsPerStrideTrace->arg_end());

//            Type * const recordStructTy = ArrayType::get(sizeTy, 2);

//            FixedArray<Type *, 4> traceStruct;
//            traceStruct[0] = sizeTy; // last num of strides (to avoid unnecessary loads of the trace
//                                     // log and simplify the logic for first stride)
//            traceStruct[1] = recordStructTy->getPointerTo(); // pointer to trace log
//            traceStruct[2] = sizeTy; // trace length
//            traceStruct[3] = sizeTy; // trace capacity (for realloc)

            Constant * const ZERO = b.getInt32(0);
            Constant * const ONE = b.getInt32(1);
            Constant * const TWO = b.getInt32(2);
            Constant * const THREE = b.getInt32(3);

            Value * const lastNumOfStridesField = b.CreateGEP(traceTy, traceData, {ZERO, ZERO});
            Value * const lastNumOfStrides = b.CreateLoad(sizeTy, lastNumOfStridesField);
            Value * const changed = b.CreateICmpNE(lastNumOfStrides, numOfStrides);
            b.CreateCondBr(changed, update, exit);

            b.SetInsertPoint(update);
            Value * const traceLogField = b.CreateGEP(traceTy, traceData, {ZERO, ONE});
            assert (traceLogField->getType()->isPointerTy());
            Type * const recordStructTy = ArrayType::get(sizeTy, 2);
            Type * const recordStructPtrTy = recordStructTy->getPointerTo();
            Value * const traceLog = b.CreateLoad(recordStructPtrTy, traceLogField);
            Value * const traceLengthField = b.CreateGEP(traceTy, traceData, {ZERO, TWO});
            Value * const traceLength = b.CreateLoad(sizeTy, traceLengthField);
            Value * const traceCapacityField = b.CreateGEP(traceTy, traceData, {ZERO, THREE});
            assert (traceCapacityField->getType()->isPointerTy());
            Value * const traceCapacity = b.CreateLoad(sizeTy, traceCapacityField);
            Value * const hasSpace = b.CreateICmpNE(traceLength, traceCapacity);
            b.CreateLikelyCondBr(hasSpace, write, expand);

            b.SetInsertPoint(expand);
            Value * const nextTraceCapacity = b.CreateShl(traceCapacity, 1);
            assert (traceLog->getType()->isPointerTy());
            Value * const expandedtraceLog = b.CreateRealloc(recordStructTy, traceLog, nextTraceCapacity);
            assert (expandedtraceLog->getType() == traceLog->getType());
            b.CreateStore(expandedtraceLog, traceLogField);
            b.CreateStore(nextTraceCapacity, traceCapacityField);
            b.CreateBr(write);

            b.SetInsertPoint(write);
            PHINode * const traceLogPhi = b.CreatePHI(recordStructPtrTy, 2);
            traceLogPhi->addIncoming(traceLog, update);
            traceLogPhi->addIncoming(expandedtraceLog, expand);
            b.CreateStore(segNo, b.CreateGEP(recordStructTy, traceLogPhi, {traceLength , ZERO}));
            b.CreateStore(numOfStrides, b.CreateGEP(recordStructTy, traceLogPhi, {traceLength , ONE}));
            b.CreateStore(numOfStrides, lastNumOfStridesField);
            Value * const newTraceLength = b.CreateAdd(traceLength, b.getSize(1));
            b.CreateStore(newTraceLength, traceLengthField);

            b.CreateBr(exit);

            b.SetInsertPoint(exit);
            b.CreateRetVoid();

            b.restoreIP(ip);
        }


        FixedArray<Value *, 3> args;
        args[0] = toUpdate;
        args[1] = mSegNo;
        args[2] = totalStrides;
        b.CreateCall(updateSegmentsPerStrideTrace, args);

    }

}

/** ------------------------------------------------------------------------------------------------------------- *
 * @brief concludeStridesPerSegmentRecording
 ** ------------------------------------------------------------------------------------------------------------- */
void PipelineCompiler::concludeStridesPerSegmentRecording(KernelBuilder & b) const {
    if (LLVM_UNLIKELY(DebugOptionIsSet(codegen::TraceStridesPerSegment))) {
        auto currentPartitionId = KernelPartitionId[PipelineInput];
        Constant * const sz_ZERO = b.getSize(0);
        for (auto kernelId = FirstKernel; kernelId <= LastKernel; ++kernelId) {
            const auto partitionId = KernelPartitionId[kernelId];
            if (partitionId != currentPartitionId) {
                currentPartitionId = partitionId;
                recordStridesPerSegment(b, kernelId, sz_ZERO);
            }
        }
    }
}

/** ------------------------------------------------------------------------------------------------------------- *
 * @brief printOptionalStridesPerSegment
 ** ------------------------------------------------------------------------------------------------------------- */
void PipelineCompiler::printOptionalStridesPerSegment(KernelBuilder & b) const {
    if (LLVM_UNLIKELY(DebugOptionIsSet(codegen::TraceStridesPerSegment))) {

        IntegerType * const sizeTy = b.getSizeTy();

        Constant * const ZERO = b.getInt32(0);
        Constant * const ONE = b.getInt32(1);
        Constant * const TWO = b.getInt32(2);

        ConstantInt * const SZ_ZERO = b.getSize(0);
        ConstantInt * const SZ_ONE = b.getSize(1);

        // Print the title line
        Function * Dprintf = b.GetDprintf();
        FunctionType * fTy = Dprintf->getFunctionType();

        Value * const maxSegNo = getMaxSegmentNumber(b);

        SmallVector<char, 1024> buffer;
        raw_svector_ostream format(buffer);
        format << "STRIDES PER SEGMENT:\n\n"
                  "SEG #";

        SmallVector<unsigned, 64> partitionRootIds;
        partitionRootIds.reserve(PartitionCount);
        for (unsigned kernel = FirstKernel, currentPartitionId = 0; kernel <= LastKernel; ++kernel) {
            const auto partitionId = KernelPartitionId[kernel];
            if (currentPartitionId != partitionId) {
                currentPartitionId = partitionId;
                partitionRootIds.push_back(kernel);
            }
        }
        assert (partitionRootIds.size() == (PartitionCount - 2));

        for (unsigned i = 0; i < (PartitionCount - 2); ++i) {
            const Kernel * const kernel = getKernel(partitionRootIds[i]);
            std::string temp = kernel->getName();
            boost::replace_all(temp, "\"", "\\\"");
            format << ",\"" << partitionRootIds[i] << "." << temp << "\"";
        }
        format << "\n";


        Constant * const STDERR = b.getInt32(STDERR_FILENO);

        FixedArray<Value *, 2> titleArgs;
        titleArgs[0] = STDERR;
        titleArgs[1] = b.GetString(format.str());
        b.CreateCall(fTy, Dprintf, titleArgs);

        // Generate line format string
        buffer.clear();

        format << "%" PRIu64; // seg #
        for (unsigned i = 0; i < (PartitionCount - 2); ++i) {
            format << ",%" PRIu64; // strides
        }
        format << "\n";

        // Print each kernel line
        SmallVector<Value *, 64> args((PartitionCount - 2) + 3);
        args[0] = STDERR;
        args[1] = b.GetString(format.str());

        // Pre load all of pointers to the the trace log out of the pipeline state.

        SmallVector<Value *, 64> traceLogArray(PartitionCount - 1);
        SmallVector<Value *, 64> traceLengthArray(PartitionCount - 1);

        Type * const recordStructTy = ArrayType::get(sizeTy, 2);
        Type * const recordStructPtrTy = recordStructTy->getPointerTo();

        for (unsigned i = 0; i < (PartitionCount - 2); ++i) {
            const auto prefix = makeKernelName(partitionRootIds[i]);
            Value * traceData; Type * traceTy;
            std::tie(traceData, traceTy) = b.getScalarFieldPtr(prefix + STATISTICS_STRIDES_PER_SEGMENT_SUFFIX);
            traceLogArray[i] = b.CreateLoad(recordStructPtrTy, b.CreateGEP(traceTy, traceData, {ZERO, ONE}));
            traceLengthArray[i] = b.CreateLoad(sizeTy, b.CreateGEP(traceTy, traceData, {ZERO, TWO}));
        }

        // Start printing the data lines

        BasicBlock * const loopEntry = b.GetInsertBlock();
        BasicBlock * const loopStart = b.CreateBasicBlock("reportStridesPerSegment");
        b.CreateBr(loopStart);

        b.SetInsertPoint(loopStart);
        PHINode * const segNo = b.CreatePHI(sizeTy, 2);
        segNo->addIncoming(SZ_ZERO, loopEntry);
        SmallVector<PHINode *, 64> currentIndex(PartitionCount - 1);
        SmallVector<PHINode *, 64> updatedIndex(PartitionCount - 1);
        SmallVector<PHINode *, 64> currentValue(PartitionCount - 1);
        SmallVector<PHINode *, 64> updatedValue(PartitionCount - 1);

        for (unsigned i = 0; i < (PartitionCount - 2); ++i) {
            currentIndex[i] = b.CreatePHI(sizeTy, 2);
            currentIndex[i]->addIncoming(SZ_ZERO, loopEntry);
            currentValue[i] = b.CreatePHI(sizeTy, 2);
            currentValue[i]->addIncoming(SZ_ZERO, loopEntry);
        }

        for (unsigned i = 0; i < (PartitionCount - 2); ++i) {
            const auto prefix = makeKernelName(partitionRootIds[i]);

            BasicBlock * const entry = b.GetInsertBlock();
            BasicBlock * const check = b.CreateBasicBlock();
            BasicBlock * const update = b.CreateBasicBlock();
            BasicBlock * const next = b.CreateBasicBlock();
            Value * const notEndOfTrace = b.CreateICmpNE(currentIndex[i], traceLengthArray[i]);
            b.CreateLikelyCondBr(notEndOfTrace, check, next);

            b.SetInsertPoint(check);
            Value * const nextSegNo = b.CreateLoad(sizeTy, b.CreateGEP(recordStructTy, traceLogArray[i], { currentIndex[i], ZERO }));
            b.CreateCondBr(b.CreateICmpEQ(segNo, nextSegNo), update, next);

            b.SetInsertPoint(update);
            Value * const numOfStrides = b.CreateLoad(sizeTy, b.CreateGEP(recordStructTy, traceLogArray[i], { currentIndex[i], ONE }));
            Value * const currentIndex1 = b.CreateAdd(currentIndex[i], SZ_ONE);
            b.CreateBr(next);

            b.SetInsertPoint(next);
            PHINode * const nextValue = b.CreatePHI(sizeTy, 3);
            nextValue->addIncoming(SZ_ZERO, entry);
            nextValue->addIncoming(currentValue[i], check);
            nextValue->addIncoming(numOfStrides, update);
            updatedValue[i] = nextValue;

            PHINode * const nextIndex = b.CreatePHI(sizeTy, 3);
            nextIndex->addIncoming(currentIndex[i], entry);
            nextIndex->addIncoming(currentIndex[i], check);
            nextIndex->addIncoming(currentIndex1, update);
            updatedIndex[i] = nextIndex;
        }

        args[2] = segNo;
        for (unsigned i = 0; i < (PartitionCount - 2); ++i) {
            args[i + 3] = updatedValue[i];
        }

        b.CreateCall(fTy, Dprintf, args);

        BasicBlock * const loopExit = b.CreateBasicBlock("reportStridesPerSegmentExit");
        BasicBlock * const loopEnd = b.GetInsertBlock();
        segNo->addIncoming(b.CreateAdd(segNo, SZ_ONE), loopEnd);

        for (unsigned i = 0; i < (PartitionCount - 2); ++i) {
            currentIndex[i]->addIncoming(updatedIndex[i], loopEnd);
            currentValue[i]->addIncoming(updatedValue[i], loopEnd);
        }

        Value * const notDone = b.CreateICmpULT(segNo, maxSegNo);

        b.CreateLikelyCondBr(notDone, loopStart, loopExit);

        b.SetInsertPoint(loopExit);
        // print final new line
        FixedArray<Value *, 2> finalArgs;
        finalArgs[0] = STDERR;
        finalArgs[1] = b.GetString("\n");
        b.CreateCall(fTy, Dprintf, finalArgs);
        for (unsigned i = 0; i < (PartitionCount - 2); ++i) {
            b.CreateFree(traceLogArray[i]);
        }
    }
}

#define ITEM_COUNT_DELTA_CHUNK_LENGTH (64 * 1024)

/** ------------------------------------------------------------------------------------------------------------- *
 * @brief recordStridesPerSegment
 ** ------------------------------------------------------------------------------------------------------------- */
void PipelineCompiler::addProducedItemCountDeltaProperties(KernelBuilder & b, unsigned kernel) const {
    if (LLVM_UNLIKELY(TraceProducedItemCounts)) {
        addItemCountDeltaProperties(b, kernel, STATISTICS_PRODUCED_ITEM_COUNT_SUFFIX);
    }
}

/** ------------------------------------------------------------------------------------------------------------- *
 * @brief recordStridesPerSegment
 ** ------------------------------------------------------------------------------------------------------------- */
void PipelineCompiler::recordProducedItemCountDeltas(KernelBuilder & b) const {
    if (LLVM_UNLIKELY(TraceProducedItemCounts)) {
        const auto n = out_degree(mKernelId, mBufferGraph);
        if (LLVM_UNLIKELY(n == 0)) {
            return;
        }
        Vec<Value *> current(n);
        Vec<Value *> prior(n);
        for (unsigned i = 0; i != n; ++i) {
            const StreamSetPort port(PortType::Output, i);
            const auto streamSet = getOutputBufferVertex(port);
            current[i] = mFullyProducedItemCount[port]; assert (current[i]);
            prior[i] = mInitiallyProducedItemCount[streamSet]; assert (prior[i]);
        }
        recordItemCountDeltas(b, current, prior, STATISTICS_PRODUCED_ITEM_COUNT_SUFFIX);
    }
}

/** ------------------------------------------------------------------------------------------------------------- *
 * @brief printOptionalStridesPerSegment
 ** ------------------------------------------------------------------------------------------------------------- */
void PipelineCompiler::printProducedItemCountDeltas(KernelBuilder & b) const {
    if (LLVM_UNLIKELY(TraceProducedItemCounts)) {
        printItemCountDeltas(b, "PRODUCED ITEM COUNT DELTAS PER SEGMENT:", STATISTICS_PRODUCED_ITEM_COUNT_SUFFIX);
    }
}

/** ------------------------------------------------------------------------------------------------------------- *
 * @brief recordStridesPerSegment
 ** ------------------------------------------------------------------------------------------------------------- */
void PipelineCompiler::addUnconsumedItemCountProperties(KernelBuilder & b, unsigned kernel) const {
    if (LLVM_UNLIKELY(TraceUnconsumedItemCounts)) {
        addItemCountDeltaProperties(b, kernel, STATISTICS_UNCONSUMED_ITEM_COUNT_SUFFIX);
    }
}

/** ------------------------------------------------------------------------------------------------------------- *
 * @brief recordStridesPerSegment
 ** ------------------------------------------------------------------------------------------------------------- */
void PipelineCompiler::recordUnconsumedItemCounts(KernelBuilder & b) {
    if (LLVM_UNLIKELY(TraceUnconsumedItemCounts)) {
        const auto n = out_degree(mKernelId, mBufferGraph);
        if (LLVM_UNLIKELY(n == 0)) {
            return;
        }
        Vec<Value *> current(n);
        Vec<Value *> prior(n);
        for (unsigned i = 0; i != n; ++i) {
            const StreamSetPort port(PortType::Output, i);
            const auto streamSet = getOutputBufferVertex(port);
            current[i] = mInitiallyProducedItemCount[streamSet];
            prior[i] = readConsumedItemCount(b, streamSet);
        }
        recordItemCountDeltas(b, current, prior, STATISTICS_UNCONSUMED_ITEM_COUNT_SUFFIX);
    }
}

/** ------------------------------------------------------------------------------------------------------------- *
 * @brief printOptionalStridesPerSegment
 ** ------------------------------------------------------------------------------------------------------------- */
void PipelineCompiler::printUnconsumedItemCounts(KernelBuilder & b) const {
    if (LLVM_UNLIKELY(TraceUnconsumedItemCounts)) {
        printItemCountDeltas(b, "UNCONSUMED ITEM COUNTS PER SEGMENT:", STATISTICS_UNCONSUMED_ITEM_COUNT_SUFFIX);
    }
}

/** ------------------------------------------------------------------------------------------------------------- *
 * @brief recordStridesPerSegment
 ** ------------------------------------------------------------------------------------------------------------- */
void PipelineCompiler::recordItemCountDeltas(KernelBuilder & b,
                                             const Vec<Value *> & current,
                                             const Vec<Value *> & prior,
                                             const StringRef suffix) const {
    const auto kernelName = makeKernelName(mKernelId);
    const auto fieldName = (kernelName + suffix).str();

    Value * trace;

    std::tie(trace, std::ignore) = b.getScalarFieldPtr(fieldName);

    Module * const m = b.getModule();

    PointerType * const voidPtrTy = b.getVoidPtrTy();
    IntegerType * const sizeTy = b.getSizeTy();

    constexpr auto logName = "__recordItemCountDelta";

    Function * logFunc = m->getFunction(logName);
    if (logFunc == nullptr) {

        PointerType * const sizePtrTy = sizeTy->getPointerTo();

        FixedArray<Type *, 4> params;
        params[0] = voidPtrTy;
        params[1] = sizeTy;
        params[2] = sizeTy;
        params[3] = sizePtrTy;

        FunctionType * fTy = FunctionType::get(b.getVoidTy(), params, false);
        logFunc = Function::Create(fTy, Function::InternalLinkage, logName, m);

        const auto ip = b.saveIP();

        auto & C = b.getContext();

        BasicBlock * const entry = BasicBlock::Create(C, "entry", logFunc);

        b.SetInsertPoint(entry);

        auto arg = logFunc->arg_begin();
        auto nextArg = [&]() {
            assert (arg != logFunc->arg_end());
            Value * const v = &*arg; assert (v);
            std::advance(arg, 1);
            return v;
        };

        FixedArray<Type *, 3> fields;
        fields[0] = sizeTy;
        fields[1] = voidPtrTy;
        fields[2] = ArrayType::get(sizeTy, ITEM_COUNT_DELTA_CHUNK_LENGTH); // Int array of size N * ITEM_COUNT_DELTA_CHUNK_LENGTH

        StructType * const logChunkTy = StructType::get(C, fields);
        PointerType * const logChunkPtrTy = logChunkTy->getPointerTo();
        PointerType * const logChunkPtrPtrTy = logChunkPtrTy->getPointerTo();

        Value * const logChunkPtrPtr = b.CreatePointerCast(nextArg(), logChunkPtrPtrTy);
        Value * const segNo = nextArg();
        Value * const N = nextArg();
        Value * const currentArray = nextArg();
        assert (arg == logFunc->arg_end());

        ConstantInt * const CHUNK_LENGTH =  ConstantInt::get(sizeTy, ITEM_COUNT_DELTA_CHUNK_LENGTH);

        DataLayout DL(b.getModule());
        const auto sizeTySize = b.getTypeSize(DL, sizeTy);
        const auto voidPtrTySize = b.getTypeSize(DL, voidPtrTy);
        Value * const currentLog = b.CreateAlignedLoad(logChunkPtrTy, logChunkPtrPtr, voidPtrTySize);
        BasicBlock * const checkLogOffset = b.CreateBasicBlock("checkLogOffset");
        BasicBlock * const allocateNewLogChunk = b.CreateBasicBlock("allocateNewLogChunk");
        BasicBlock * const writeLogEntry = b.CreateBasicBlock("writeLogEntry");
        BasicBlock * const exit = b.CreateBasicBlock("exit");

        // TODO: set this to alloc at startup

        Value * const segIndex = b.CreateURem(segNo, CHUNK_LENGTH);
        Value * const segOffset = b.CreateMul(segIndex, N);
        b.CreateCondBr(b.CreateIsNull(currentLog), allocateNewLogChunk, checkLogOffset);

        b.SetInsertPoint(checkLogOffset);

        ConstantInt * const i32_ZERO = b.getInt32(0);
        ConstantInt * const i32_ONE = b.getInt32(1);

        FixedArray<Value *, 2> offset;
        offset[0] = i32_ZERO;
        offset[1] = i32_ZERO;

        Value * const chunkStart = b.CreateLoad(sizeTy, b.CreateGEP(logChunkTy, currentLog, offset));
        Value * const canFit = b.CreateICmpULT(segNo, b.CreateAdd(chunkStart, CHUNK_LENGTH));
        b.CreateCondBr(canFit, writeLogEntry, allocateNewLogChunk);

        b.SetInsertPoint(allocateNewLogChunk);
        Value * const m = b.CreateAdd(b.CreateMul(N, CHUNK_LENGTH), b.getSize(1));
        Value * const sizeLength = b.CreateAdd(b.CreateMul(m, b.getSize(sizeTySize)), b.getSize(voidPtrTySize));
        Value * const newLog = b.CreatePointerCast(b.CreatePageAlignedMalloc(sizeLength), logChunkPtrTy);
        b.CreateStore(b.CreateSub(segNo, segIndex), b.CreateGEP(logChunkTy, newLog, offset));
        offset[1] = i32_ONE;
        b.CreateStore(currentLog, b.CreateGEP(logChunkTy, newLog, offset));
        b.CreateStore(newLog, logChunkPtrPtr);
        b.CreateBr(writeLogEntry);

        ConstantInt * const sz_ZERO = b.getSize(0);
        ConstantInt * const sz_ONE = b.getSize(1);

        b.SetInsertPoint(writeLogEntry);
        PHINode * const indexPhi = b.CreatePHI(sizeTy, 2);
        indexPhi->addIncoming(sz_ZERO, checkLogOffset);
        indexPhi->addIncoming(sz_ZERO, allocateNewLogChunk);
        PHINode * const logPhi = b.CreatePHI(logChunkPtrTy, 2);
        logPhi->addIncoming(currentLog, checkLogOffset);
        logPhi->addIncoming(newLog, allocateNewLogChunk);
        Value * const val = b.CreateLoad(sizeTy, currentArray, indexPhi);

        FixedArray<Value *, 3> offset3;
        offset3[0] = i32_ZERO;
        offset3[1] = b.getInt32(2);

        offset3[2] = b.CreateAdd(segOffset, indexPhi);
        Value * const arrayPtr = b.CreateGEP(logChunkTy, logPhi, offset3);
        assert (arrayPtr->getType() == sizePtrTy);

        b.CreateStore(val, arrayPtr);
        Value * const nextIndex = b.CreateAdd(indexPhi, sz_ONE);
        indexPhi->addIncoming(nextIndex, writeLogEntry);
        logPhi->addIncoming(logPhi, writeLogEntry);
        b.CreateCondBr(b.CreateICmpULT(nextIndex, N), writeLogEntry, exit);

        b.SetInsertPoint(exit);
        b.CreateRetVoid();

        b.restoreIP(ip);
    }

    FixedArray<Value *, 4> args;
    args[0] = b.CreatePointerCast(trace, voidPtrTy);
    const auto n = out_degree(mKernelId, mBufferGraph);
    args[1] = mSegNo;
    ConstantInt * N = b.getSize(n);
    args[2] = N;
    // TODO: just make a single alloca at the top for the max output ports?
    Value * const array = b.CreateAllocaAtEntryPoint(sizeTy, N);
    for (const auto e : make_iterator_range(out_edges(mKernelId, mBufferGraph))) {
        const BufferPort & out = mBufferGraph[e];
        const auto i = out.Port.Number;
        Value * const delta = b.CreateSub(current[i], prior[i]);
        b.CreateStore(delta, b.CreateGEP(sizeTy, array, b.getInt32(i)));
    }
    args[3] = array;
    b.CreateCall(logFunc, args);

}

/** ------------------------------------------------------------------------------------------------------------- *
 * @brief addItemCountDeltaProperties
 ** ------------------------------------------------------------------------------------------------------------- */
void PipelineCompiler::addItemCountDeltaProperties(KernelBuilder & b, const unsigned kernel, const StringRef suffix) const {
    const auto n = out_degree(kernel, mBufferGraph);
    LLVMContext & C = b.getContext();
    IntegerType * const sizeTy = b.getSizeTy();
    PointerType * const voidPtrTy = b.getVoidPtrTy();
    ArrayType * const logTy = ArrayType::get(ArrayType::get(sizeTy, n), ITEM_COUNT_DELTA_CHUNK_LENGTH);
    StructType * const logChunkTy = StructType::get(C, { sizeTy, voidPtrTy, logTy } );
    PointerType * const traceTy = logChunkTy->getPointerTo();
    const auto fieldName = (makeKernelName(kernel) + suffix).str();
    const auto groupId = getCacheLineGroupId(kernel);
    mTarget->addInternalScalar(traceTy, fieldName, groupId);
}

/** ------------------------------------------------------------------------------------------------------------- *
 * @brief printItemCountDeltas
 ** ------------------------------------------------------------------------------------------------------------- */
void PipelineCompiler::printItemCountDeltas(KernelBuilder & b, const StringRef title, const StringRef suffix) const {

    IntegerType * const sizeTy = b.getSizeTy();

    Constant * const i32_ZERO = b.getInt32(0);
    Constant * const i32_ONE = b.getInt32(1);

    ConstantInt * const sz_ZERO = b.getSize(0);
    ConstantInt * const sz_ONE = b.getSize(1);


    // Print the title line
    Function * Dprintf = b.GetDprintf();
    FunctionType * fTy = Dprintf->getFunctionType();

    Value * const maxSegNo = getMaxSegmentNumber(b);

    SmallVector<char, 100> buffer;
    raw_svector_ostream format(buffer);
    format << title << "\n\n"
              "SEG #";

    size_t totalStreamSets = 0;

    for (auto i = FirstKernel; i <= LastKernel; ++i) {

        const auto n = out_degree(i, mBufferGraph);

        if (n == 0) {
            continue;
        }

        const Kernel * const kernel = getKernel(i);
        std::string kernelName = kernel->getName();
        boost::replace_all(kernelName, "\"", "\\\"");

        for (const auto e : make_iterator_range(out_edges(i, mBufferGraph))) {
            const BufferPort & br = mBufferGraph[e];
            const Binding & out = br.Binding;
            format << "," << target(e, mBufferGraph)
                   << " " << kernelName
                   << '.' << out.getName();
        }

        totalStreamSets += n;
    }

    format << "\n";


    Constant * const STDERR = b.getInt32(STDERR_FILENO);

    FixedArray<Value *, 2> titleArgs;
    titleArgs[0] = STDERR;
    titleArgs[1] = b.GetString(format.str());
    b.CreateCall(fTy, Dprintf, titleArgs);

    // Generate line format string
    buffer.clear();

    format << "%" PRIu64; // seg #
    for (auto c = totalStreamSets; c; --c) {
        format << ",%" PRIu64; // processed item count delta
    }
    format << "\n";

    // Print each kernel line
    SmallVector<Value *, 64> args(totalStreamSets + 3);
    args[0] = STDERR;
    args[1] = b.GetString(format.str());

    SmallVector<Value *, 64> traceLogArray(LastKernel + 1);
    SmallVector<StructType *, 64> traceLogType(LastKernel + 1);

    LLVMContext & C = b.getContext();
    PointerType * const voidPtrTy = b.getVoidPtrTy();

    size_t maxOutputPorts = 0;

    for (auto i = FirstKernel; i <= LastKernel; ++i) {
        const auto n = out_degree(i, mBufferGraph);
        if (LLVM_UNLIKELY(n == 0)) {
            traceLogArray[i] = nullptr;
            traceLogType[i] = nullptr;
        } else {
            const auto fieldName = (makeKernelName(i) + suffix).str();
            traceLogArray[i] = b.getScalarField(fieldName);
            ArrayType * const logTy = ArrayType::get(ArrayType::get(sizeTy, n), ITEM_COUNT_DELTA_CHUNK_LENGTH);
            traceLogType[i] = StructType::get(C, { sizeTy, voidPtrTy, logTy } );
            maxOutputPorts = std::max(maxOutputPorts, n);
        }
    }

    Constant * const CHUNK_LENGTH = b.getSize(ITEM_COUNT_DELTA_CHUNK_LENGTH);



    // Start printing the data lines
    BasicBlock * const loopEntry = b.GetInsertBlock();
    BasicBlock * const loopStart = b.CreateBasicBlock("reportStridesPerSegment");
    BasicBlock * const printLogEntryLoop = b.CreateBasicBlock("printLogEntryLoop");

    BasicBlock * const printLogEntryLoopExit = b.CreateBasicBlock("printLogEntryLoopExit");
    SmallVector<Value *, 64> currentChunk(LastKernel + 1);
    b.CreateBr(loopStart);

    b.SetInsertPoint(loopStart);
    PHINode * const baseSegNoPhi = b.CreatePHI(sizeTy, 2);
    baseSegNoPhi->addIncoming(sz_ZERO, loopEntry);

    FixedArray<Value *, 2> offset;
    offset[0] = i32_ZERO;

    for (auto i = FirstKernel; i <= LastKernel; ++i) {

        if (out_degree(i, mBufferGraph) == 0) {
            continue;
        }

        BasicBlock * const entry = b.GetInsertBlock();
        BasicBlock * const loop = b.CreateBasicBlock("getNextLogChunk", printLogEntryLoop);
        BasicBlock * const exit = b.CreateBasicBlock("getNextLogChunkExit", printLogEntryLoop);
        PointerType * logChunkPtrTy = traceLogType[i]->getPointerTo();
        Constant * nullPtr = ConstantPointerNull::get(logChunkPtrTy);
        b.CreateBr(loop);

        b.SetInsertPoint(loop);
        PHINode * current = b.CreatePHI(logChunkPtrTy, 2);
        current->addIncoming(traceLogArray[i], entry);
        offset[1] = i32_ZERO;
        Value * const chunkStart = b.CreateLoad(sizeTy, b.CreateGEP(traceLogType[i], current, offset));
        Value * const A = b.CreateICmpULE(chunkStart, baseSegNoPhi);
        Value * const B = b.CreateICmpULT(baseSegNoPhi, b.CreateAdd(chunkStart, CHUNK_LENGTH));
        Value * const found = b.CreateAnd(A, B);
        offset[1] = i32_ONE;
        Value * const nextChunkPtr = b.CreateLoad(logChunkPtrTy, b.CreateGEP(traceLogType[i], current, offset));
        Value * const noMore = b.CreateICmpEQ(nextChunkPtr, nullPtr);
        current->addIncoming(nextChunkPtr, loop);
        currentChunk[i] = b.CreateSelect(noMore, nullPtr, current);
        b.CreateCondBr(b.CreateOr(found, noMore), exit, loop);

        b.SetInsertPoint(exit);
    }

    BasicBlock * const printLogLoopEntry = b.GetInsertBlock();

    b.CreateBr(printLogEntryLoop);

    b.SetInsertPoint(printLogEntryLoop);
    PHINode * const indexPhi = b.CreatePHI(sizeTy, 2);
    indexPhi->addIncoming(sz_ZERO, printLogLoopEntry);

    size_t argIndex = 3;

    SmallVector<Value *, 16> dataVal(maxOutputPorts);

    offset[1] = b.getInt32(2);

    FixedArray<Value *, 3> dataValOffset;

    dataValOffset[0] = b.getSize(0);
    dataValOffset[1] = indexPhi;

    for (auto i = FirstKernel; i <= LastKernel; ++i) {

        const auto m = out_degree(i, mBufferGraph);
        if (m == 0) {
            continue;
        }

        BasicBlock * const printLogEntryLoopHasData = b.CreateBasicBlock("printLogEntryLoopHasData", printLogEntryLoopExit);
        BasicBlock * const printLogEntryLoopNextKernel = b.CreateBasicBlock("printLogEntryLoopNextKernel", printLogEntryLoopExit);

        b.CreateLikelyCondBr(b.CreateIsNotNull(currentChunk[i]), printLogEntryLoopHasData, printLogEntryLoopNextKernel);

        BasicBlock * const entry = b.GetInsertBlock();

        b.SetInsertPoint(printLogEntryLoopHasData);
        for (size_t j = 0; j < m; ++j) {
            dataValOffset[2] = b.getSize(j);

            Value * const ptr = b.CreateGEP(traceLogType[i], currentChunk[i], offset);

            Value * const ptr2 = b.CreateGEP(traceLogType[i]->getStructElementType(2), ptr, dataValOffset);

            dataVal[j] = b.CreateLoad(sizeTy, ptr2);
        }
        b.CreateBr(printLogEntryLoopNextKernel);

        b.SetInsertPoint(printLogEntryLoopNextKernel);
        for (size_t j = 0; j < m; ++j) {
            PHINode * const argPhi = b.CreatePHI(sizeTy, 2);
            argPhi->addIncoming(sz_ZERO, entry);
            argPhi->addIncoming(dataVal[j], printLogEntryLoopHasData);
            assert (args[argIndex + j] == nullptr);
            args[argIndex + j] = argPhi;
        }
        argIndex += m;
    }



    Value * const actualSegNo = b.CreateAdd(baseSegNoPhi, indexPhi);

    args[2] = actualSegNo;

    b.CreateCall(fTy, Dprintf, args);

    Value * notEndOfChunk = b.CreateICmpNE(indexPhi, CHUNK_LENGTH);
    Value * notEndOfData = b.CreateICmpULE(actualSegNo, maxSegNo);

    indexPhi->addIncoming(b.CreateAdd(indexPhi, sz_ONE), b.GetInsertBlock());

    b.CreateCondBr( b.CreateAnd(notEndOfChunk, notEndOfData), printLogEntryLoop, printLogEntryLoopExit);

    b.SetInsertPoint(printLogEntryLoopExit);

    Value * const nextBaseSegNo = b.CreateAdd(baseSegNoPhi, CHUNK_LENGTH);
    baseSegNoPhi->addIncoming(nextBaseSegNo, printLogEntryLoopExit);
    Value * const notDone = b.CreateICmpULT(nextBaseSegNo, maxSegNo);

    BasicBlock * const loopExit = b.CreateBasicBlock("loopExit");
    b.CreateLikelyCondBr(notDone, loopStart, loopExit);

    b.SetInsertPoint(loopExit);
    // print final new line
    FixedArray<Value *, 2> finalArgs;
    finalArgs[0] = STDERR;
    finalArgs[1] = b.GetString("\n");
    b.CreateCall(fTy, Dprintf, finalArgs);

    offset[1] = i32_ONE;

    // and free any memory
    for (auto i = FirstKernel; i <= LastKernel; ++i) {
        if (LLVM_UNLIKELY(traceLogArray[i] == nullptr)) continue;
        BasicBlock * const freeLoop = b.CreateBasicBlock("freeLoop");
        BasicBlock * const freeExit = b.CreateBasicBlock("freeExit");

        PointerType * const traceLogPtrTy = cast<PointerType>(traceLogType[i]->getPointerTo());
        Constant * nil = ConstantPointerNull::get(traceLogPtrTy);

        BasicBlock * const entry = b.GetInsertBlock();

        b.CreateLikelyCondBr(b.CreateICmpNE(traceLogArray[i], nil), freeLoop, freeExit);

        b.SetInsertPoint(freeLoop);
        PHINode * logArray = b.CreatePHI(traceLogPtrTy, 2);
        logArray->addIncoming(traceLogArray[i], entry);
        Value * const nextArray = b.CreateLoad(traceLogPtrTy, b.CreateGEP(traceLogType[i], logArray, offset));
        b.CreateFree(logArray);
        logArray->addIncoming(nextArray, freeLoop);
        b.CreateLikelyCondBr(b.CreateICmpNE(nextArray, nil), freeLoop, freeExit);

        b.SetInsertPoint(freeExit);
    }

}

/** ------------------------------------------------------------------------------------------------------------- *
 * @brief getMaxSegmentNumber
 ** ------------------------------------------------------------------------------------------------------------- */
Value * PipelineCompiler::getMaxSegmentNumber(KernelBuilder & b) const {
    auto getKernelSegNo = [&](const size_t kernelId) {
        const auto type = isDataParallel(kernelId) ? SYNC_LOCK_PRE_INVOCATION : SYNC_LOCK_FULL;
        Value * const ptr = getSynchronizationLockPtrForKernel(b, kernelId, type);
        return b.CreateLoad(b.getSizeTy(), ptr);
    };
    const auto firstComputeKernel = FirstKernelInPartition[FirstComputePartitionId];
    Value * segNo = getKernelSegNo(firstComputeKernel);
    if (firstComputeKernel != FirstKernel) {
        segNo = b.CreateUMax(segNo, getKernelSegNo(firstComputeKernel - 1));
    } else {
        // TODO: this won't work yet
        const auto afterLastComputePartitionId = FirstKernelInPartition[LastComputePartitionId + 1];
        if (LLVM_UNLIKELY(afterLastComputePartitionId != PipelineOutput)) {
            segNo = b.CreateUMax(segNo, getKernelSegNo(afterLastComputePartitionId));
        }
    }
    return segNo;
}

/** ------------------------------------------------------------------------------------------------------------- *
 * @brief linkInstrumentationFunctions
 ** ------------------------------------------------------------------------------------------------------------- */
void PipelineCompiler::linkInstrumentationFunctions(KernelBuilder & b) {
    b.LinkFunction("__print_pipeline_cycle_counter_report", __print_pipeline_cycle_counter_report);
}

}<|MERGE_RESOLUTION|>--- conflicted
+++ resolved
@@ -119,27 +119,15 @@
  * @brief updateOptionalCycleCounter
  ** ------------------------------------------------------------------------------------------------------------- */
 void PipelineCompiler::updateCycleCounter(KernelBuilder & b, const unsigned kernelId, const CycleCounter type) {
-
-
     assert (FirstKernel <= kernelId && kernelId <= PipelineOutput);
-<<<<<<< HEAD
-    assert (EnableCycleCounter || (type == KERNEL_SYNCHRONIZATION || type == PARTITION_JUMP_SYNCHRONIZATION));
-=======
     assert (EnableCycleCounter || isSynchronizationCounter(type));
 
->>>>>>> 345d6519
     Value * const end = b.CreateReadCycleCounter();
     Value * const start = mCycleCounters[(unsigned)type]; assert (start);
     Value * const duration = b.CreateSub(end, start);
 
     IntegerType * sizeTy = b.getSizeTy();
-<<<<<<< HEAD
-
-    if (LLVM_UNLIKELY(mUseDynamicMultithreading && (type == KERNEL_SYNCHRONIZATION || type == PARTITION_JUMP_SYNCHRONIZATION))) {
-=======
     if (mUseDynamicMultithreading && isSynchronizationCounter(type)) {
-        // TODO: fixme
->>>>>>> 345d6519
         Value * const cur = b.CreateLoad(sizeTy, mAccumulatedSynchronizationTimePtr);
         Value * const accum = b.CreateAdd(cur, duration);
         b.CreateStore(accum, mAccumulatedSynchronizationTimePtr);
