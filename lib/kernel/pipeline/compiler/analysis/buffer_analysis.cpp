#include "pipeline_analysis.hpp"
#include "lexographic_ordering.hpp"

// TODO: any buffers that exist only to satisfy the output dependencies are unnecessary.
// We could prune away kernels if none of their outputs are needed but we'd want some
// form of "fake" buffer for output streams in which only some are unnecessary. Making a
// single static thread local buffer thats large enough for one segment.

// TODO: can we "combine" static stream sets that are used together and use fixed offsets
// from the first set? Would this improve data locality or prefetching?

// TODO: generate thread local buffers when we can guarantee all produced data is consumed
// within the same segment "iteration"? We can eliminate synchronization for kernels that
// consume purely local data.

// TODO: if an external buffer is marked as managed, have it allocate and manage the
// buffer but not deallocate it.

namespace kernel {

/** ------------------------------------------------------------------------------------------------------------- *
 * @brief generateInitialBufferGraph
 ** ------------------------------------------------------------------------------------------------------------- */
void PipelineAnalysis::generateInitialBufferGraph() {

    mBufferGraph = BufferGraph(LastStreamSet + 1U);

    using Graph = adjacency_list<hash_setS, vecS, bidirectionalS, RelationshipGraph::edge_descriptor>;
    using Vertex = graph_traits<Graph>::vertex_descriptor;

    const auto disableThreadLocalMemory = DebugOptionIsSet(codegen::DisableThreadLocalStreamSets);

    for (auto kernel = PipelineInput; kernel <= PipelineOutput; ++kernel) {

        const RelationshipNode & node = mStreamGraph[kernel];
        const Kernel * const kernelObj = node.Kernel; assert (kernelObj);

        unsigned numOfZeroBoundGreedyInputs = 0;

        auto makeBufferPort = [&](const RelationshipType port,
                                  const RelationshipNode & bindingNode,
                                  const unsigned streamSet) -> BufferPort {
            assert (bindingNode.Type == RelationshipNode::IsBinding);
            const Binding & binding = bindingNode.Binding;

            const ProcessingRate & rate = binding.getRate();
            Rational lb{rate.getLowerBound()};
            Rational ub{rate.getUpperBound()};
            if (LLVM_UNLIKELY(rate.isGreedy())) {
                if (LLVM_UNLIKELY(port.Type == PortType::Output)) {
                    if (LLVM_LIKELY(kernel == PipelineInput)) {
                        ub = std::max(std::max(ub, Rational{1}), lb);
                    } else {
                        SmallVector<char, 0> tmp;
                        raw_svector_ostream out(tmp);
                        out << "Greedy rate cannot be applied an output port: "
                            << kernelObj->getName() << "." << binding.getName();
                        report_fatal_error(out.str());
                    }
                } else {
                    const auto e = in_edge(streamSet, mBufferGraph);
                    const BufferPort & producerBr = mBufferGraph[e];
                    ub = std::max(lb, producerBr.Maximum);
                    if (lb.numerator() == 0) {
                        numOfZeroBoundGreedyInputs++;
                    }
                }
            } else {
                const auto strideLength = kernelObj->getStride();
                if (LLVM_UNLIKELY(rate.isRelative())) {
                    const Binding & ref = getBinding(kernel, getReference(kernel, port));
                    const ProcessingRate & refRate = ref.getRate();
                    lb *= refRate.getLowerBound();
                    ub *= refRate.getUpperBound();
                }
                lb *= strideLength;
                ub *= strideLength;
            }

            BufferPort bp(port, binding, lb, ub);

            auto cannotBePlacedIntoThreadLocalMemory = disableThreadLocalMemory;

            if (LLVM_UNLIKELY(rate.getKind() == RateId::Unknown)) {
                bp.Flags |= BufferPortType::IsManaged;
                cannotBePlacedIntoThreadLocalMemory = true;
            }

            BufferNode & bn = mBufferGraph[streamSet];

            for (const Attribute & attr : binding.getAttributes()) {
                switch (attr.getKind()) {
                    case AttrId::Add:                        
                        bp.Add = std::max(bp.Add, attr.amount());
                        break;
                    case AttrId::Delayed:
                        cannotBePlacedIntoThreadLocalMemory = true;
                        bp.Delay = std::max(bp.Delay, attr.amount());
                        break;
                    case AttrId::LookAhead:
                        cannotBePlacedIntoThreadLocalMemory = true;
                        bp.LookAhead = std::max(bp.LookAhead, attr.amount());
                        break;
                    case AttrId::LookBehind:
                        cannotBePlacedIntoThreadLocalMemory = true;
                        bp.LookBehind = std::max(bp.LookBehind, attr.amount());
                        break;
                    case AttrId::Truncate:
                        bp.Truncate = std::max(bp.Truncate, attr.amount());
                        break;
                    case AttrId::Principal:
                        bp.Flags |= BufferPortType::IsPrincipal;
                        break;
                    case AttrId::Deferred:
                        bn.Locality = BufferLocality::PartitionLocal;
                        bp.Flags |= BufferPortType::IsDeferred;
                        break;
                    case AttrId::SharedManagedBuffer:
                        bn.Locality = BufferLocality::PartitionLocal;
                        bp.Flags |= BufferPortType::IsShared;
                        break;                        
                    case AttrId::ManagedBuffer:
                        bp.Flags |= BufferPortType::IsManaged;
                        break;
                    case AttrId::ReturnedBuffer:
                        bn.Type |= BufferType::Returned;
                        bn.Locality = BufferLocality::PartitionLocal;
                        break;
                    case AttrId::EmptyWriteOverflow:
                        bn.OverflowCapacity = std::max(bn.OverflowCapacity, 1U);
                        break;
                    default: break;
                }
            }
            if (cannotBePlacedIntoThreadLocalMemory) {
                bn.Locality = BufferLocality::PartitionLocal;
            }
            if (LLVM_UNLIKELY(isa<RepeatingStreamSet>(mStreamGraph[streamSet].Relationship))) {
                bn.Locality = BufferLocality::ConstantShared;
                bn.IsLinear = true;
            }
            return bp;
        };


        // TODO: replace this with abstracted function

        // Evaluate the input/output ordering here and ensure that any reference port is stored first.
        const auto numOfInputs = in_degree(kernel, mStreamGraph);
        const auto numOfOutputs = out_degree(kernel, mStreamGraph);

        const auto numOfPorts = numOfInputs + numOfOutputs;

        if (LLVM_UNLIKELY(numOfPorts == 0)) {
            continue;
        }

        Graph E(numOfPorts);

        #ifndef NDEBUG
        RelationshipType prior_in{};
        #endif
        for (auto e : make_iterator_range(in_edges(kernel, mStreamGraph))) {
            const RelationshipType & port = mStreamGraph[e];
            #ifndef NDEBUG
            assert (prior_in < port);
            prior_in = port;
            #endif
            const auto binding = source(e, mStreamGraph);
            const RelationshipNode & rn = mStreamGraph[binding];
            assert (rn.Type == RelationshipNode::IsBinding);
            E[port.Number] = e;
            if (LLVM_UNLIKELY(in_degree(binding, mStreamGraph) != 1)) {
                for (const auto f : make_iterator_range(in_edges(binding, mStreamGraph))) {
                    const RelationshipType & ref = mStreamGraph[f];
                    if (ref.Reason == ReasonType::Reference) {
                        if (LLVM_UNLIKELY(port.Type == PortType::Output)) {
                            SmallVector<char, 256> tmp;
                            raw_svector_ostream out(tmp);
                            out << "Error: input reference for binding " <<
                                   kernelObj->getName() << "." << rn.Binding.get().getName() <<
                                   " refers to an output stream.";
                            report_fatal_error(out.str());
                        }
                        add_edge(ref.Number, port.Number, E);
                        break;
                    }
                }
            }
        }

        #ifndef NDEBUG
        RelationshipType prior_out{};
        #endif
        for (auto e : make_iterator_range(out_edges(kernel, mStreamGraph))) {
            const RelationshipType & port = mStreamGraph[e];
            #ifndef NDEBUG
            assert (prior_out < port);
            prior_out = port;
            #endif
            const auto binding = target(e, mStreamGraph);
            assert (mStreamGraph[binding].Type == RelationshipNode::IsBinding);
            const auto portNum = port.Number + numOfInputs;
            E[portNum] = e;
            if (LLVM_UNLIKELY(in_degree(binding, mStreamGraph) != 1)) {
                for (const auto f : make_iterator_range(in_edges(binding, mStreamGraph))) {
                    const RelationshipType & ref = mStreamGraph[f];
                    if (ref.Reason == ReasonType::Reference) {
                        auto refPort = ref.Number;
                        if (LLVM_UNLIKELY(ref.Type == PortType::Output)) {
                            refPort += numOfInputs;
                        }
                        add_edge(refPort, portNum, E);
                        break;
                    }
                }
            }
        }

        BitVector V(numOfPorts);
        std::queue<Vertex> Q;

        auto add_edge_if_no_induced_cycle = [&](const Vertex s, const Vertex t) {
            // If s-t exists, skip adding this edge
            if (LLVM_UNLIKELY(edge(s, t, E).second || s == t)) {
                return;
            }

            // If G is a DAG and there is a t-s path, adding s-t will induce a cycle.
            if (in_degree(s, E) > 0) {
                // do a BFS to search for a t-s path
                V.reset();
                assert (Q.empty());
                Q.push(t);
                for (;;) {
                    const auto u = Q.front();
                    Q.pop();
                    for (auto e : make_iterator_range(out_edges(u, E))) {
                        const auto v = target(e, E);
                        if (LLVM_UNLIKELY(v == s)) {
                            // we found a t-s path
                            return;
                        }
                        if (LLVM_LIKELY(!V.test(v))) {
                            V.set(v);
                            Q.push(v);
                        }
                    }
                    if (Q.empty()) {
                        break;
                    }
                }
            }
            add_edge(s, t, E);
        };

        for (unsigned j = 1; j < numOfPorts; ++j) {
            add_edge_if_no_induced_cycle(j - 1, j);
        }

        SmallVector<Graph::vertex_descriptor, 16> ordering;
        ordering.reserve(numOfPorts);
        lexical_ordering(E, ordering);

        for (const auto k : ordering) {
            const auto e = E[k];
            const RelationshipType & port = mStreamGraph[e];
            if (port.Type == PortType::Input) {
                const auto binding = source(e, mStreamGraph);
                const RelationshipNode & rn = mStreamGraph[binding];
                assert (rn.Type == RelationshipNode::IsBinding);
                const auto f = first_in_edge(binding, mStreamGraph);
                assert (mStreamGraph[f].Reason != ReasonType::Reference);
                const auto streamSet = source(f, mStreamGraph);
                assert (mStreamGraph[streamSet].Type == RelationshipNode::IsRelationship);
                assert (isa<StreamSet>(mStreamGraph[streamSet].Relationship) || isa<RepeatingStreamSet>(mStreamGraph[streamSet].Relationship));
                add_edge(streamSet, kernel, makeBufferPort(port, rn, streamSet), mBufferGraph);
            } else {
                const auto binding = target(e, mStreamGraph);
                const RelationshipNode & rn = mStreamGraph[binding];
                assert (rn.Type == RelationshipNode::IsBinding);
                const auto f = first_out_edge(binding, mStreamGraph);
                assert (mStreamGraph[f].Reason != ReasonType::Reference);
                const auto streamSet = target(f, mStreamGraph);
                assert (mStreamGraph[streamSet].Type == RelationshipNode::IsRelationship);
                assert (isa<StreamSet>(mStreamGraph[streamSet].Relationship));
                add_edge(kernel, streamSet, makeBufferPort(port, rn, streamSet), mBufferGraph);
            }
        }

        // If this kernel is not a source kernel but all inputs have a zero lower bound, it doesnot have
        // explicit termination condition. Report an error if this is the case.

        if (LLVM_UNLIKELY(numOfZeroBoundGreedyInputs > 0 && numOfZeroBoundGreedyInputs == in_degree(kernel, mBufferGraph))) {
            SmallVector<char, 256> tmp;
            raw_svector_ostream out(tmp);
            out << kernelObj->getName() << " must have at least one input port with a non-zero lowerbound"
                   " to have an explicit termination condition.";
            report_fatal_error(out.str());
        }

    }

}



/** ------------------------------------------------------------------------------------------------------------- *
 * @brief markInterPartitionStreamSetsAsGloballyShared
 ** ------------------------------------------------------------------------------------------------------------- */
void PipelineAnalysis::markInterPartitionStreamSetsAsGloballyShared() {

    for (const auto input : make_iterator_range(out_edges(PipelineInput, mBufferGraph))) {
        const auto streamSet = target(input, mBufferGraph);
        BufferNode & bn = mBufferGraph[streamSet];
        bn.Locality = BufferLocality::GloballyShared;
    }

    for (auto streamSet = FirstStreamSet; streamSet <= LastStreamSet; ++streamSet) {
        BufferNode & bn = mBufferGraph[streamSet];
        if (LLVM_UNLIKELY(bn.isConstant())) continue;
        const auto producer = parent(streamSet, mBufferGraph);
        const auto partitionId = KernelPartitionId[producer];
        assert (partitionId < PartitionCount);

        for (const auto input : make_iterator_range(out_edges(streamSet, mBufferGraph))) {
            const auto consumer = target(input, mBufferGraph);
            const auto consumerPartitionId = KernelPartitionId[consumer];
            assert (consumerPartitionId >= partitionId);
            assert (consumerPartitionId < PartitionCount);

            if (partitionId != consumerPartitionId) {
                bn.Locality = BufferLocality::GloballyShared;
                break;
            }
        }
    }

    for (const auto output : make_iterator_range(in_edges(PipelineOutput, mBufferGraph))) {
        const auto streamSet = source(output, mBufferGraph);
        BufferNode & bn = mBufferGraph[streamSet];
        if (LLVM_UNLIKELY(bn.isConstant())) continue;
        bn.Locality = BufferLocality::GloballyShared;
    }


}

/** ------------------------------------------------------------------------------------------------------------- *
 * @brief identifyLinearBuffers
 ** ------------------------------------------------------------------------------------------------------------- */
void PipelineAnalysis::identifyOutputNodeIds() {

    const auto & lengthAssertions = mPipelineKernel->getLengthAssertions();

    if (lengthAssertions.empty()) {

        for (auto streamSet = FirstStreamSet; streamSet <= LastStreamSet; ++streamSet) {
            BufferNode & bn = mBufferGraph[streamSet];
            bn.OutputItemCountId = streamSet;
        }

    } else {

        const auto n = LastStreamSet - FirstStreamSet + 1;

        flat_map<const StreamSet *, unsigned> StreamSetToNodeIdMap;
        StreamSetToNodeIdMap.reserve(n);

        for (auto streamSet = FirstStreamSet; streamSet <= LastStreamSet; ++streamSet) {
            assert (mStreamGraph[streamSet].Type == RelationshipNode::IsRelationship);
            const StreamSet * const ss = cast<StreamSet>(mStreamGraph[streamSet].Relationship);
            StreamSetToNodeIdMap.emplace(ss, streamSet - FirstStreamSet);
        }

        std::vector<unsigned> component(n);
        std::iota(component.begin(), component.end(), 0);

        std::function<unsigned(unsigned)> find = [&](unsigned x) {
            assert (x < n);
            if (component[x] != x) {
                component[x] = find(component[x]);
            }
            return component[x];
        };

        auto union_find = [&](unsigned x, unsigned y) {

            x = find(x);
            y = find(y);

            if (x < y) {
                component[y] = x;
            } else {
                component[x] = y;
            }

        };

        for (const auto & pair : lengthAssertions) {
            unsigned id[2];
            for (unsigned i = 0; i < 2; ++i) {
                const auto f = StreamSetToNodeIdMap.find(pair[i]);
                if (f == StreamSetToNodeIdMap.end()) {
                    report_fatal_error("Length equality assertions contains an unknown streamset");
                }
                id[i] = f->second;
            }
            auto a = id[0], b = id[1];
            if (b > a) {
                std::swap(a, b);
            }
            union_find(a, b);
        }

        for (auto streamSet = FirstStreamSet; streamSet <= LastStreamSet; ++streamSet) {
            BufferNode & bn = mBufferGraph[streamSet];
            const auto id = FirstStreamSet + find(component[streamSet - FirstStreamSet]);
            assert (id >= FirstStreamSet && id <= streamSet);
            bn.OutputItemCountId = id;
        }

    }
}

/** ------------------------------------------------------------------------------------------------------------- *
 * @brief identifyOwnedBuffers
 ** ------------------------------------------------------------------------------------------------------------- */
void PipelineAnalysis::identifyOwnedBuffers() {

    // fill in any unmanaged pipeline input buffers
    for (const auto e : make_iterator_range(out_edges(PipelineInput, mBufferGraph))) {
        const auto streamSet = target(e, mBufferGraph);
        BufferNode & bn = mBufferGraph[streamSet];
        bn.Type |= BufferType::External;
        bn.Type |= BufferType::Unowned;
        bn.Locality = BufferLocality::GloballyShared;
    }

    // fill in any known managed buffers
    for (auto kernel = FirstKernel; kernel <= PipelineOutput; ++kernel) {
        for (const auto e : make_iterator_range(out_edges(kernel, mBufferGraph))) {
            const BufferPort & rate = mBufferGraph[e];
            if (LLVM_UNLIKELY(rate.isManaged())) {
                const auto streamSet = target(e, mBufferGraph);
                BufferNode & bn = mBufferGraph[streamSet];
                // Every managed buffer is considered linear to the pipeline
                bn.Type |= BufferType::Unowned;
                if (rate.isShared()) {
                    bn.Type |= BufferType::Shared;
                }
            }
        }
    }

    // and pipeline output buffers ...
    for (const auto e : make_iterator_range(in_edges(PipelineOutput, mBufferGraph))) {
        const auto streamSet = source(e, mBufferGraph);
        BufferNode & bn = mBufferGraph[streamSet];
        bn.Type |= BufferType::External;
        if (LLVM_LIKELY(!IsNestedPipeline)) {
            bn.Type |= BufferType::Returned;
        }
        bn.Locality = BufferLocality::GloballyShared;
    }

}

/** ------------------------------------------------------------------------------------------------------------- *
 * @brief identifyLinearBuffers
 ** ------------------------------------------------------------------------------------------------------------- */
void PipelineAnalysis::identifyLinearBuffers() {

    // All pipeline I/O must be linear
    for (const auto e : make_iterator_range(out_edges(PipelineInput, mBufferGraph))) {
        const auto streamSet = source(e, mBufferGraph);
        BufferNode & N = mBufferGraph[streamSet];
        N.IsLinear = true;
    }

    for (const auto e : make_iterator_range(in_edges(PipelineOutput, mBufferGraph))) {
        const auto streamSet = source(e, mBufferGraph);
        BufferNode & N = mBufferGraph[streamSet];
        N.IsLinear = true;
    }

    // Any kernel that is internally synchronized or has a greedy rate input
    // requires that all of its inputs are linear.
    for (auto i = FirstKernel; i <= LastKernel; ++i) {
        const Kernel * const kernelObj = getKernel(i);



        bool inputsMustBeLinear = false;
        if (LLVM_UNLIKELY(kernelObj->hasAttribute(AttrId::InternallySynchronized))) {
            // An internally synchronized kernel requires that all I/O is linear
            for (const auto e : make_iterator_range(out_edges(i, mBufferGraph))) {
                const auto streamSet = target(e, mBufferGraph);
                BufferNode & N = mBufferGraph[streamSet];
                N.IsLinear = true;
            }
            inputsMustBeLinear = true;
        } else {
            for (const auto e : make_iterator_range(in_edges(i, mBufferGraph))) {
                const BufferPort & rateData = mBufferGraph[e];
                const Binding & binding = rateData.Binding;
                const ProcessingRate & rate = binding.getRate();
                if (LLVM_UNLIKELY(rate.isGreedy())) {
                    inputsMustBeLinear = true;
                    break;
                }
            }
        }
        if (LLVM_UNLIKELY(inputsMustBeLinear)) {
            for (const auto e : make_iterator_range(in_edges(i, mBufferGraph))) {
                const auto streamSet = source(e, mBufferGraph);
                BufferNode & N = mBufferGraph[streamSet];
                N.IsLinear = true;
            }
        }
    }

    // If the binding attributes of the producer/consumer(s) of a streamSet indicate
    // that the kernel requires linear input, mark it accordingly.
    for (auto streamSet = FirstStreamSet; streamSet <= LastStreamSet; ++streamSet) {

        BufferNode & N = mBufferGraph[streamSet];
        #if defined(FORCE_ALL_INTER_PARTITION_STREAMSETS_TO_BE_LINEAR) && defined(FORCE_ALL_INTRA_PARTITION_STREAMSETS_TO_BE_LINEAR)
        N.IsLinear = true;
        #else

        N.IsLinear |= (N.Locality == BufferLocality::ThreadLocal);

        if (N.IsLinear) {
            continue;
        }

        const auto binding = in_edge(streamSet, mBufferGraph);
        const BufferPort & producerRate = mBufferGraph[binding];
        const Binding & output = producerRate.Binding;

        #if defined(FORCE_ALL_INTER_PARTITION_STREAMSETS_TO_BE_LINEAR) || defined(FORCE_ALL_INTRA_PARTITION_STREAMSETS_TO_BE_LINEAR)
        const auto producer = source(binding, mBufferGraph);
        const auto partitionId = KernelPartitionId[producer];
        #endif

        auto mustBeLinear = [](const Binding & binding) {
            for (const Attribute & attr : binding.getAttributes()) {
                switch(attr.getKind()) {
                    case AttrId::Linear:
                    case AttrId::Deferred:
                        return true;
                    default: break;
                }
            }
            const ProcessingRate & rate = binding.getRate();
            return !rate.isFixed();
        };

        if (LLVM_UNLIKELY(mustBeLinear(output))) { // || streamSet == 99
             N.IsLinear = true;
        } else {
            for (const auto binding : make_iterator_range(out_edges(streamSet, mBufferGraph))) {
                const BufferPort & consumerRate = mBufferGraph[binding];
                const Binding & input = consumerRate.Binding;
                if (LLVM_UNLIKELY(mustBeLinear(input))) {
                    N.IsLinear = true;
                    break;
                }
                #ifdef FORCE_ALL_INTRA_PARTITION_STREAMSETS_TO_BE_LINEAR
                if (KernelPartitionId[target(binding, mBufferGraph)] == partitionId) {
                    N.IsLinear = true;
                    break;
                }
                #endif
                #ifdef FORCE_ALL_INTER_PARTITION_STREAMSETS_TO_BE_LINEAR
                if (KernelPartitionId[target(binding, mBufferGraph)] != partitionId) {
                    N.IsLinear = true;
                    break;
                }
                #endif
           }
        }

        #endif
    }

#if 0
    // Any ImplicitPopCount/RegionSelector inputs must be linear to ensure
    // we can easily access all of the rate information.
    for (unsigned i = FirstKernel; i <= LastKernel; ++i) {
        for (const auto e : make_iterator_range(in_edges(i, mStreamGraph))) {
            const RelationshipType & rt = mStreamGraph[e];
            switch (rt.Reason) {
                case ReasonType::ImplicitPopCount:
                case ReasonType::ImplicitRegionSelector:
                    BEGIN_SCOPED_REGION
                    const auto binding = source(e, mStreamGraph);
                    const auto streamSet = parent(binding, mStreamGraph);
                    BufferNode & N = mBufferGraph[streamSet];
                    N.IsLinear = true;
                    END_SCOPED_REGION
                default: break;
            }
        }
    }
#endif

}


/** ------------------------------------------------------------------------------------------------------------- *
 * @brief identifyPortsThatModifySegmentLength
 ** ------------------------------------------------------------------------------------------------------------- */
void PipelineAnalysis::identifyPortsThatModifySegmentLength() {

//    const auto firstKernel = out_degree(PipelineInput, mBufferGraph) == 0 ? FirstKernel : PipelineInput;
//    const auto lastKernel = in_degree(PipelineOutput, mBufferGraph) == 0 ? LastKernel : PipelineOutput;
    #ifndef TEST_ALL_KERNEL_INPUTS
    auto currentPartitionId = -1U;
    #endif
//    flat_set<unsigned> fixedPartitionInputs;
    for (auto kernel = FirstKernel; kernel <= LastKernel; ++kernel) {
        #ifndef TEST_ALL_KERNEL_INPUTS
        const auto partitionId = KernelPartitionId[kernel];
        const bool isPartitionRoot = (partitionId != currentPartitionId);
        currentPartitionId = partitionId;
        #endif
//        assert (fixedPartitionInputs.empty());
        for (const auto e : make_iterator_range(in_edges(kernel, mBufferGraph))) {
            const auto streamSet = source(e, mBufferGraph);
            const BufferNode & N = mBufferGraph[streamSet];
            if (LLVM_UNLIKELY(N.isConstant())) continue;
            BufferPort & inputRate = mBufferGraph[e];
            #ifdef TEST_ALL_KERNEL_INPUTS
            inputRate.Flags |= BufferPortType::CanModifySegmentLength;
            #else
            if (isPartitionRoot || !N.IsLinear) {
<<<<<<< HEAD
                inputRate.CanModifySegmentLength = true;
//            } else {
//                const RelationshipNode & rn = mStreamGraph[streamSet];
//                assert (rn.Type == RelationshipNode::IsRelationship);
//                if (LLVM_UNLIKELY(isa<RepeatingStreamSet>(rn.Relationship))) {
//                    inputRate.CanModifySegmentLength = true;
//                }
=======
                inputRate.Flags |= BufferPortType::CanModifySegmentLength;
>>>>>>> 31a76e7a
            }
            #endif
        }
        for (const auto e : make_iterator_range(out_edges(kernel, mBufferGraph))) {
            BufferPort & outputRate = mBufferGraph[e];
            const auto streamSet = target(e, mBufferGraph);
            const BufferNode & N = mBufferGraph[streamSet];
            if (!N.IsLinear) {
                outputRate.Flags |= BufferPortType::CanModifySegmentLength;
            }
        }
    }
}


/** ------------------------------------------------------------------------------------------------------------- *
 * @brief determineBufferSize
 ** ------------------------------------------------------------------------------------------------------------- */
void PipelineAnalysis::determineBufferSize(BuilderRef b) {

    const auto blockWidth = b->getBitBlockWidth();

    for (auto streamSet = FirstStreamSet; streamSet <= LastStreamSet; ++streamSet) {

        BufferNode & bn = mBufferGraph[streamSet];

        if (bn.isThreadLocal() || bn.isUnowned() || bn.isConstant()) {
            continue;
        }

        const auto producerOutput = in_edge(streamSet, mBufferGraph);
        const BufferPort & producerRate = mBufferGraph[producerOutput];

        auto maxDelay = producerRate.Delay;
        auto maxLookAhead = producerRate.LookAhead;
        auto maxLookBehind = producerRate.LookBehind;

        const auto producer = source(producerOutput, mBufferGraph);

        auto bMin = floor(producerRate.Minimum * MinimumNumOfStrides[producer]);
        const auto max = std::max(MaximumNumOfStrides[producer], 1U);
        auto bMax = ceiling(producerRate.Maximum * max);

        for (const auto e : make_iterator_range(out_edges(streamSet, mBufferGraph))) {

            const BufferPort & consumerRate = mBufferGraph[e];

            const auto consumer = target(e, mBufferGraph);

            const auto min = std::max(MinimumNumOfStrides[consumer], 1U);

            const auto cMin = floor(consumerRate.Minimum * min);
            const auto max = std::max(MaximumNumOfStrides[consumer], 1U);
            const auto cMax = ceiling(consumerRate.Maximum * max);

            assert (cMax >= cMin);

            bMin = std::min(bMin, cMin);
            bMax = std::max(bMax, cMax);

            maxDelay = std::max(maxDelay, consumerRate.Delay);
            maxLookAhead = std::max(maxLookAhead, consumerRate.LookAhead);
            maxLookBehind = std::max(maxLookBehind, consumerRate.LookBehind);
        }

        bn.LookBehind = maxLookBehind;

        // calculate overflow (lookahead) and underflow (lookbehind) space
        const auto overflow0 = std::max(bn.MaxAdd, maxLookAhead);
        const auto underflow0 = std::max(maxLookBehind, maxDelay);

        // A buffer can only be Linear or Circular. Linear buffers only require a set amount
        // of space and automatically handle under/overflow issues.
        // Circular buffers, on the other hand, may require explicit under / overflow regions.
        // Specifically, if a streamset is produced at a variable rate, it requires an overflow
        // space that is copied back to first block of the buffer after invocation. If a
        // streamset is consumed at a variable rate, it also requires an overflow but the
        // first block of the buffer must be

        if (bn.IsLinear) {
            bn.CopyBack = 0;
            bn.CopyForwards = 0;
        } else {

            auto calculateCopyLength = [&](const BufferPort & rate, const unsigned kernel) {
                const auto r = rate.Maximum - rate.Minimum;
                return ceiling(r);
            };

            const auto copyBack = calculateCopyLength(producerRate, producer);

            unsigned copyForwards = 0;
            for (const auto e : make_iterator_range(out_edges(streamSet, mBufferGraph))) {
                const BufferPort & consumerRate = mBufferGraph[e];
                const auto kernel = target(e, mBufferGraph);
                const auto cpl = calculateCopyLength(consumerRate, kernel);
                const auto cf = (cpl * StrideRepetitionVector[kernel]) + consumerRate.LookAhead;
                copyForwards = std::max(copyForwards, cf);
            }
            if (copyForwards > blockWidth || copyBack > blockWidth) {
                bn.IsLinear = true;
                bn.CopyBack = 0;
                bn.CopyForwards = 0;
            } else {
                bn.CopyForwards = copyForwards;
                bn.CopyBack = copyBack;
            }
        }

        const auto overflow1 = std::max(bn.CopyBack, bn.CopyForwards);
        const auto overflow2 = std::max(overflow0, overflow1);
        const auto overflowSize = round_up_to(overflow2, blockWidth) / blockWidth;

        const auto underflowSize = round_up_to(underflow0, blockWidth) / blockWidth;

        const auto reqSize1 = round_up_to((bMax * 2) - bMin, blockWidth) / blockWidth;
        const auto reqSize2 = 2 * (overflowSize + underflowSize);
        auto reqSize3 = std::max(reqSize1, reqSize2);
//        if (maxLookAhead || maxDelay) {
//            reqSize3 *= 2;
//        }

        bn.OverflowCapacity = std::max(bn.OverflowCapacity, overflowSize);
        bn.UnderflowCapacity = std::max(bn.UnderflowCapacity, underflowSize);
        bn.RequiredCapacity = reqSize3;

    }



}


/** ------------------------------------------------------------------------------------------------------------- *
 * @brief addStreamSetsToBufferGraph
 ** ------------------------------------------------------------------------------------------------------------- */
void PipelineAnalysis::addStreamSetsToBufferGraph(BuilderRef b) {

    mInternalBuffers.resize(LastStreamSet - FirstStreamSet + 1);

    const auto disableThreadLocalMemory = DebugOptionIsSet(codegen::DisableThreadLocalStreamSets);
    const auto useMMap = DebugOptionIsSet(codegen::EnableAnonymousMMapedDynamicLinearBuffers);

    for (auto streamSet = FirstStreamSet; streamSet <= LastStreamSet; ++streamSet) {
        BufferNode & bn = mBufferGraph[streamSet];
        if (LLVM_UNLIKELY(bn.Buffer != nullptr)) {
            continue;
        }

        StreamSetBuffer * buffer = nullptr;
        if (LLVM_UNLIKELY(bn.isConstant())) {
            const auto consumerInput = first_out_edge(streamSet, mBufferGraph);
            const BufferPort & consumerRate = mBufferGraph[consumerInput];
            const Binding & input = consumerRate.Binding;
            buffer = new RepeatingBuffer(streamSet, b, input.getType());
        } else  {
            const auto producerOutput = in_edge(streamSet, mBufferGraph);
            const BufferPort & producerRate = mBufferGraph[producerOutput];
            const Binding & output = producerRate.Binding;
            if (LLVM_UNLIKELY(bn.isUnowned() || bn.isThreadLocal())) {
                buffer = new ExternalBuffer(streamSet, b, output.getType(), true, 0);
            } else { // is internal buffer

                // A DynamicBuffer is necessary when we cannot bound the amount of unconsumed data a priori.
                // E.g., if this buffer is externally used, we cannot analyze the dataflow rate of
                // external consumers.  Similarly if any internal consumer has a deferred rate, we cannot
                // analyze any consumption rates.

                if (bn.Locality == BufferLocality::GloballyShared) {
                    // TODO: we can make some buffers static despite crossing a partition but only if we can guarantee
                    // an upper bound to the buffer size for all potential inputs. Build a dataflow analysis to
                    // determine this.
                    auto mult = mNumOfThreads + (disableThreadLocalMemory ? 1U : 0U);
                    auto bufferSize = bn.RequiredCapacity * mult;
                    assert (bufferSize > 0);
                    #ifdef NON_THREADLOCAL_BUFFER_CAPACITY_MULTIPLIER
                    bufferSize *= NON_THREADLOCAL_BUFFER_CAPACITY_MULTIPLIER;
                    #endif
                    if (useMMap) {
                        buffer = new MMapedBuffer(streamSet, b, output.getType(), bufferSize, bn.OverflowCapacity, bn.UnderflowCapacity, bn.IsLinear, 0U);
                    } else {
                        buffer = new DynamicBuffer(streamSet, b, output.getType(), bufferSize, bn.OverflowCapacity, bn.UnderflowCapacity, bn.IsLinear, 0U);
                    }


                } else {
                    auto bufferSize = bn.RequiredCapacity;
                    bufferSize *= (mNumOfThreads + (disableThreadLocalMemory ? 1U : 0U));
                    #ifdef NON_THREADLOCAL_BUFFER_CAPACITY_MULTIPLIER
                    bufferSize *= NON_THREADLOCAL_BUFFER_CAPACITY_MULTIPLIER;
                    #endif
                    buffer = new StaticBuffer(streamSet, b, output.getType(), bufferSize, bn.OverflowCapacity, bn.UnderflowCapacity, bn.IsLinear, 0U);
                }
            }
        }
        assert ("missing buffer?" && buffer);
        mInternalBuffers[streamSet - FirstStreamSet].reset(buffer);
        bn.Buffer = buffer;
    }

}

/** ------------------------------------------------------------------------------------------------------------- *
 * @brief numberDynamicRepeatingStreamSets
 ** ------------------------------------------------------------------------------------------------------------- */
void PipelineAnalysis::numberDynamicRepeatingStreamSets() {

    // The programmer's kernel ordering may differ from the pipeline's scheduled ordering.
    // To avoid adding overhead to the pipeline "main" function creation, we determine the
    // streamset ids of each input here for use later.

    // NOTE: Since streamset 0 is impossible, we use that to signify a repeating streamset
    // whose consumers were all removed.

    flat_set<const StreamSet *> added;
    for (const Kernel * kernel : mKernels) {
        const auto m = kernel->getNumOfStreamInputs();
        for (unsigned i = 0; i != m; ++i) {
            const StreamSet * const input = kernel->getInputStreamSet(i);
            if (LLVM_UNLIKELY(isa<RepeatingStreamSet>(input))) {
                if (cast<RepeatingStreamSet>(input)->isDynamic() && added.emplace(input).second) {
                    unsigned index = 0;
                    for (auto streamSet = FirstStreamSet; streamSet <= LastStreamSet; ++streamSet) {
                        RelationshipNode & rn = mStreamGraph[streamSet];
                        assert (rn.Type == RelationshipNode::IsRelationship);
                        Relationship * r = rn.Relationship;
                        assert (isa<StreamSet>(r) || isa<RepeatingStreamSet>(r));
                        if (LLVM_UNLIKELY(r == input)) {
                            index = streamSet;
                            break;
                        }
                    }
                    mDynamicRepeatingStreamSetId.push_back(index);
                }
            }
        }
    }


}


}<|MERGE_RESOLUTION|>--- conflicted
+++ resolved
@@ -636,17 +636,7 @@
             inputRate.Flags |= BufferPortType::CanModifySegmentLength;
             #else
             if (isPartitionRoot || !N.IsLinear) {
-<<<<<<< HEAD
-                inputRate.CanModifySegmentLength = true;
-//            } else {
-//                const RelationshipNode & rn = mStreamGraph[streamSet];
-//                assert (rn.Type == RelationshipNode::IsRelationship);
-//                if (LLVM_UNLIKELY(isa<RepeatingStreamSet>(rn.Relationship))) {
-//                    inputRate.CanModifySegmentLength = true;
-//                }
-=======
                 inputRate.Flags |= BufferPortType::CanModifySegmentLength;
->>>>>>> 31a76e7a
             }
             #endif
         }
