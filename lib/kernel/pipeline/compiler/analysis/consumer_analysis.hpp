--- conflicted
+++ resolved
@@ -73,16 +73,12 @@
 
         for (const auto ce : make_iterator_range(out_edges(streamSet, mBufferGraph))) {
             const auto consumer = target(ce, mBufferGraph);
-<<<<<<< HEAD
-            const auto consPartId = KernelPartitionId[consumer];
-=======
 
             const auto onHybrid = KernelOnHybridThread.test(consumer);
             const auto type = onHybrid ? 1 : 0;
             auto & lastConsumer = lastThreadConsumer[type];
             lastConsumer = std::max<unsigned>(lastConsumer, consumer);
 
->>>>>>> 29e895c5
             if (KernelPartitionId[consumer] != partitionId) {
                 const auto onHybrid = KernelOnHybridThread.test(consumer);
                 const auto type = onHybrid ? 1 : 0;
