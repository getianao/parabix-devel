#ifndef PARTITIONING_ANALYSIS_HPP
#define PARTITIONING_ANALYSIS_HPP

#include "pipeline_analysis.hpp"
#include <toolchain/toolchain.h>
#include <util/slab_allocator.h>

namespace kernel {

// #define PRINT_PARTITION_COMBINATIONS

#define USE_SIBLING_PARTITION_TEST

// #define PRINT_PARTITION_STATS

/** ------------------------------------------------------------------------------------------------------------- *
 * @brief identifyKernelPartitions
 ** ------------------------------------------------------------------------------------------------------------- */
PartitionGraph PipelineAnalysis::identifyKernelPartitions() {

    using BitSet = dynamic_bitset<>;

    using BindingVertex = RelationshipGraph::vertex_descriptor;

    using Graph = adjacency_list<vecS, vecS, bidirectionalS, BitSet, BindingVertex>;

    using PartitionMap = std::map<BitSet, unsigned>;

    const unsigned n = num_vertices(Relationships);

    std::vector<unsigned> sequence;
    sequence.reserve(n);

    std::vector<unsigned> mapping(n, -1U);

    BEGIN_SCOPED_REGION

    std::vector<unsigned> ordering;
    if (LLVM_UNLIKELY(!lexical_ordering(Relationships, ordering))) {
        report_fatal_error("Failed to generate acyclic partition graph from kernel ordering");
    }

    // Convert the relationship graph into a simpler graph G that we can annotate

    for (unsigned u : ordering) {
        const RelationshipNode & node = Relationships[u];
        switch (node.Type) {
            case RelationshipNode::IsKernel:
                mapping[u] = sequence.size();
                sequence.push_back(u);
                break;
            case RelationshipNode::IsRelationship:
                BEGIN_SCOPED_REGION
                const Relationship * const ss = Relationships[u].Relationship;
                if (LLVM_LIKELY(isa<StreamSet>(ss))) {
                    mapping[u] = sequence.size();
                    sequence.push_back(u);
                }
                END_SCOPED_REGION
                break;
            default: break;
        }
    }

    END_SCOPED_REGION

    const auto m = sequence.size();

    Graph G(m);

    for (unsigned i = 0; i < m; ++i) {
        const auto u = sequence[i];
        const RelationshipNode & node = Relationships[u];
        if (node.Type == RelationshipNode::IsKernel) {
            addKernelRelationshipsInReferenceOrdering(u, Relationships,
                [&](const PortType type, const unsigned binding, const unsigned streamSet) {
                    const auto j = mapping[streamSet];
                    assert (j < m);
                    assert (sequence[j] == streamSet);
                    auto a = i, b = j;
                    if (type == PortType::Input) {
                        a = j; b = i;
                    }
                    assert (a < b);
                    add_edge(a, b, binding, G);
                }
            );
        }
    }


    // Stage 1: identify synchronous components

    // wcan through the graph and determine where every non-Fixed relationship exists
    // so that we can construct our initial set of partitions. The goal here is to act
    // as a first pass to simplify the problem before using Z3.

    for (unsigned i = 0; i < m; ++i) {
        BitSet & V = G[i];
        V.resize(n);
    }

    for (unsigned i = 0, nextRateId = 0; i < m; ++i) {

        BitSet & V = G[i];

        for (const auto e : make_iterator_range(in_edges(i, G))) {
            const BitSet & R = G[source(e, G)];
            V |= R;
        }

        const auto u = sequence[i];
        const RelationshipNode & node = Relationships[u];

        if (node.Type == RelationshipNode::IsKernel) {

            if (in_degree(i, G) == 0) {
                if (out_degree(i, G) > 0) {
                    V.set(nextRateId++);
                } else {
                    assert (node.Kernel == mPipelineKernel);
                }
            } else {
                for (const auto e : make_iterator_range(in_edges(i, G))) {

                    const RelationshipNode & rn = Relationships[G[e]];
                    assert (rn.Type == RelationshipNode::IsBinding);
                    const Binding & b = rn.Binding;
                    const ProcessingRate & rate = b.getRate();

                    auto hasInputRateChangeAttribute = [](const Binding & b) {
                        for (const Attribute & attr : b.getAttributes()) {
                            switch (attr.getKind()) {
                                case AttrId::Delayed:
                                case AttrId::BlockSize:
                                case AttrId::LookAhead:
                                    return true;
                                default: break;
                            }
                        }
                        return false;
                    };
<<<<<<< HEAD

                    // Check the attributes to see whether any impose a partition change
                    if (rate.getKind() != RateId::Fixed || hasInputRateChangeAttribute(b)) {
                        V.set(nextRateId++);
                        break;
                    }
                }
            }

            assert (V.any() || node.Kernel == mPipelineKernel);

=======

                    // Check the attributes to see whether any impose a partition change
                    if (rate.getKind() != RateId::Fixed || hasInputRateChangeAttribute(b)) {
                        V.set(nextRateId++);
                        break;
                    }
                }
            }

            assert (V.any() || node.Kernel == mPipelineKernel);

>>>>>>> 92d0ccef
            // Now iterate through the outputs
            for (const auto e : make_iterator_range(out_edges(i, G))) {

                const RelationshipNode & rn = Relationships[G[e]];
                assert (rn.Type == RelationshipNode::IsBinding);
                const Binding & b = rn.Binding;
                const ProcessingRate & rate = b.getRate();

                auto hasOutputRateChangeAttribute = [](const Binding & b) {
                    for (const Attribute & attr : b.getAttributes()) {
                        switch (attr.getKind()) {
                            case AttrId::Delayed:
                            case AttrId::Deferred:
                            case AttrId::BlockSize:
                                // A deferred output rate is closer to an bounded rate than a
                                // countable rate but a deferred input rate simply means the
                                // buffer must be dynamic.
                                return true;
                            default: break;
                        }
                    }
                    return false;
                };

                // Check the attributes to see whether any impose a partition change
                if (LLVM_UNLIKELY(rate.getKind() != RateId::Fixed || hasOutputRateChangeAttribute(b))) {
                    BitSet & R = G[target(e, G)];
                    R.set(nextRateId++);
                }

            }
        }

        for (const auto e : make_iterator_range(out_edges(i, G))) {
            BitSet & R = G[target(e, G)];
            R |= V;
        }

    }

    std::vector<unsigned> partitionIds(m);

    auto convertUniqueNodeBitSetsToUniquePartitionIds = [&]() {
        PartitionMap partitionSets;
        unsigned nextPartitionId = 1;
        for (unsigned i = 0; i < m; ++i) {
            const auto u = sequence[i];
            const RelationshipNode & node = Relationships[u];
            if (node.Type == RelationshipNode::IsKernel) {
                BitSet & V = G[i];
                unsigned partitionId = 0;
                if (LLVM_LIKELY(V.any())) {
                    auto f = partitionSets.find(V);
                    if (f == partitionSets.end()) {
                        partitionId = nextPartitionId++;
                        partitionSets.emplace(V, partitionId);
                    } else {
                        partitionId = f->second;
                    }
                } else {
                    assert (node.Kernel == mPipelineKernel);
                }
                partitionIds[i] = partitionId;
            }
        }
        return nextPartitionId;
    };

#ifdef PRINT_PARTITION_STATS

    auto countStats = [&](const bool inputOnly, std::vector<unsigned> & counts) {

        unsigned kernelCount = 0;
        unsigned streamSetCount = 0;
        unsigned fixedRateCount = 0;
        unsigned boundedRateCount = 0;
        unsigned popCountRateCount = 0;
        unsigned greedyRateCount = 0;
        unsigned lookAheadCount = 0;


        for (unsigned i = 0; i < n; ++i) {
            const RelationshipNode & node = Relationships[i];
            switch (node.Type) {
                case RelationshipNode::IsKernel:
                    kernelCount++;
                    break;
                case RelationshipNode::IsRelationship:
                    BEGIN_SCOPED_REGION
                    const Relationship * const ss = Relationships[i].Relationship;
                    if (LLVM_LIKELY(isa<StreamSet>(ss))) {
                        streamSetCount++;
                    }
                    END_SCOPED_REGION
                    break;
                case RelationshipNode::IsBinding:
                    BEGIN_SCOPED_REGION
                    const auto input = first_out_edge(i, Relationships);
                    assert (Relationships[input].Reason != ReasonType::Reference);
                    const auto consumer = target(input, Relationships);

                    if (inputOnly && (Relationships[consumer].Type != RelationshipNode::IsKernel)) {
                        break;
                    }

                    const RelationshipNode & bind = Relationships[i];
                    const Binding & binding = bind.Binding;
                    const ProcessingRate & rate = binding.getRate();
                    switch (rate.getKind()) {
                        case RateId::Fixed:
                            fixedRateCount++;
                            break;
                        case RateId::Bounded:
                            boundedRateCount++;
                            break;
                        case RateId::PartialSum:
                            popCountRateCount++;
                            break;
                        case RateId::Greedy:
                            greedyRateCount++;
                            break;
                        default:
                            llvm_unreachable("");
                    }

                    if (binding.hasLookahead()) {
                        lookAheadCount++;
                    }
                    END_SCOPED_REGION

                default: break;
            }
        }

        counts.resize(7);
        counts[0] = kernelCount-2;
        counts[1] = streamSetCount;
        counts[2] = fixedRateCount;
        counts[3] = boundedRateCount;
        counts[4] = popCountRateCount;
        counts[5] = greedyRateCount;
        counts[6] = lookAheadCount;

    };

    std::vector<unsigned> inputOnly(7);

    countStats(true, inputOnly);

    std::vector<unsigned> all(7);

    countStats(false, all);

    assert (inputOnly[0] == all[0]);
    assert (inputOnly[1] == all[1]);

    errs() << "&" << inputOnly[0]
           << "&" << inputOnly[1];

    for (unsigned i = 2; i < 7; ++i) {
        if (inputOnly[i] == all[i]) {
            errs() << "&\\multicolumn{2}{r";
            if (i == 6) {
                errs() << "|";
            }
            errs() << "}{" << inputOnly[i] << "}";
        } else {
            errs() << "&" << inputOnly[i] << "&(" << all[i] << ")";
        }
    }

    errs() << "\\\\\n";


#endif

    auto synchronousPartitionCount = convertUniqueNodeBitSetsToUniquePartitionIds();

#ifndef PRINT_PARTITION_STATS

    assert (synchronousPartitionCount > 0);

    std::vector<Rational> partitionRepetitionVector(m);

    // Stage 2: estimate synchronous inter-partition dataflow

    // From the first pass analysis, determine the synchronous dataflow of each partition
    // so that we can correctly identify how much data will pass through the inter-partition
    // channels.

    auto estimateSynchronousDataflow = [&]() {

        const auto cfg = Z3_mk_config();
        Z3_set_param_value(cfg, "model", "true");
        Z3_set_param_value(cfg, "proof", "false");

        const auto ctx = Z3_mk_context(cfg);
        Z3_del_config(cfg);

        const auto intType = Z3_mk_int_sort(ctx);

        auto constant_real = [&](const Rational value) {
            if (value.denominator() == 1) {
                return Z3_mk_int(ctx, value.numerator(), intType);
            } else {
                return Z3_mk_real(ctx, value.numerator(), value.denominator());
            }
        };

        auto multiply =[&](Z3_ast X, Z3_ast Y) {
            Z3_ast args[2] = { X, Y };
            return Z3_mk_mul(ctx, 2, args);
        };

        const auto ONE = constant_real(1);

        const auto solver = Z3_mk_solver(ctx);
        Z3_solver_inc_ref(ctx, solver);

        auto hard_assert = [&](Z3_ast c) {
            Z3_solver_assert(ctx, solver, c);
        };

        std::vector<Z3_ast> repetitions(m);

        for (unsigned i = 0; i < m; ++i) {
            const auto u = sequence[i];
            const RelationshipNode & currentNode = Relationships[u];
            Z3_ast var = nullptr;
            if (currentNode.Type == RelationshipNode::IsKernel) {
                var = Z3_mk_fresh_const(ctx, nullptr, intType);
                hard_assert(Z3_mk_ge(ctx, var, ONE));
            }
            repetitions[i] = var;
        }

        for (unsigned streamSet = 0; streamSet < m; ++streamSet) {
            if (repetitions[streamSet]) {
                continue;
            }

            const auto output = in_edge(streamSet, G);
            const auto producer = source(output, G);
            const auto prodPartId = partitionIds[producer];

            const RelationshipNode & ouputNode = Relationships[G[output]];
            const Binding & outputBinding = ouputNode.Binding;
            const ProcessingRate & outputRate = outputBinding.getRate();

            if (LLVM_LIKELY(outputRate.isFixed())) {

                Z3_ast outRate = nullptr;

                for (const auto input : make_iterator_range(out_edges(streamSet, G))) {
                    const auto consumer = target(output, G);
                    const auto consPartId = partitionIds[consumer];
                    // we're only concerned with intra-partition relationships here
                    if (prodPartId == consPartId) {
                        const RelationshipNode & inputNode = Relationships[G[input]];
                        const Binding & inputBinding = inputNode.Binding;
                        const ProcessingRate & inputRate = inputBinding.getRate();
                        if (LLVM_LIKELY(inputRate.isFixed())) {

                            auto makeFixedRateVar = [&](const ProcessingRate & rate, const unsigned kernel) {
                                assert (rate.isFixed());
                                const RelationshipNode & node = Relationships[sequence[kernel]];
                                assert (node.Type == RelationshipNode::IsKernel);
                                const auto fixed = rate.getLowerBound() * node.Kernel->getStride();
                                assert (repetitions[kernel]);
                                return multiply(repetitions[kernel], constant_real(fixed));
                            };

                            // if this is the first instance of an intra-partition relationship for
                            // this streamset, then determine the output rate.
                            if (outRate == nullptr) {
                                outRate = makeFixedRateVar(outputRate, producer);
                            }
                            const Z3_ast inRate = makeFixedRateVar(inputRate, consumer);
                            hard_assert(Z3_mk_eq(ctx, outRate, inRate));

                        }
                    }
                }
            }
        }
<<<<<<< HEAD

        if (LLVM_UNLIKELY(Z3_solver_check(ctx, solver) == Z3_L_FALSE)) {
            report_fatal_error("Z3 failed to find an intra-partition dataflow solution");
        }

=======

        if (LLVM_UNLIKELY(Z3_solver_check(ctx, solver) == Z3_L_FALSE)) {
            report_fatal_error("Z3 failed to find an intra-partition dataflow solution");
        }

>>>>>>> 92d0ccef
        const auto model = Z3_solver_get_model(ctx, solver);
        Z3_model_inc_ref(ctx, model);
        for (unsigned i = 0; i < m; ++i) {
            if (repetitions[i]) {
                Z3_ast value;
                if (LLVM_UNLIKELY(Z3_model_eval(ctx, model, repetitions[i], Z3_L_TRUE, &value) != Z3_L_TRUE)) {
                    report_fatal_error("Unexpected Z3 error when attempting to obtain value from model!");
<<<<<<< HEAD
                }
                Z3_int64 num, denom;
                if (LLVM_UNLIKELY(Z3_get_numeral_rational_int64(ctx, value, &num, &denom) != Z3_L_TRUE)) {
                    report_fatal_error("Unexpected Z3 error when attempting to convert model value to number!");
                }
=======
                }
                Z3_int64 num, denom;
                if (LLVM_UNLIKELY(Z3_get_numeral_rational_int64(ctx, value, &num, &denom) != Z3_L_TRUE)) {
                    report_fatal_error("Unexpected Z3 error when attempting to convert model value to number!");
                }
>>>>>>> 92d0ccef
                assert (num > 0 && denom == 1);
                partitionRepetitionVector[i] = Rational{num, denom};

            }
        }

        Z3_model_dec_ref(ctx, model);
        Z3_solver_dec_ref(ctx, solver);
        Z3_del_context(ctx);

    };

    // Stage 3: fuse stride-linked partitions

    // Analyze the partition I/O channel rates to determine whether any partitions
    // are synchronous and fuse them. Note: this algorithm assumes no program permits
    // the unbounded accumulation of data along any channel and explicitly ignores
    // detection of this case when attempting to fuse partitions.

    auto fuseStrideLinkedPartitions = [&]() {

        const auto cfg = Z3_mk_config();
        Z3_set_param_value(cfg, "model", "false");
        Z3_set_param_value(cfg, "proof", "false");

        const auto ctx = Z3_mk_context(cfg);
        Z3_del_config(cfg);

        const auto intType = Z3_mk_int_sort(ctx);

        auto constant_real = [&](const Rational value) {
            if (value.denominator() == 1) {
                return Z3_mk_int(ctx, value.numerator(), intType);
            } else {
                return Z3_mk_real(ctx, value.numerator(), value.denominator());
            }
        };
<<<<<<< HEAD

        auto multiply =[&](Z3_ast X, Z3_ast Y) {
            Z3_ast args[2] = { X, Y };
            return Z3_mk_mul(ctx, 2, args);
        };

=======

        auto multiply =[&](Z3_ast X, Z3_ast Y) {
            Z3_ast args[2] = { X, Y };
            return Z3_mk_mul(ctx, 2, args);
        };

>>>>>>> 92d0ccef
        struct PartitionVariables {
            Z3_ast StrideVar;
            flat_set<Z3_app> Vars;
            void setRoot(Z3_ast root) {
                StrideVar = root;
            }
            void addVar(Z3_context ctx, Z3_ast var) {
                assert (Z3_is_app(ctx, var));
                Vars.insert((Z3_app)var);
            }
        };

        enum FusionConstraintType { EQ = 0, GE = 1 };

        using FusionConstraint = std::tuple<FusionConstraintType, Z3_ast, Z3_ast>;

        using FusionConstaints = SmallVector<FusionConstraint, 8>;

        using PartitionFusionGraph = adjacency_list<hash_setS, vecS, bidirectionalS, PartitionVariables, FusionConstaints>;

        #warning fix transitive reduction to permit adjacency_matrix

        using DependencyGraph = adjacency_list<hash_setS, vecS, bidirectionalS>; // adjacency_matrix<directedS>;

        const auto tQE = Z3_mk_tactic(ctx, "qe");
        Z3_tactic_inc_ref (ctx, tQE);
        const auto tSMT = Z3_mk_tactic(ctx, "smt");
        Z3_tactic_inc_ref (ctx, tSMT);
        const auto tactics = Z3_tactic_and_then (ctx, tQE, tSMT);
        const auto solver = Z3_mk_solver_from_tactic(ctx, tactics);
        Z3_solver_inc_ref(ctx, solver);

        Z3_params params = Z3_mk_params(ctx);
        Z3_params_inc_ref(ctx, params);

        // Fusing two partitions is an optimization --- not a requirement. I have not seen a case
        // in which there is a non-trivial solution but many in which Z3 will run "forever" to
        // locate one. To handle this, we set the timeout low enough that Z3 ought to have ample
        // time to locate a trivial solution to the fusion constraint problem.
        Z3_symbol r = Z3_mk_string_symbol(ctx, ":timeout");
        Z3_params_set_uint(ctx, params, r, 500);
        Z3_solver_set_params(ctx, solver, params);
        Z3_params_dec_ref(ctx, params);

        auto hard_assert = [&](Z3_ast c) {
            Z3_solver_assert(ctx, solver, c);
        };

        struct IORateVar {
            Z3_ast Var;
            Z3_ast Expr;
            IORateVar(Z3_ast boundedVar, Z3_ast expression)
            : Var(boundedVar)
            , Expr(expression) {

            }
        };

        const auto ONE = Z3_mk_int(ctx, 1, intType);
        const auto TWO = Z3_mk_int(ctx, 2, intType);
<<<<<<< HEAD

        DependencyGraph H(synchronousPartitionCount);

        for (unsigned i = 0; i < m; ++i) {
            const auto u = sequence[i];
            const RelationshipNode & node = Relationships[u];
            if (node.Type == RelationshipNode::IsRelationship) {
                assert (isa<StreamSet>(Relationships[u].Relationship));
                const auto input = in_edge(i, G);
                const auto producer = source(input, G);
                const auto prodPartId = partitionIds[producer];
                assert (prodPartId > 0);
                for (const auto output : make_iterator_range(out_edges(i, G))) {
                    const auto consumer = target(output, G);
                    const auto consPartId = partitionIds[consumer];
                    assert (consPartId > 0);
                    // we're only concerned with inter-partition relationships here
                    if (prodPartId == consPartId) {
                        continue;
                    }
                    add_edge(prodPartId, consPartId, H);
                }
            }
        }

        PartitionFusionGraph P(synchronousPartitionCount);

=======

        DependencyGraph H(synchronousPartitionCount);

        for (unsigned i = 0; i < m; ++i) {
            const auto u = sequence[i];
            const RelationshipNode & node = Relationships[u];
            if (node.Type == RelationshipNode::IsRelationship) {
                assert (isa<StreamSet>(Relationships[u].Relationship));
                const auto input = in_edge(i, G);
                const auto producer = source(input, G);
                const auto prodPartId = partitionIds[producer];
                assert (prodPartId > 0);
                for (const auto output : make_iterator_range(out_edges(i, G))) {
                    const auto consumer = target(output, G);
                    const auto consPartId = partitionIds[consumer];
                    assert (consPartId > 0);
                    // we're only concerned with inter-partition relationships here
                    if (prodPartId == consPartId) {
                        continue;
                    }
                    add_edge(prodPartId, consPartId, H);
                }
            }
        }

        PartitionFusionGraph P(synchronousPartitionCount);

>>>>>>> 92d0ccef
        for (unsigned i = 0; i < synchronousPartitionCount; ++i) {
            for (const auto e : make_iterator_range(out_edges(i, H))) {
                add_edge(i, target(e, H), FusionConstaints{}, P);
            }
        }

        #ifdef PRINT_PARTITION_COMBINATIONS
        BEGIN_SCOPED_REGION
        auto & out = errs();
        out << "digraph \"P\" {\n";
        for (unsigned partitionId = 0; partitionId < synchronousPartitionCount; ++partitionId) {
            out << "v" << partitionId << " [label=\"P" << partitionId << "\n";
            for (unsigned i = 0; i < m; ++i) {
                if (partitionIds[i] == partitionId) {
                    const auto u = sequence[i];
                    const RelationshipNode & node = Relationships[u];
                    if (node.Type == RelationshipNode::IsKernel) {
                        out << u << ". " << node.Kernel->getName() << "\n";
                    }
                }
            }
            out << "\"];\n";
        }
        for (auto e : make_iterator_range(edges(P))) {
            const auto s = source(e, P);
            const auto t = target(e, P);
            out << "v" << s << " -> v" << t << ";\n";
        }
        out << "}\n\n";
        out.flush();
        END_SCOPED_REGION
        #endif

        transitive_reduction_dag(H);

        for (unsigned i = 0; i < synchronousPartitionCount; ++i) {
            const auto var = Z3_mk_fresh_const(ctx, "partition", intType);
            hard_assert(Z3_mk_ge(ctx, var, ONE));
            hard_assert(Z3_mk_le(ctx, var, TWO));
            PartitionVariables & V = P[i];
            V.setRoot(var);
            V.addVar(ctx, var);
        }

        flat_map<unsigned, Z3_ast> symbolicPopCountRateVar;

        flat_map<unsigned, IORateVar> IORateVarMap;

        IORateVarMap.reserve(num_edges(G));

        flat_map<const StreamSet *, Z3_ast> streamSetVar;

        for (unsigned i = 0; i < m; ++i) {
            const auto u = sequence[i];
            const RelationshipNode & node = Relationships[u];
            if (node.Type == RelationshipNode::IsRelationship) {
                assert (isa<StreamSet>(node.Relationship));

                const auto input = in_edge(i, G);
                const auto producer = source(input, G);
                const auto prodPartId = partitionIds[producer];

                assert (prodPartId < synchronousPartitionCount);

                Z3_ast outRateVar = nullptr;
                Z3_ast outRateExpr = nullptr;

                for (const auto output : make_iterator_range(out_edges(i, G))) {
                    const auto consumer = target(output, G);
                    const auto consPartId = partitionIds[consumer];

                    assert (consPartId < synchronousPartitionCount);

                    // we're only concerned with inter-partition relationships here
                    if (prodPartId == consPartId) {
                        continue;
                    }

                    const auto e = edge(prodPartId, consPartId, P);
                    assert ("no matching edge in fusion constraint graph?" && e.second);

                    FusionConstaints & fusionConstraints = P[e.first];

                    auto calculateBaseSymbolicRateVar = [&](const BindingVertex bindingVertex,
                                                            const PortType portType, const ProcessingRate & rate,
                                                            const unsigned kernel, const unsigned partId)  {
                        const RelationshipNode & node = Relationships[sequence[kernel]];
                        assert (node.Type == RelationshipNode::IsKernel);

                        PartitionVariables & V = P[partId];

                        Z3_ast var = nullptr;
                        Z3_ast expr = nullptr;

                        auto getReferenceBinding = [&]() {
                            for (const auto e : make_iterator_range(in_edges(bindingVertex, Relationships))) {
                                if (Relationships[e].Reason == ReasonType::Reference) {
                                    const auto refBinding = source(e, Relationships);
                                    assert (Relationships[refBinding].Type == RelationshipNode::IsBinding);
                                    return refBinding;
                                }
                            }
                            llvm_unreachable("could not find reference?");
                        };

                        assert (partitionRepetitionVector[kernel] > 0);

                        const auto strideSize = node.Kernel->getStride() * partitionRepetitionVector[kernel];

                        switch (rate.getKind()) {
                            case RateId::Fixed:
                                BEGIN_SCOPED_REGION
                                const auto numOfItems = rate.getRate() * strideSize;
                                var = V.StrideVar;
                                expr = multiply(V.StrideVar, constant_real(numOfItems));
                                END_SCOPED_REGION
                                break;
                            case RateId::Greedy:
                                BEGIN_SCOPED_REGION
                                assert ("greedy rate cannot be an output rate" && producer != kernel);
                                assert (outRateVar && outRateExpr);
                                if (rate.getLowerBound() > Rational{0}) {
                                    fusionConstraints.emplace_back(std::make_tuple(GE, outRateExpr, constant_real(rate.getLowerBound())));
                                }
                                var = outRateVar;
                                expr = outRateExpr;
                                END_SCOPED_REGION
                                break;
                            case RateId::Bounded:
                                BEGIN_SCOPED_REGION
                                const auto lb = rate.getLowerBound() * strideSize;
                                const auto ub = rate.getUpperBound() * strideSize;
                                var = Z3_mk_fresh_const(ctx, "bounded", intType);
                                V.addVar(ctx, var);
                                hard_assert(Z3_mk_ge(ctx, var, Z3_mk_int(ctx, floor(lb), intType)));
                                hard_assert(Z3_mk_le(ctx, var, Z3_mk_int(ctx, ceiling(ub), intType)));
                                expr = var;
                                END_SCOPED_REGION
                                break;
                            case RateId::PartialSum:
                                BEGIN_SCOPED_REGION
                                const auto refBinding = getReferenceBinding();
                                const auto refStreamSet = parent(refBinding, Relationships);
                                assert (Relationships[refStreamSet].Type == RelationshipNode::IsRelationship);
                                const auto f = symbolicPopCountRateVar.find(refStreamSet);
                                if (f == symbolicPopCountRateVar.end()) {
                                    var = Z3_mk_fresh_const(ctx, "partialSumVar", intType);
                                    hard_assert(Z3_mk_ge(ctx, var, Z3_mk_int(ctx, 0, intType)));
<<<<<<< HEAD
=======



>>>>>>> 92d0ccef
                                    symbolicPopCountRateVar.emplace(refStreamSet, var);
                                } else {
                                    var = f->second;
                                }
                                V.addVar(ctx, var);
                                Z3_ast args[3] = { var, V.StrideVar, constant_real(strideSize) };
                                expr = Z3_mk_mul(ctx, 3, args);                                
                                END_SCOPED_REGION
                                break;
                            case RateId::Relative:
                                BEGIN_SCOPED_REGION
                                const auto refBinding = getReferenceBinding();
                                const auto f = IORateVarMap.find(refBinding);
                                assert ("relative rate occured before ref" && f != IORateVarMap.end());
                                const IORateVar & E = f->second;
                                var = E.Var;
                                expr = E.Expr;
                                assert ("failed to locate symbolic rate for relative rate?" && expr);
                                if (rate.getLowerBound() != Rational{1}) {
                                    expr = multiply(expr, constant_real(rate.getLowerBound()) );
                                }
                                END_SCOPED_REGION
                                break;
                            case RateId::Unknown:
                                BEGIN_SCOPED_REGION
                                var = Z3_mk_fresh_const(ctx, "unknown", intType);
                                V.addVar(ctx, var);
                                hard_assert(Z3_mk_ge(ctx, var, Z3_mk_int(ctx, floor(rate.getRate()), intType)));
                                expr = var;
                                END_SCOPED_REGION
                                break;
                            default:
                                llvm_unreachable("unknown rate type?");
                        }
                        assert (var && expr);
                        IORateVarMap.emplace(bindingVertex, IORateVar{var, expr});
                        return std::make_pair(var, expr);
                    };


                    // if this is the first instance of an inter-partition relationship for
                    // this streamset, then determine the output rate.
                    if (outRateExpr == nullptr) {

                        const BindingVertex bindingVertex = G[input];
                        const RelationshipNode & rn = Relationships[bindingVertex];
                        const Binding & binding = rn.Binding;
                        const ProcessingRate & rate = binding.getRate();

                        std::tie(outRateVar, outRateExpr) = calculateBaseSymbolicRateVar(bindingVertex, PortType::Output, rate, producer, prodPartId);

                        for (const Attribute & attr : binding.getAttributes()) {
                            switch (attr.getKind()) {
                                case AttrId::Delayed:
                                    BEGIN_SCOPED_REGION
                                    Z3_ast args[2] = { outRateExpr, Z3_mk_int(ctx, attr.amount(), intType) };
                                    outRateExpr = Z3_mk_sub(ctx, 2, args);

//                                    PartitionVariables & V = P[consPartId];
//                                    const auto delayedRateVar = Z3_mk_fresh_const(ctx, nullptr, intType);
//                                    V.addVar(ctx, delayedRateVar);
//                                    hard_assert(Z3_mk_ge(ctx, delayedRateVar, min));
//                                    hard_assert(Z3_mk_le(ctx, delayedRateVar, outRateExpr));
//                                    outRateExpr = delayedRateVar;

                                    END_SCOPED_REGION
                                    break;
                                case AttrId::Deferred:
                                    // A deferred output rate is closer to an bounded rate than a
                                    // countable rate but a deferred input rate simply means the
                                    // buffer must be dynamic.
                                    BEGIN_SCOPED_REGION
                                    PartitionVariables & V = P[prodPartId];
                                    const auto deferredRateVar = Z3_mk_fresh_const(ctx, nullptr, intType);
                                    V.addVar(ctx, deferredRateVar);
                                    hard_assert(Z3_mk_ge(ctx, deferredRateVar, Z3_mk_int(ctx, 0, intType)));
                                    hard_assert(Z3_mk_le(ctx, deferredRateVar, outRateExpr));
                                    outRateExpr = deferredRateVar;
                                    END_SCOPED_REGION
                                    break;
                                case AttrId::BlockSize:
                                    BEGIN_SCOPED_REGION
                                    outRateExpr = Z3_mk_mod(ctx, outRateExpr, Z3_mk_int(ctx, attr.amount(), intType) );
                                    END_SCOPED_REGION
                                    break;
                                default: break;
                            }
                        }
<<<<<<< HEAD

                        streamSetVar.emplace(cast<StreamSet>(node.Relationship), outRateExpr);
=======

                        streamSetVar.emplace(cast<StreamSet>(node.Relationship), outRateExpr);
                    }

                    const BindingVertex bindingVertex = G[output];
                    const RelationshipNode & rn = Relationships[bindingVertex];
                    const Binding & binding = rn.Binding;
                    const ProcessingRate & rate = binding.getRate();

                    Z3_ast inRateExpr = calculateBaseSymbolicRateVar(bindingVertex, PortType::Input, rate, consumer, consPartId).second;

                    for (const Attribute & attr : binding.getAttributes()) {
                        switch (attr.getKind()) {
                            case AttrId::LookAhead:
                            case AttrId::Delayed:
                                BEGIN_SCOPED_REGION
                                Z3_ast args[2] = { inRateExpr, Z3_mk_int(ctx, attr.amount(), intType) };
                                inRateExpr = Z3_mk_sub(ctx, 2, args);

//                                PartitionVariables & V = P[consPartId];
//                                const auto delayedRateVar = Z3_mk_fresh_const(ctx, nullptr, intType);
//                                V.addVar(ctx, delayedRateVar);
//                                hard_assert(Z3_mk_ge(ctx, delayedRateVar, min));
//                                hard_assert(Z3_mk_le(ctx, delayedRateVar, inRateExpr));
//                                inRateExpr = delayedRateVar;

                                END_SCOPED_REGION
                                break;
                            case AttrId::BlockSize:
                                BEGIN_SCOPED_REGION
                                inRateExpr = Z3_mk_mod(ctx, inRateExpr, Z3_mk_int(ctx, attr.amount(), intType));
                                END_SCOPED_REGION
                                break;
                            default: break;
                        }
                    }
                    fusionConstraints.emplace_back(std::make_tuple(EQ, outRateExpr, inRateExpr));
                }
            }
        }

        for (const LengthAssertion & a : mLengthAssertions)  {
            Z3_ast args[2];
            bool necessary = true;
            for (unsigned i = 0; i < 2; ++i) {
                const auto f = streamSetVar.find(cast<StreamSet>(a[i]));
                if (LLVM_UNLIKELY(f == streamSetVar.end())) {
                    necessary = false;
                    break;
                } else {
                    args[i] = f->second;
                }
            }
            if (necessary) {
                // if for some reason adding this constraint makes the formula unsatisfiable,
                // discard it.
                Z3_solver_push(ctx, solver);
                hard_assert(Z3_mk_eq(ctx, args[0], args[1]));
                if (LLVM_UNLIKELY(Z3_solver_check(ctx, solver) != Z3_L_TRUE)) {
                    Z3_solver_pop(ctx, solver, 1);
                }
            }
        }

        std::vector<unsigned> fusedPartitionIds(synchronousPartitionCount);
        std::iota(fusedPartitionIds.begin(), fusedPartitionIds.end(), 0);
//        std::vector<unsigned> rank(synchronousPartitionCount, 0);

        #ifdef PRINT_PARTITION_COMBINATIONS
        adjacency_list<hash_setS, vecS, undirectedS> L(synchronousPartitionCount);
        #endif

        std::function<unsigned(unsigned)> find = [&](unsigned x) {
            if (fusedPartitionIds[x] != x) {
                fusedPartitionIds[x] = find(fusedPartitionIds[x]);
            }
            return fusedPartitionIds[x];
        };

        auto union_find = [&](unsigned x, unsigned y) {

            #ifdef PRINT_PARTITION_COMBINATIONS
            add_edge(x, y, L);
            #endif

            x = find(x);
            y = find(y);

            if (fusedPartitionIds[x] > fusedPartitionIds[y]) {
                fusedPartitionIds[y] = x;
            } else {
                fusedPartitionIds[x] = y;
//                if (rank[x] == rank[y]) {
//                    rank[y]++;
//                }
            }

        };

        std::vector<Z3_ast> list;

        std::vector<Z3_app> vars;
        std::vector<Z3_app> tmp;

        BitVector universalSet(synchronousPartitionCount);

        bool fusedAny = false;

        auto make_universal_clause = [&](const Z3_ast constraint) {
            assert (vars.empty() && tmp.empty());
            for (const auto i : universalSet.set_bits()) {
                const auto & V = P[i].Vars;
                std::merge(vars.begin(), vars.end(), V.begin(), V.end(), std::back_inserter(tmp));
                vars.swap(tmp);
                tmp.clear();
            }
            assert (std::is_sorted(vars.begin(), vars.end()));
            universalSet.reset();
            const auto end = std::unique(vars.begin(), vars.end());
            const auto k = std::distance(vars.begin(), end);
            assert (k > 0);
            const auto forall = Z3_mk_forall_const(ctx, 0, k, vars.data(), 0, nullptr, constraint);
            vars.clear();
            return forall;
        };

        for (const auto e : make_iterator_range(edges(H))) {

            const auto s = source(e, H);
            const auto t = target(e, H);

            assert ("transitive reduction H contains an edge not in P?" && edge(s, t, P).second);

            const auto x = find(s);
            const auto y = find(t);

            if (x == y) {
                continue;
            }

            const auto & A = P[s];
            const auto & B = P[t];

            Z3_solver_push(ctx, solver);


            assert (vars.empty());
            assert (list.empty());
            assert (universalSet.none());

            for (const auto f : make_iterator_range(edges(P))) {
                if (find(target(f, P)) == y && find(source(f, P)) == x) {
                    universalSet.set(source(f, P));
                    for (const FusionConstraint & c : P[f]) {
                        Z3_ast e;
                        if (std::get<0>(c) == EQ) {
                            e = Z3_mk_eq(ctx, std::get<1>(c), std::get<2>(c));
                        } else {
                            e = Z3_mk_ge(ctx, std::get<1>(c), std::get<2>(c));
                        }
                        list.push_back(e);
>>>>>>> 92d0ccef
                    }
                }
            }
            assert (universalSet.test(s));
            assert (list.size() > 0);
            const auto constraints = Z3_mk_and(ctx, list.size(), list.data());
            list.clear();

<<<<<<< HEAD
                    const BindingVertex bindingVertex = G[output];
                    const RelationshipNode & rn = Relationships[bindingVertex];
                    const Binding & binding = rn.Binding;
                    const ProcessingRate & rate = binding.getRate();

                    Z3_ast inRateExpr = calculateBaseSymbolicRateVar(bindingVertex, PortType::Input, rate, consumer, consPartId).second;

                    for (const Attribute & attr : binding.getAttributes()) {
                        switch (attr.getKind()) {
                            case AttrId::LookAhead:
                            case AttrId::Delayed:
                                BEGIN_SCOPED_REGION
                                Z3_ast args[2] = { inRateExpr, Z3_mk_int(ctx, attr.amount(), intType) };
                                inRateExpr = Z3_mk_sub(ctx, 2, args);

//                                PartitionVariables & V = P[consPartId];
//                                const auto delayedRateVar = Z3_mk_fresh_const(ctx, nullptr, intType);
//                                V.addVar(ctx, delayedRateVar);
//                                hard_assert(Z3_mk_ge(ctx, delayedRateVar, min));
//                                hard_assert(Z3_mk_le(ctx, delayedRateVar, inRateExpr));
//                                inRateExpr = delayedRateVar;

                                END_SCOPED_REGION
                                break;
                            case AttrId::BlockSize:
                                BEGIN_SCOPED_REGION
                                inRateExpr = Z3_mk_mod(ctx, inRateExpr, Z3_mk_int(ctx, attr.amount(), intType));
                                END_SCOPED_REGION
                                break;
                            default: break;
                        }
                    }
                    fusionConstraints.emplace_back(std::make_tuple(EQ, outRateExpr, inRateExpr));
=======
            const auto ratio = Z3_mk_fresh_const(ctx, nullptr, intType);
            hard_assert(Z3_mk_ge(ctx, ratio, ONE));
            hard_assert(Z3_mk_eq(ctx, A.StrideVar, multiply(B.StrideVar, ratio)));

//            const auto & Co = B.Vars;
//            const auto exists = Z3_mk_exists_const(ctx, 0, 1, (Z3_app*)&ratio, 0, nullptr, constraints);

            const auto & Co = B.Vars;

            assert (vars.empty());

            vars.insert(vars.end(), Co.begin(), Co.end());

            const auto f = std::lower_bound(vars.begin(), vars.end(), (Z3_app)B.StrideVar);
            assert (f != vars.end());
            vars.erase(f);

            auto clause = constraints;
            if (!vars.empty()) {
                clause = Z3_mk_exists_const(ctx, 0, vars.size(), vars.data(), 0, nullptr, constraints);
                vars.clear();
            }

            hard_assert(make_universal_clause(clause));

            #ifdef PRINT_PARTITION_COMBINATIONS
            errs() << "-----------------------------------\n";
            errs() << "PRED: " << s << " -> " << t << "\n";
            errs() << Z3_solver_to_string(ctx, solver) << "\n";
            #endif

            const auto r = Z3_solver_check(ctx, solver);

            #ifdef PRINT_PARTITION_COMBINATIONS
            errs() << "r=" << r << "\n";
            #endif

            if (LLVM_UNLIKELY(r == Z3_L_TRUE)) {
                union_find(s, t);
                fusedAny = true;
            } else {
                Z3_solver_pop(ctx, solver, 1);
            }

        }

        #ifdef USE_SIBLING_PARTITION_TEST

        if (!fusedAny) {

            BitVector sourceSet(synchronousPartitionCount);

            for (unsigned i = 0; i < synchronousPartitionCount; ++i) {

                if (out_degree(i, H) > 1) {
                    graph_traits<DependencyGraph>::out_edge_iterator begin, end;
                    std::tie(begin, end) = out_edges(i, H);

                    const auto root = find(i);

                    for (auto ei = begin; ei != end; ++ei) {
                        for (auto ej = ei; ++ej != end; ) {

                            const auto a = target(*ei, H);
                            const auto b = target(*ej, H);

                            const auto x = find(a);
                            const auto y = find(b);

                            if (x == y || x == root || y == root) {
                                continue;
                            }

                            assert (sourceSet.none());

                            for (const auto f : make_iterator_range(in_edges(a, P))) {
                                sourceSet.set(find(source(f, P)));
                            }
                            for (const auto f : make_iterator_range(in_edges(b, P))) {
                                sourceSet.set(find(source(f, P)));
                            }

                            assert (sourceSet.test(find(i)));

                            Z3_solver_push(ctx, solver);

                            assert (vars.empty());
                            assert (list.empty());
                            assert (universalSet.none());
                            for (const auto f : make_iterator_range(edges(P))) {
                                const auto t = target(f, P);
                                if ((t == a || t == b) && sourceSet.test(find(source(f, P)))) {
                                    universalSet.set(source(f, P));
                                    for (const FusionConstraint & c : P[f]) {
                                        list.push_back(Z3_mk_ge(ctx, std::get<1>(c), std::get<2>(c)));
                                    }
                                }
                            }
                            sourceSet.reset();

                            assert (universalSet.test(i));
                            assert (list.size() > 0);
                            const auto constraints = Z3_mk_and(ctx, list.size(), list.data());
                            list.clear();

                            const auto & A = P[a];
                            const auto & B = P[b];

                            // Since these are siblings in a transitive reduction of the program graph,
                            // they by definition have no relationships in which we can ensure they can
                            // be stride linked. The following ensures some form of relationship exists.
                            hard_assert(Z3_mk_eq(ctx, A.StrideVar, B.StrideVar));

                            assert (vars.empty());
                            std::merge(A.Vars.begin(), A.Vars.end(), B.Vars.begin(), B.Vars.end(), std::back_inserter(vars));
                            const auto end = std::unique(vars.begin(), vars.end());
                            const auto k = std::distance(vars.begin(), end);
                            assert (k > 0);
                            assert (std::find(vars.begin(), end, (Z3_app)A.StrideVar) != end);
                            assert (std::find(vars.begin(), end, (Z3_app)B.StrideVar) != end);
                            const auto exists = Z3_mk_exists_const(ctx, 0, k, vars.data(), 0, nullptr, constraints);
                            vars.clear();

                            hard_assert(make_universal_clause(exists));

                            #ifdef PRINT_PARTITION_COMBINATIONS
                            errs() << "-----------------------------------\n";
                            errs() << "SIBS: " << i << " -> " << a << ", "
                                               << i << " -> " << b << "\n";
                            errs() << Z3_solver_to_string(ctx, solver) << "\n";
                            #endif

                            const auto r = Z3_solver_check(ctx, solver);

                            #ifdef PRINT_PARTITION_COMBINATIONS
                            errs() << "r=" << r << "\n";
                            #endif

                            if (LLVM_UNLIKELY(r == Z3_L_TRUE)) {
                                union_find(a, b);
                                fusedAny = true;
                            } else {
                                Z3_solver_pop(ctx, solver, 1);
                            }
                        }
                    }
>>>>>>> 92d0ccef
                }
            }
        }

<<<<<<< HEAD
        for (const LengthAssertion & a : mLengthAssertions)  {
            Z3_ast args[2];
            bool necessary = true;
            for (unsigned i = 0; i < 2; ++i) {
                const auto f = streamSetVar.find(cast<StreamSet>(a[i]));
                if (LLVM_UNLIKELY(f == streamSetVar.end())) {
                    necessary = false;
                    break;
                } else {
                    args[i] = f->second;
                }
            }
            if (necessary) {
                // if for some reason adding this constraint makes the formula unsatisfiable,
                // discard it.
                Z3_solver_push(ctx, solver);
                hard_assert(Z3_mk_eq(ctx, args[0], args[1]));
                if (LLVM_UNLIKELY(Z3_solver_check(ctx, solver) != Z3_L_TRUE)) {
                    Z3_solver_pop(ctx, solver, 1);
=======
        }

        #endif

        Z3_tactic_dec_ref (ctx, tQE);
        Z3_tactic_dec_ref (ctx, tSMT);
        Z3_solver_dec_ref(ctx, solver);
        Z3_del_context(ctx);

        // Z3_finalize_memory();

        #ifdef PRINT_PARTITION_COMBINATIONS
        auto & out = errs();
        out << "graph \"L\" {\n";
        for (unsigned partitionId = 0; partitionId < synchronousPartitionCount; ++partitionId) {
            out << "v" << partitionId << " [label=\"P" << partitionId << "\n";
            for (unsigned i = 0; i < m; ++i) {
                if (partitionIds[i] == partitionId) {
                    const auto u = sequence[i];
                    const RelationshipNode & node = Relationships[u];
                    if (node.Type == RelationshipNode::IsKernel) {
                        out << u << ". " << node.Kernel->getName() << "\n";
                    }
>>>>>>> 92d0ccef
                }
            }
            out << "\"];\n";
        }
<<<<<<< HEAD

        std::vector<unsigned> fusedPartitionIds(synchronousPartitionCount);
        std::iota(fusedPartitionIds.begin(), fusedPartitionIds.end(), 0);
//        std::vector<unsigned> rank(synchronousPartitionCount, 0);

        #ifdef PRINT_PARTITION_COMBINATIONS
        adjacency_list<hash_setS, vecS, undirectedS> L(synchronousPartitionCount);
        #endif

        std::function<unsigned(unsigned)> find = [&](unsigned x) {
            if (fusedPartitionIds[x] != x) {
                fusedPartitionIds[x] = find(fusedPartitionIds[x]);
            }
            return fusedPartitionIds[x];
        };

        auto union_find = [&](unsigned x, unsigned y) {

            #ifdef PRINT_PARTITION_COMBINATIONS
            add_edge(x, y, L);
            #endif

            x = find(x);
            y = find(y);

            if (fusedPartitionIds[x] > fusedPartitionIds[y]) {
                fusedPartitionIds[y] = x;
            } else {
                fusedPartitionIds[x] = y;
//                if (rank[x] == rank[y]) {
//                    rank[y]++;
//                }
            }

        };

        std::vector<Z3_ast> list;

        std::vector<Z3_app> vars;
        std::vector<Z3_app> tmp;

        BitVector universalSet(synchronousPartitionCount);

        bool fusedAny = false;

        auto make_universal_clause = [&](const Z3_ast constraint) {
            assert (vars.empty() && tmp.empty());
            for (const auto i : universalSet.set_bits()) {
                const auto & V = P[i].Vars;
                std::merge(vars.begin(), vars.end(), V.begin(), V.end(), std::back_inserter(tmp));
                vars.swap(tmp);
                tmp.clear();
            }
            assert (std::is_sorted(vars.begin(), vars.end()));
            universalSet.reset();
            const auto end = std::unique(vars.begin(), vars.end());
            const auto k = std::distance(vars.begin(), end);
            assert (k > 0);
            const auto forall = Z3_mk_forall_const(ctx, 0, k, vars.data(), 0, nullptr, constraint);
            vars.clear();
            return forall;
        };

        for (const auto e : make_iterator_range(edges(H))) {

            const auto s = source(e, H);
            const auto t = target(e, H);

            assert ("transitive reduction H contains an edge not in P?" && edge(s, t, P).second);

            const auto x = find(s);
            const auto y = find(t);

            if (x == y) {
                continue;
            }

            const auto & A = P[s];
            const auto & B = P[t];

            Z3_solver_push(ctx, solver);


            assert (vars.empty());
            assert (list.empty());
            assert (universalSet.none());

            for (const auto f : make_iterator_range(edges(P))) {
                if (find(target(f, P)) == y && find(source(f, P)) == x) {
                    universalSet.set(source(f, P));
                    for (const FusionConstraint & c : P[f]) {
                        Z3_ast e;
                        if (std::get<0>(c) == EQ) {
                            e = Z3_mk_eq(ctx, std::get<1>(c), std::get<2>(c));
                        } else {
                            e = Z3_mk_ge(ctx, std::get<1>(c), std::get<2>(c));
                        }
                        list.push_back(e);
                    }
                }
            }
            assert (universalSet.test(s));
            assert (list.size() > 0);
            const auto constraints = Z3_mk_and(ctx, list.size(), list.data());
            list.clear();

            const auto ratio = Z3_mk_fresh_const(ctx, nullptr, intType);
            hard_assert(Z3_mk_ge(ctx, ratio, ONE));
            hard_assert(Z3_mk_eq(ctx, A.StrideVar, multiply(B.StrideVar, ratio)));

//            const auto & Co = B.Vars;
//            const auto exists = Z3_mk_exists_const(ctx, 0, 1, (Z3_app*)&ratio, 0, nullptr, constraints);

            const auto & Co = B.Vars;

            assert (vars.empty());

            vars.insert(vars.end(), Co.begin(), Co.end());

            const auto f = std::lower_bound(vars.begin(), vars.end(), (Z3_app)B.StrideVar);
            assert (f != vars.end());
            vars.erase(f);

            auto clause = constraints;
            if (!vars.empty()) {
                clause = Z3_mk_exists_const(ctx, 0, vars.size(), vars.data(), 0, nullptr, constraints);
                vars.clear();
            }

            hard_assert(make_universal_clause(clause));

            #ifdef PRINT_PARTITION_COMBINATIONS
            errs() << "-----------------------------------\n";
            errs() << "PRED: " << s << " -> " << t << "\n";
            errs() << Z3_solver_to_string(ctx, solver) << "\n";
            #endif

            const auto r = Z3_solver_check(ctx, solver);

            #ifdef PRINT_PARTITION_COMBINATIONS
            errs() << "r=" << r << "\n";
            #endif

            if (LLVM_UNLIKELY(r == Z3_L_TRUE)) {
                union_find(s, t);
                fusedAny = true;
            } else {
                Z3_solver_pop(ctx, solver, 1);
            }

        }

        #ifdef USE_SIBLING_PARTITION_TEST

        if (!fusedAny) {

            BitVector sourceSet(synchronousPartitionCount);

            for (unsigned i = 0; i < synchronousPartitionCount; ++i) {

                if (out_degree(i, H) > 1) {
                    graph_traits<DependencyGraph>::out_edge_iterator begin, end;
                    std::tie(begin, end) = out_edges(i, H);

                    const auto root = find(i);

                    for (auto ei = begin; ei != end; ++ei) {
                        for (auto ej = ei; ++ej != end; ) {

                            const auto a = target(*ei, H);
                            const auto b = target(*ej, H);

                            const auto x = find(a);
                            const auto y = find(b);

                            if (x == y || x == root || y == root) {
                                continue;
                            }

                            assert (sourceSet.none());

                            for (const auto f : make_iterator_range(in_edges(a, P))) {
                                sourceSet.set(find(source(f, P)));
                            }
                            for (const auto f : make_iterator_range(in_edges(b, P))) {
                                sourceSet.set(find(source(f, P)));
                            }

                            assert (sourceSet.test(find(i)));

                            Z3_solver_push(ctx, solver);

                            assert (vars.empty());
                            assert (list.empty());
                            assert (universalSet.none());
                            for (const auto f : make_iterator_range(edges(P))) {
                                const auto t = target(f, P);
                                if ((t == a || t == b) && sourceSet.test(find(source(f, P)))) {
                                    universalSet.set(source(f, P));
                                    for (const FusionConstraint & c : P[f]) {
                                        list.push_back(Z3_mk_ge(ctx, std::get<1>(c), std::get<2>(c)));
                                    }
                                }
                            }
                            sourceSet.reset();

                            assert (universalSet.test(i));
                            assert (list.size() > 0);
                            const auto constraints = Z3_mk_and(ctx, list.size(), list.data());
                            list.clear();

                            const auto & A = P[a];
                            const auto & B = P[b];

                            // Since these are siblings in a transitive reduction of the program graph,
                            // they by definition have no relationships in which we can ensure they can
                            // be stride linked. The following ensures some form of relationship exists.
                            hard_assert(Z3_mk_eq(ctx, A.StrideVar, B.StrideVar));

                            assert (vars.empty());
                            std::merge(A.Vars.begin(), A.Vars.end(), B.Vars.begin(), B.Vars.end(), std::back_inserter(vars));
                            const auto end = std::unique(vars.begin(), vars.end());
                            const auto k = std::distance(vars.begin(), end);
                            assert (k > 0);
                            assert (std::find(vars.begin(), end, (Z3_app)A.StrideVar) != end);
                            assert (std::find(vars.begin(), end, (Z3_app)B.StrideVar) != end);
                            const auto exists = Z3_mk_exists_const(ctx, 0, k, vars.data(), 0, nullptr, constraints);
                            vars.clear();

                            hard_assert(make_universal_clause(exists));

                            #ifdef PRINT_PARTITION_COMBINATIONS
                            errs() << "-----------------------------------\n";
                            errs() << "SIBS: " << i << " -> " << a << ", "
                                               << i << " -> " << b << "\n";
                            errs() << Z3_solver_to_string(ctx, solver) << "\n";
                            #endif

                            const auto r = Z3_solver_check(ctx, solver);

                            #ifdef PRINT_PARTITION_COMBINATIONS
                            errs() << "r=" << r << "\n";
                            #endif

                            if (LLVM_UNLIKELY(r == Z3_L_TRUE)) {
                                union_find(a, b);
                                fusedAny = true;
                            } else {
                                Z3_solver_pop(ctx, solver, 1);
                            }
                        }
                    }
                }
            }

        }

        #endif

        Z3_tactic_dec_ref (ctx, tQE);
        Z3_tactic_dec_ref (ctx, tSMT);
        Z3_solver_dec_ref(ctx, solver);
        Z3_del_context(ctx);

        // Z3_finalize_memory();

        #ifdef PRINT_PARTITION_COMBINATIONS
        auto & out = errs();
        out << "graph \"L\" {\n";
        for (unsigned partitionId = 0; partitionId < synchronousPartitionCount; ++partitionId) {
            out << "v" << partitionId << " [label=\"P" << partitionId << "\n";
            for (unsigned i = 0; i < m; ++i) {
                if (partitionIds[i] == partitionId) {
                    const auto u = sequence[i];
                    const RelationshipNode & node = Relationships[u];
                    if (node.Type == RelationshipNode::IsKernel) {
                        out << u << ". " << node.Kernel->getName() << "\n";
                    }
                }
            }
            out << "\"];\n";
        }
        for (auto e : make_iterator_range(edges(L))) {
            const auto s = source(e, L);
            const auto t = target(e, L);
            out << "v" << s << " -- v" << t << ";\n";
        }
        out << "}\n\n";
        out.flush();
        #endif


        if (fusedAny) {

            flat_set<unsigned> partitions;
            partitions.reserve(synchronousPartitionCount);
            for (unsigned i = 0; i < synchronousPartitionCount; ++i) {
                partitions.insert(fusedPartitionIds[i]);
            }
            synchronousPartitionCount = partitions.size();
            for (unsigned i = 0; i < m; ++i) {
                auto & p = partitionIds[i];
                const auto k = fusedPartitionIds[p];
                const auto f = partitions.find(k);
                assert (f != partitions.end());
                p = std::distance(partitions.begin(), f);
            }

        }

        return fusedAny;
    };


    do {
        estimateSynchronousDataflow();
    } while (fuseStrideLinkedPartitions()); // fuse until fix-point


    // TODO: when only lookahead relationships are preventing us from fusing two partitions,
    // we could "slow down" the one with the smaller lookahead (where a partition without
    // lookahead can be considered to have one of 0). Note: we can only do this if the
    // input with the lookahead is an input to the partition and we ensure that a kernel
    // with the greatest lookahead parameter is a partition root.

    // TODO: if the only consumers of all outputs of a kernel are in the same partition,
    // and the partition is not the one the kernel resides in, can we prove whether its
    // safe to move that kernel? we would need to develop a cost model for the I/O transfer.
    // There are numerous cases in which the PopCount kernels could be moved to reduce
    // the total dynamic memory cost. The difficulty, however, is if PopCount kernel becomes
    // the new partition root it may actually be ahead of the data stream for the PartialSum
    // rate refers to, which would break any stride rate equivalence within the partition.
    // We ought to be able to use it for PartialSum output rates.

    // TODO: test every Fixed-rate partition to determine whether its worthwhile keeping
    // them in the same partition. For example, suppose kernel A has a Fixed(7) output rate
    // that is consumed by kernel B with a Fixed(8) input rate. To keep A and B in the same
    // partition, they would have to execute a multiple of 56 strides per segment. If these
    // items represent single bytes, this would be beneficial but could slow down the
    // pipeline if they represent 1K chunks.

    Z3_finalize_memory();

#endif

    // Stage 5: finalize the partition structure

    // Based on the (fused) partition ids, repeat the process used to generate the initial
    // synchronous components but also factor in early termination and any other kernel
    // attributes that could interrupt the flow of data through the program.

    flat_map<std::pair<unsigned, unsigned>, unsigned> interPartitionMap;

    assert (num_vertices(G) == m);

    for (unsigned i = 0; i < m; ++i) {
        BitSet & V = G[i];
        V.reset();
    }

    for (unsigned i = 0, nextRateId = synchronousPartitionCount; i < m; ++i) {

        BitSet & V = G[i];

        for (const auto e : make_iterator_range(in_edges(i, G))) {
            const BitSet & R = G[source(e, G)];
            V |= R;
        }

        const auto u = sequence[i];
        const RelationshipNode & node = Relationships[u];

        if (node.Type == RelationshipNode::IsKernel) {

            const auto p = partitionIds[i];
            if (p > 0) {
                V.set(p - 1);
            } else {
                assert (node.Kernel == mPipelineKernel);
            }


            const auto kernelObj = node.Kernel;

            bool demarcateOutputs = (kernelObj == mPipelineKernel);

            if (in_degree(i, G) == 0) {
                if (out_degree(i, G) > 0) {
                    V.set(nextRateId++);
                } else {
                    assert (node.Kernel == mPipelineKernel);
                }
            }

            // Check whether this (internal) kernel could terminate early
            if (kernelObj != mPipelineKernel) {
                demarcateOutputs |= kernelObj->canSetTerminateSignal();
                // TODO: an internally synchronzied kernel with fixed rate I/O can be contained within a partition
                // but cannot be the root of a non-isolated partition. To permit them to be roots, they'd need
                // some way of informing the pipeline as to how many strides they executed or the pipeline
                // would need to know to calculate it from its outputs. Rather than handling this complication,
                // for now we simply prevent this case.
                if (kernelObj->hasAttribute(AttrId::InternallySynchronized)) {
                    V.set(nextRateId++);
                    demarcateOutputs = true;
                }
            }

            if (LLVM_UNLIKELY(demarcateOutputs)) {
                const auto demarcationId = nextRateId++;
                for (const auto e : make_iterator_range(out_edges(i, G))) {
                    BitSet & R = G[target(e, G)];
                    R.set(demarcationId);
                }
            }

        }

        for (const auto e : make_iterator_range(out_edges(i, G))) {
            BitSet & R = G[target(e, G)];
            R |= V;
        }
    }

    const auto partitionCount = convertUniqueNodeBitSetsToUniquePartitionIds();

#ifdef PRINT_PARTITION_STATS

    std::vector<unsigned> partition(7);

    auto countPartitionStats = [&](std::vector<unsigned> & counts) {

        unsigned kernelCount = 0;
        unsigned fixedRateCount = 0;
        unsigned boundedRateCount = 0;
        unsigned popCountRateCount = 0;
        unsigned greedyRateCount = 0;
        unsigned lookAheadCount = 0;

        flat_set<unsigned> externalStreamSets;

        for (unsigned i = 0; i < n; ++i) {
            const RelationshipNode & node = Relationships[i];
            switch (node.Type) {
                case RelationshipNode::IsKernel:
                    kernelCount++;
                    break;
                case RelationshipNode::IsBinding:
                    BEGIN_SCOPED_REGION
                    const auto input = first_out_edge(i, Relationships);
                    assert (Relationships[input].Reason != ReasonType::Reference);
                    const auto consumer = target(input, Relationships);

                    auto getPartId = [&](const size_t kernel) {
                        const auto f = std::find(sequence.begin(), sequence.end(), kernel);
                        assert (f != sequence.end());
                        const auto i = std::distance(sequence.begin(), f);
                        return partitionIds[i];
                    };

                    if (Relationships[consumer].Type != RelationshipNode::IsKernel) {
                        break;
                    }

                    const auto e = first_in_edge(i, Relationships);
                    assert (Relationships[e].Reason != ReasonType::Reference);
                    const auto streamSet = source(e, Relationships);
                    assert (Relationships[streamSet].Type == RelationshipNode::IsRelationship);
                    assert (isa<StreamSet>(Relationships[streamSet].Relationship));
                    const auto f = first_in_edge(streamSet, Relationships);
                    assert (Relationships[f].Reason != ReasonType::Reference);
                    const auto output = source(f, Relationships);
                    assert (Relationships[output].Type == RelationshipNode::IsBinding);
                    const auto g = first_in_edge(output, Relationships);
                    assert (Relationships[g].Reason != ReasonType::Reference);
                    const auto producer = source(g, Relationships);
                    assert (Relationships[producer].Type == RelationshipNode::IsKernel);

                    if (getPartId(producer) == getPartId(consumer)) {
                        break;
                    }

                    externalStreamSets.insert(streamSet);

                    const RelationshipNode & bind = Relationships[i];
                    const Binding & binding = bind.Binding;
                    const ProcessingRate & rate = binding.getRate();
                    switch (rate.getKind()) {
                        case RateId::Fixed:
                            fixedRateCount++;
                            break;
                        case RateId::Bounded:
                            boundedRateCount++;
                            break;
                        case RateId::PartialSum:
                            popCountRateCount++;
                            break;
                        case RateId::Greedy:
                            greedyRateCount++;
                            break;
                        default:
                            llvm_unreachable("");
                    }

                    if (binding.hasLookahead()) {
                        lookAheadCount++;
                    }
                    END_SCOPED_REGION

                default: break;
            }



        }


        counts.resize(7);


        counts[0] = kernelCount -2;
        counts[1] = externalStreamSets.size();
        counts[2] = fixedRateCount;
        counts[3] = boundedRateCount;
        counts[4] = popCountRateCount;
        counts[5] = greedyRateCount;
        counts[6] = lookAheadCount;

    };


    countPartitionStats(partition);

    for (unsigned i = 0; i < 2; ++i) {
        if (inputOnly[i] == partition[i]) {
            errs() << "&\\multicolumn{2}{r}{" << inputOnly[i] << "}";
        } else {
            errs() << "&" << partition[i] << "&(" << inputOnly[i] << ")";
        }
    }

    errs() << "&" << partitionCount - 1;

    for (unsigned i = 2; i < 6; ++i) {
        if (inputOnly[i] == partition[i]) {
            errs() << "&\\multicolumn{2}{r}{" << inputOnly[i] << "}";
        } else {
            errs() << "&" << partition[i] << "&(" << inputOnly[i] << ")";
        }
    }

    errs() << "\\\\\n";



    exit(-1);
#endif

    // TODO: split disconnected components within a partition into separate partitions?
    // Try scheduling first to see if an optimal schedule would sequence them in order anyway?


=======
        for (auto e : make_iterator_range(edges(L))) {
            const auto s = source(e, L);
            const auto t = target(e, L);
            out << "v" << s << " -- v" << t << ";\n";
        }
        out << "}\n\n";
        out.flush();
        #endif


        if (fusedAny) {

            flat_set<unsigned> partitions;
            partitions.reserve(synchronousPartitionCount);
            for (unsigned i = 0; i < synchronousPartitionCount; ++i) {
                partitions.insert(fusedPartitionIds[i]);
            }
            synchronousPartitionCount = partitions.size();
            for (unsigned i = 0; i < m; ++i) {
                auto & p = partitionIds[i];
                const auto k = fusedPartitionIds[p];
                const auto f = partitions.find(k);
                assert (f != partitions.end());
                p = std::distance(partitions.begin(), f);
            }

        }

        return fusedAny;
    };


    do {
        estimateSynchronousDataflow();
    } while (fuseStrideLinkedPartitions()); // fuse until fix-point


    // TODO: when only lookahead relationships are preventing us from fusing two partitions,
    // we could "slow down" the one with the smaller lookahead (where a partition without
    // lookahead can be considered to have one of 0). Note: we can only do this if the
    // input with the lookahead is an input to the partition and we ensure that a kernel
    // with the greatest lookahead parameter is a partition root.

    // TODO: if the only consumers of all outputs of a kernel are in the same partition,
    // and the partition is not the one the kernel resides in, can we prove whether its
    // safe to move that kernel? we would need to develop a cost model for the I/O transfer.
    // There are numerous cases in which the PopCount kernels could be moved to reduce
    // the total dynamic memory cost. The difficulty, however, is if PopCount kernel becomes
    // the new partition root it may actually be ahead of the data stream for the PartialSum
    // rate refers to, which would break any stride rate equivalence within the partition.
    // We ought to be able to use it for PartialSum output rates.

    // TODO: test every Fixed-rate partition to determine whether its worthwhile keeping
    // them in the same partition. For example, suppose kernel A has a Fixed(7) output rate
    // that is consumed by kernel B with a Fixed(8) input rate. To keep A and B in the same
    // partition, they would have to execute a multiple of 56 strides per segment. If these
    // items represent single bytes, this would be beneficial but could slow down the
    // pipeline if they represent 1K chunks.

    Z3_finalize_memory();

#endif

    // Stage 5: finalize the partition structure

    // Based on the (fused) partition ids, repeat the process used to generate the initial
    // synchronous components but also factor in early termination and any other kernel
    // attributes that could interrupt the flow of data through the program.

    flat_map<std::pair<unsigned, unsigned>, unsigned> interPartitionMap;

    assert (num_vertices(G) == m);

    for (unsigned i = 0; i < m; ++i) {
        BitSet & V = G[i];
        V.reset();
    }

    for (unsigned i = 0, nextRateId = synchronousPartitionCount; i < m; ++i) {

        BitSet & V = G[i];

        for (const auto e : make_iterator_range(in_edges(i, G))) {
            const BitSet & R = G[source(e, G)];
            V |= R;
        }

        const auto u = sequence[i];
        const RelationshipNode & node = Relationships[u];

        if (node.Type == RelationshipNode::IsKernel) {

            const auto p = partitionIds[i];
            if (p > 0) {
                V.set(p - 1);
            } else {
                assert (node.Kernel == mPipelineKernel);
            }


            const auto kernelObj = node.Kernel;

            bool demarcateOutputs = (kernelObj == mPipelineKernel);

            if (in_degree(i, G) == 0) {
                if (out_degree(i, G) > 0) {
                    V.set(nextRateId++);
                } else {
                    assert (node.Kernel == mPipelineKernel);
                }
            }

            // Check whether this (internal) kernel could terminate early
            if (kernelObj != mPipelineKernel) {
                demarcateOutputs |= kernelObj->canSetTerminateSignal();
                // TODO: an internally synchronzied kernel with fixed rate I/O can be contained within a partition
                // but cannot be the root of a non-isolated partition. To permit them to be roots, they'd need
                // some way of informing the pipeline as to how many strides they executed or the pipeline
                // would need to know to calculate it from its outputs. Rather than handling this complication,
                // for now we simply prevent this case.
                if (kernelObj->hasAttribute(AttrId::InternallySynchronized)) {
                    V.set(nextRateId++);
                    demarcateOutputs = true;
                }
            }

            if (LLVM_UNLIKELY(demarcateOutputs)) {
                const auto demarcationId = nextRateId++;
                for (const auto e : make_iterator_range(out_edges(i, G))) {
                    BitSet & R = G[target(e, G)];
                    R.set(demarcationId);
                }
            }

        }

        for (const auto e : make_iterator_range(out_edges(i, G))) {
            BitSet & R = G[target(e, G)];
            R |= V;
        }
    }

    const auto partitionCount = convertUniqueNodeBitSetsToUniquePartitionIds();

#ifdef PRINT_PARTITION_STATS

    std::vector<unsigned> partition(7);

    auto countPartitionStats = [&](std::vector<unsigned> & counts) {

        unsigned kernelCount = 0;
        unsigned fixedRateCount = 0;
        unsigned boundedRateCount = 0;
        unsigned popCountRateCount = 0;
        unsigned greedyRateCount = 0;
        unsigned lookAheadCount = 0;

        flat_set<unsigned> externalStreamSets;

        for (unsigned i = 0; i < n; ++i) {
            const RelationshipNode & node = Relationships[i];
            switch (node.Type) {
                case RelationshipNode::IsKernel:
                    kernelCount++;
                    break;
                case RelationshipNode::IsBinding:
                    BEGIN_SCOPED_REGION
                    const auto input = first_out_edge(i, Relationships);
                    assert (Relationships[input].Reason != ReasonType::Reference);
                    const auto consumer = target(input, Relationships);

                    auto getPartId = [&](const size_t kernel) {
                        const auto f = std::find(sequence.begin(), sequence.end(), kernel);
                        assert (f != sequence.end());
                        const auto i = std::distance(sequence.begin(), f);
                        return partitionIds[i];
                    };

                    if (Relationships[consumer].Type != RelationshipNode::IsKernel) {
                        break;
                    }

                    const auto e = first_in_edge(i, Relationships);
                    assert (Relationships[e].Reason != ReasonType::Reference);
                    const auto streamSet = source(e, Relationships);
                    assert (Relationships[streamSet].Type == RelationshipNode::IsRelationship);
                    assert (isa<StreamSet>(Relationships[streamSet].Relationship));
                    const auto f = first_in_edge(streamSet, Relationships);
                    assert (Relationships[f].Reason != ReasonType::Reference);
                    const auto output = source(f, Relationships);
                    assert (Relationships[output].Type == RelationshipNode::IsBinding);
                    const auto g = first_in_edge(output, Relationships);
                    assert (Relationships[g].Reason != ReasonType::Reference);
                    const auto producer = source(g, Relationships);
                    assert (Relationships[producer].Type == RelationshipNode::IsKernel);

                    if (getPartId(producer) == getPartId(consumer)) {
                        break;
                    }

                    externalStreamSets.insert(streamSet);

                    const RelationshipNode & bind = Relationships[i];
                    const Binding & binding = bind.Binding;
                    const ProcessingRate & rate = binding.getRate();
                    switch (rate.getKind()) {
                        case RateId::Fixed:
                            fixedRateCount++;
                            break;
                        case RateId::Bounded:
                            boundedRateCount++;
                            break;
                        case RateId::PartialSum:
                            popCountRateCount++;
                            break;
                        case RateId::Greedy:
                            greedyRateCount++;
                            break;
                        default:
                            llvm_unreachable("");
                    }

                    if (binding.hasLookahead()) {
                        lookAheadCount++;
                    }
                    END_SCOPED_REGION

                default: break;
            }



        }


        counts.resize(7);


        counts[0] = kernelCount -2;
        counts[1] = externalStreamSets.size();
        counts[2] = fixedRateCount;
        counts[3] = boundedRateCount;
        counts[4] = popCountRateCount;
        counts[5] = greedyRateCount;
        counts[6] = lookAheadCount;

    };


    countPartitionStats(partition);

    for (unsigned i = 0; i < 2; ++i) {
        if (inputOnly[i] == partition[i]) {
            errs() << "&\\multicolumn{2}{r}{" << inputOnly[i] << "}";
        } else {
            errs() << "&" << partition[i] << "&(" << inputOnly[i] << ")";
        }
    }

    errs() << "&" << partitionCount - 1;

    for (unsigned i = 2; i < 6; ++i) {
        if (inputOnly[i] == partition[i]) {
            errs() << "&\\multicolumn{2}{r}{" << inputOnly[i] << "}";
        } else {
            errs() << "&" << partition[i] << "&(" << inputOnly[i] << ")";
        }
    }

    errs() << "\\\\\n";



    exit(-1);
#endif

    // TODO: split disconnected components within a partition into separate partitions?
    // Try scheduling first to see if an optimal schedule would sequence them in order anyway?



    using RenumberingGraph = adjacency_list<vecS, vecS, bidirectionalS, no_property, unsigned>;

    // Stage 6: renumber the partition ids

    // To simplify processing later, renumber the partitions such that the partition id
    // of any predecessor of a kernel K is <= the partition id of K.

    RenumberingGraph T(partitionCount);

    for (unsigned i = 1; i < partitionCount; ++i) {
        add_edge(0, i, 0, T);
    }

    for (unsigned i = 0; i < m; ++i) {
        const auto u = sequence[i];
        const RelationshipNode & node = Relationships[u];
        if (node.Type == RelationshipNode::IsRelationship) {
            const auto j = parent(i, G);
            const auto producer = sequence[j];
            assert (Relationships[producer].Type == RelationshipNode::IsKernel);
            const auto prodPartId = partitionIds[j];
            for (const auto e : make_iterator_range(out_edges(i, G))) {
                const auto k = target(e, G);
                const auto consumer = sequence[k];
                assert (Relationships[consumer].Type == RelationshipNode::IsKernel);
                const auto consPartId = partitionIds[k];
                if (prodPartId != consPartId) {
                    add_edge(prodPartId, consPartId, u, T);
                }
            }
        }

    }

    std::vector<unsigned> renumberingSeq;
    renumberingSeq.reserve(partitionCount);

    if (LLVM_UNLIKELY(!lexical_ordering(T, renumberingSeq))) {
        report_fatal_error("Internal error: failed to generate acyclic partition graph");
    }

    assert (renumberingSeq[0] == 0);

    std::vector<unsigned> renumbered(partitionCount);

    for (unsigned i = 0; i < partitionCount; ++i) {
        renumbered[renumberingSeq[i]] = i;
    }

    assert (renumbered[0] == 0);

    PartitionGraph P(partitionCount);

    for (unsigned i = 0; i < m; ++i) {
        const auto u = sequence[i];
        const RelationshipNode & node = Relationships[u];
        if (node.Type == RelationshipNode::IsKernel) {
            const auto j = renumbered[partitionIds[i]];
            P[j].Kernels.push_back(u);
            PartitionIds.emplace(u, j);
        }
    }

    #ifndef NDEBUG
    for (const auto u : P[0].Kernels) {
        assert (Relationships[u].Type == RelationshipNode::IsKernel);
        assert (Relationships[u].Kernel == mPipelineKernel);
    }
    #endif

    flat_set<std::pair<unsigned, unsigned>> duplicateFilter;

    for (unsigned i = 1; i < partitionCount; ++i) {
        assert (P[i].Kernels.size() > 0);
        const auto j = renumbered[i];
        assert (j > 0);
        assert (duplicateFilter.empty());
        for (const auto e : make_iterator_range(out_edges(i, T))) {
            const auto k = renumbered[target(e, T)];
            assert (k > j);
            const auto streamSet = T[e];
            assert (streamSet < num_vertices(Relationships));
            assert (Relationships[streamSet].Type == RelationshipNode::IsRelationship);
            if (duplicateFilter.emplace(k, streamSet).second) {
                add_edge(j, k, streamSet, P);
            }
        }
        duplicateFilter.clear();
    }

#if 0
    auto & out = errs();
    out << "digraph \"P\" {\n";
    for (auto v : make_iterator_range(vertices(P))) {
        out << "v" << v << " [shape=record,label=\"PARTITION " << v << ":";
        for (const auto u : P[v].Kernels) {
            std::string s = Relationships[u].Kernel->getName().str();
            boost::replace_all(s, "<", "\\<");
            boost::replace_all(s, ">", "\\>");
            out << "\\n" << u << ". " << s;
        }
        out << "\"];\n";
    }
    for (auto e : make_iterator_range(edges(P))) {
        const auto s = source(e, P);
        const auto t = target(e, P);
        out << "v" << s << " -> v" << t << " [label=\"" << P[e] << "\"];\n";
    }
    out << "}\n\n";
    out.flush();
#endif

    PartitionCount = partitionCount;

    return P;
}

/** ------------------------------------------------------------------------------------------------------------- *
 * @brief makePartitionIOGraph
 ** ------------------------------------------------------------------------------------------------------------- */
void PipelineAnalysis::makePartitionIOGraph() {

    // NOTE: we iterate through the kernels to assemble the final graph --- despite the fact
    // it would be faster to iterate through the streamsets. The reason for this is want the
    // edges to be in the same order they occur in the buffer graph.

    // When the buffer graph is constructed, it rearranges the I/O ordering to put reference
    // channels for both PopCount/PartialSum and Relative rates prior to them, regardless of
    // the actual port ordering. We need this property for checking PartialSum streams later
    // since we want to ensure we do not read an out-of-bounds/undefined value later.

    // Ensuring the edges in this graph are correctly ordered simplifies compilation later.

    const auto numOfStreamSets = LastStreamSet - FirstStreamSet + 1;

    PartitionIOGraph G(PartitionCount + numOfStreamSets);

    for (auto kernel = FirstKernel; kernel <= LastKernel; ++kernel) {
        const auto partId = KernelPartitionId[kernel];
        assert (partId < PartitionCount);
        if (KernelPartitionId[kernel - 1] != partId) {
            for (const auto input : make_iterator_range(in_edges(kernel, mBufferGraph))) {
                const auto streamSet = source(input, mBufferGraph);
                const BufferNode & bn = mBufferGraph[streamSet];
                if (bn.Locality == BufferLocality::GloballyShared)  {
                    // Only add in cross-partition edges
                    if (KernelPartitionId[parent(streamSet, mBufferGraph)] != partId) {
                        BufferPort & inputPort = mBufferGraph[input];
                        const auto streamSetId = PartitionCount + streamSet - FirstStreamSet;
                        add_edge(streamSetId, partId, PartitionIOData{inputPort, kernel}, G);
                    }
                }
            }
        }
    }

#if 0

    const auto cfg = Z3_mk_config();
    Z3_set_param_value(cfg, "model", "true");
    Z3_set_param_value(cfg, "proof", "false");
    const auto ctx = Z3_mk_context(cfg);
    Z3_del_config(cfg);

    const auto tQE = Z3_mk_tactic(ctx, "qe");
    Z3_tactic_inc_ref (ctx, tQE);
    const auto tSMT = Z3_mk_tactic(ctx, "smt");
    Z3_tactic_inc_ref (ctx, tSMT);
    const auto tactics = Z3_tactic_and_then (ctx, tQE, tSMT);
    const auto solver = Z3_mk_solver_from_tactic(ctx, tactics);
    Z3_solver_inc_ref(ctx, solver);
    Z3_tactic_dec_ref (ctx, tQE);
    Z3_tactic_dec_ref (ctx, tSMT);

    Z3_params params = Z3_mk_params(ctx);
    Z3_params_inc_ref(ctx, params);

    Z3_symbol r = Z3_mk_string_symbol(ctx, ":timeout");
    Z3_params_set_uint(ctx, params, r, 500);
    Z3_solver_set_params(ctx, solver, params);
    Z3_params_dec_ref(ctx, params);

    std::vector<Z3_ast> VarList(PartitionCount + n);

    auto hard_assert = [&](Z3_ast c) {
        Z3_solver_assert(ctx, solver, c);
    };

    const auto intType = Z3_mk_int_sort(ctx);

    auto constant_real = [&](const Rational & value) {
        if (value.denominator() == 1) {
            return Z3_mk_int(ctx, value.numerator(), intType);
        } else {
            return Z3_mk_real(ctx, value.numerator(), value.denominator());
        }
    };

    auto multiply =[&](Z3_ast X, Z3_ast Y) {
        Z3_ast args[2] = { X, Y };
        return Z3_mk_mul(ctx, 2, args);
    };

    const auto ONE = Z3_mk_int(ctx, 1, intType);

    const auto TWO = Z3_mk_int(ctx, 2, intType);

    std::vector<std::vector<Z3_app>> partitionVars(PartitionCount);
>>>>>>> 92d0ccef

    using RenumberingGraph = adjacency_list<vecS, vecS, bidirectionalS, no_property, unsigned>;

<<<<<<< HEAD
    // Stage 6: renumber the partition ids

    // To simplify processing later, renumber the partitions such that the partition id
    // of any predecessor of a kernel K is <= the partition id of K.

    RenumberingGraph T(partitionCount);

    for (unsigned i = 1; i < partitionCount; ++i) {
        add_edge(0, i, 0, T);
    }

    for (unsigned i = 0; i < m; ++i) {
        const auto u = sequence[i];
        const RelationshipNode & node = Relationships[u];
        if (node.Type == RelationshipNode::IsRelationship) {
            const auto j = parent(i, G);
            const auto producer = sequence[j];
            assert (Relationships[producer].Type == RelationshipNode::IsKernel);
            const auto prodPartId = partitionIds[j];
            for (const auto e : make_iterator_range(out_edges(i, G))) {
                const auto k = target(e, G);
                const auto consumer = sequence[k];
                assert (Relationships[consumer].Type == RelationshipNode::IsKernel);
                const auto consPartId = partitionIds[k];
                if (prodPartId != consPartId) {
                    add_edge(prodPartId, consPartId, u, T);
                }
            }
        }

    }

    std::vector<unsigned> renumberingSeq;
    renumberingSeq.reserve(partitionCount);

    if (LLVM_UNLIKELY(!lexical_ordering(T, renumberingSeq))) {
        report_fatal_error("Internal error: failed to generate acyclic partition graph");
    }

    assert (renumberingSeq[0] == 0);

    std::vector<unsigned> renumbered(partitionCount);

    for (unsigned i = 0; i < partitionCount; ++i) {
        renumbered[renumberingSeq[i]] = i;
    }

    assert (renumbered[0] == 0);

    PartitionGraph P(partitionCount);

    for (unsigned i = 0; i < m; ++i) {
        const auto u = sequence[i];
        const RelationshipNode & node = Relationships[u];
        if (node.Type == RelationshipNode::IsKernel) {
            const auto j = renumbered[partitionIds[i]];
            P[j].Kernels.push_back(u);
            PartitionIds.emplace(u, j);
        }
    }

    #ifndef NDEBUG
    for (const auto u : P[0].Kernels) {
        assert (Relationships[u].Type == RelationshipNode::IsKernel);
        assert (Relationships[u].Kernel == mPipelineKernel);
=======
    const auto firstKernel = out_degree(PipelineInput, mBufferGraph) == 0 ? FirstKernel : PipelineInput;
    const auto lastKernel = in_degree(PipelineOutput, mBufferGraph) == 0 ? LastKernel : PipelineOutput;

    unsigned currentPartitionId = 0;
    for (auto kernel = firstKernel; kernel <= lastKernel; ++kernel) {
        const auto partitionId = KernelPartitionId[kernel];
        if (partitionId != currentPartitionId) {

            Z3_ast rootVar = ONE;
            if (MinimumNumOfStrides[kernel] != MaximumNumOfStrides[kernel]) {
                #ifndef NDEBUG
                const auto r = MaximumNumOfStrides[kernel] / MinimumNumOfStrides[kernel];
                assert (r == Rational{2});
                #endif
                rootVar = Z3_mk_fresh_const(ctx, nullptr, intType);
                hard_assert(Z3_mk_ge(ctx, rootVar, ONE));
                hard_assert(Z3_mk_le(ctx, rootVar, TWO));
            }

            VarList[currentPartitionId] = rootVar;
            assert (Z3_is_app(ctx, rootVar));
            partitionVars[currentPartitionId].push_back((Z3_app)rootVar);
            currentPartitionId = partitionId;
        }
    }


    END_SCOPED_REGION


    flat_map<unsigned, Z3_ast> symbolicPopCountRateVar;

    flat_map<unsigned, Z3_ast> IORateVarMap;

    IORateVarMap.reserve(num_edges(G));

    flat_map<const StreamSet *, Z3_ast> streamSetVar;

    for (unsigned i = 0; i < n; ++i) {

        const auto streamSet = streamSets[i];
        const auto output = in_edge(streamSet, mBufferGraph);
        const unsigned producer = source(output, mBufferGraph);
        assert (producer >= PipelineInput && producer < PipelineOutput);
        const auto pid = KernelPartitionId[producer];

        Z3_ast outRateExpr = nullptr;

        auto calculateBaseSymbolicRateVar = [&](const unsigned partitionId, const unsigned kernel, const BufferPort & port)  {

            const auto strideVar =  (Z3_ast)partitionVars[partitionId].front();

            const Binding & binding = port.Binding;
            const ProcessingRate & rate = binding.getRate();

            Z3_ast expr = nullptr;

            switch (rate.getKind()) {
                case RateId::Fixed:
                    BEGIN_SCOPED_REGION
                    expr = multiply(strideVar, constant_real(MinimumNumOfStrides[kernel] * port.Minimum));
                    END_SCOPED_REGION
                    break;
                case RateId::Greedy:
                    BEGIN_SCOPED_REGION
                    assert ("greedy rate cannot be an output rate" && producer != kernel);
                    assert (outRateExpr);
                    expr = outRateExpr;
                    END_SCOPED_REGION
                    break;
                case RateId::Bounded:
                    BEGIN_SCOPED_REGION
                    assert (port.Minimum < port.Maximum);
                    auto v = Z3_mk_fresh_const(ctx, nullptr, intType);
                    assert (Z3_is_app(ctx, v));
                    partitionVars[partitionId].push_back((Z3_app)v);

                    const auto lb = constant_real(MinimumNumOfStrides[kernel] * port.Minimum);
                    hard_assert(Z3_mk_ge(ctx, v, lb));
                    const auto ub = constant_real(MinimumNumOfStrides[kernel] * port.Maximum);
                    hard_assert(Z3_mk_le(ctx, v, ub));
                    expr = multiply(strideVar, v);
                    END_SCOPED_REGION
                    break;
                case RateId::Unknown:
                    BEGIN_SCOPED_REGION
                    auto v = Z3_mk_fresh_const(ctx, nullptr, intType);
                    assert (Z3_is_app(ctx, v));
                    partitionVars[partitionId].push_back((Z3_app)v);
                    const auto lb = constant_real(MinimumNumOfStrides[kernel] * port.Minimum);
                    hard_assert(Z3_mk_ge(ctx, v, lb));
                    expr = multiply(strideVar, v);
                    END_SCOPED_REGION
                    break;
                case RateId::PartialSum:
                    BEGIN_SCOPED_REGION
                    const auto refStreamSet = getReferenceBufferVertex(kernel, port.Port);
                    const auto f = symbolicPopCountRateVar.find(refStreamSet);
                    Z3_ast symbolicRateVar;
                    if (f == symbolicPopCountRateVar.end()) {
                        symbolicRateVar = Z3_mk_fresh_const(ctx, nullptr, intType);
                        const auto ZERO = Z3_mk_int(ctx, 0, intType);
                        Z3_solver_assert(ctx, solver, Z3_mk_ge(ctx, symbolicRateVar, ZERO));
                        symbolicPopCountRateVar.emplace(refStreamSet, symbolicRateVar);
                    } else {
                        symbolicRateVar = f->second;
                    }

                    assert (Z3_is_app(ctx, symbolicRateVar));
                    partitionVars[partitionId].push_back((Z3_app)symbolicRateVar);

                    Z3_ast args[2] = { symbolicRateVar, strideVar };
                    expr = Z3_mk_mul(ctx, 2, args);
                    END_SCOPED_REGION
                    break;
                case RateId::Relative:
                    BEGIN_SCOPED_REGION
                    const auto refBinding = getReferenceBufferVertex(kernel, port.Port);
                    const auto f = IORateVarMap.find(refBinding);
                    assert ("relative rate occured before ref" && f != IORateVarMap.end());
                    expr = f->second;
                    assert ("failed to locate symbolic rate for relative rate?" && expr);
                    if (rate.getLowerBound() != Rational{1}) {
                        expr = multiply(expr, constant_real(rate.getLowerBound()) );
                    }
                    END_SCOPED_REGION
                    break;
                default:
                    llvm_unreachable("unknown rate type?");
            }
            assert (expr);

            for (const Attribute & attr : binding.getAttributes()) {
                switch (attr.getKind()) {
                    case AttrId::LookAhead:
                        if (port.Port.Type == PortType::Output) {
                            break;
                        }
                    case AttrId::Delayed:
                        BEGIN_SCOPED_REGION
                        Z3_ast args[2] = { expr, Z3_mk_int(ctx, attr.amount(), intType) };
                        expr = Z3_mk_sub(ctx, 2, args);
                        END_SCOPED_REGION
                        break;
                    case AttrId::Deferred:
                        // A deferred output rate is closer to an bounded rate than a
                        // countable rate but a deferred input rate simply means the
                        // buffer must be dynamic.
                        if (port.Port.Type == PortType::Output) {
                            const auto deferred = Z3_mk_fresh_const(ctx, nullptr, intType);
                            vars.push_back((Z3_app)deferred);
                            hard_assert(Z3_mk_ge(ctx, deferred, Z3_mk_int(ctx, 0, intType)));
                            hard_assert(Z3_mk_le(ctx, deferred, expr));
                            expr = deferred;
                        }
                        break;
                    case AttrId::BlockSize:
                        BEGIN_SCOPED_REGION
                        expr = Z3_mk_mod(ctx, expr, Z3_mk_int(ctx, attr.amount(), intType) );
                        END_SCOPED_REGION
                        break;
                    default: break;
                }
            }

            return expr;
        };



        for (const auto input : make_iterator_range(out_edges(streamSet, mBufferGraph))) {
            const unsigned consumer = target(input, mBufferGraph);
            assert (consumer > PipelineInput && consumer <= PipelineOutput);
            const auto cid = KernelPartitionId[consumer];
            if (pid != cid) {

            }
        }

>>>>>>> 92d0ccef
    }

<<<<<<< HEAD
    flat_set<std::pair<unsigned, unsigned>> duplicateFilter;

    for (unsigned i = 1; i < partitionCount; ++i) {
        assert (P[i].Kernels.size() > 0);
        const auto j = renumbered[i];
        assert (j > 0);
        assert (duplicateFilter.empty());
        for (const auto e : make_iterator_range(out_edges(i, T))) {
            const auto k = renumbered[target(e, T)];
            assert (k > j);
            const auto streamSet = T[e];
            assert (streamSet < num_vertices(Relationships));
            assert (Relationships[streamSet].Type == RelationshipNode::IsRelationship);
            if (duplicateFilter.emplace(k, streamSet).second) {
                add_edge(j, k, streamSet, P);
            }
        }
        duplicateFilter.clear();
    }

#if 0
    auto & out = errs();
    out << "digraph \"P\" {\n";
    for (auto v : make_iterator_range(vertices(P))) {
        out << "v" << v << " [shape=record,label=\"PARTITION " << v << ":";
        for (const auto u : P[v].Kernels) {
            std::string s = Relationships[u].Kernel->getName().str();
            boost::replace_all(s, "<", "\\<");
            boost::replace_all(s, ">", "\\>");
            out << "\\n" << u << ". " << s;
        }
        out << "\"];\n";
    }
    for (auto e : make_iterator_range(edges(P))) {
        const auto s = source(e, P);
        const auto t = target(e, P);
        out << "v" << s << " -> v" << t << " [label=\"" << P[e] << "\"];\n";
    }
    out << "}\n\n";
    out.flush();
#endif

    PartitionCount = partitionCount;

    return P;
=======
    Z3_solver_dec_ref(ctx, solver);
    Z3_del_context(ctx);

#endif

    mPartitionIOGraph = G;
>>>>>>> 92d0ccef
}

/** ------------------------------------------------------------------------------------------------------------- *
 * @brief determinePartitionJumpIndices
 *
 * If a partition determines it has insufficient data to execute, identify which partition is the next one to test.
 * I.e., the one with input from some disjoint path. If none exists, we'll begin jump to "PartitionCount", which
 * marks the end of the processing loop.
 ** ------------------------------------------------------------------------------------------------------------- */
void PipelineAnalysis::determinePartitionJumpIndices() {
     mPartitionJumpIndex.resize(PartitionCount);
#ifdef DISABLE_PARTITION_JUMPING
    for (unsigned i = 0; i < (PartitionCount - 1); ++i) {
        mPartitionJumpIndex[i] = i + 1;
    }
    mPartitionJumpIndex[(PartitionCount - 1)] = (PartitionCount - 1);
#else

    using BV = dynamic_bitset<>;
    using Graph = adjacency_list<hash_setS, vecS, bidirectionalS>;

    // Summarize the partitioning graph to only represent the existance of a dataflow relationship
    // between the partitions.

    Graph G(PartitionCount);

    for (auto consumer = FirstKernel; consumer <= PipelineOutput; ++consumer) {
       const auto cid = KernelPartitionId[consumer];
       for (const auto e : make_iterator_range(in_edges(consumer, mBufferGraph))) {
           const auto buffer = source(e, mBufferGraph);
           const auto producer = parent(buffer, mBufferGraph);
           const auto pid = KernelPartitionId[producer];
           assert (pid <= cid);
           if (pid != cid) {
               add_edge(pid, cid, G);
           }
       }
    }

    const auto terminal = PartitionCount - 1U;

    for (auto partitionId = 0U; partitionId < terminal; ++partitionId) {
       if (out_degree(partitionId, G) == 0) {
           add_edge(partitionId, terminal, G);
       }
    }

    // Now compute the transitive reduction of the partition relationships
    BEGIN_SCOPED_REGION
    const reverse_traversal ordering(PartitionCount);
    assert (is_valid_topological_sorting(ordering, G));
    transitive_closure_dag(ordering, G);
    transitive_reduction_dag(ordering, G);
    END_SCOPED_REGION

<<<<<<< HEAD
    auto & out = errs();
=======
//    auto & out = errs();

//    out << "digraph \"" << "J0" << "\" {\n";
//    for (auto v : make_iterator_range(vertices(G))) {
//        out << "v" << v << " [label=\"" << v << " : {";
////        out << reverseLCA[v];
//        out << "}\"];\n";
//    }
//    for (auto e : make_iterator_range(edges(G))) {
//        const auto s = source(e, G);
//        const auto t = target(e, G);
//        out << "v" << s << " -> v" << t << ";\n";
//    }
//    out << "}\n\n";
>>>>>>> 92d0ccef

    #ifndef NDEBUG
    for (unsigned i = 0; i < PartitionCount; ++i) {
        mPartitionJumpIndex[i] = -1U;
    }
    #endif

    auto l = PartitionCount;

    std::vector<unsigned> rank(l);
    for (unsigned i = 0; i < l; ++i) { // forward topological ordering
        unsigned newRank = 0;
        for (const auto e : make_iterator_range(in_edges(i, G))) {
            newRank = std::max(newRank, rank[source(e, G)]);
        }
        rank[i] = newRank + 1;
    }

    std::vector<unsigned> occurences(l);
    std::vector<unsigned> singleton(l);

    std::vector<std::bitset<2>> ancestors(l);

    std::vector<unsigned> reverseLCA(l);
    for (unsigned i = 0; i < terminal; ++i) {
        reverseLCA[i] = i + 1;
    }

    for (unsigned i = 0; i < l; ++i) {  // forward topological ordering
        const auto d = in_degree(i, G);

        if (d > 1) {

            Graph::in_edge_iterator begin, end;
            std::tie(begin, end) = in_edges(i, G);

            auto lca = i;

            for (auto ei = begin; (++ei) != end; ) {
                const auto x = source(*ei, G);
                for (auto ej = begin; ej != ei; ++ej) {
                    const auto y = source(*ej, G);
                    assert (x != y);

                    // Determine the common ancestors of each input to node_i
                    for (unsigned j = 0; j < lca; ++j) {
                        ancestors[j].reset();
                    }
                    ancestors[x].set(0);
                    ancestors[y].set(1);

                    std::fill_n(occurences.begin(), rank[i] - 1, 0);
                    for (auto j = i; j--; ) { // reverse topological ordering
                        for (const auto e : make_iterator_range(out_edges(j, G))) {
                            const auto v = target(e, G);
                            ancestors[j] |= ancestors[v];
                        }
                        if (ancestors[j].all()) {
                            const auto k = rank[j];
                            occurences[k]++;
                            singleton[k] = j;
                        }
                    }
                    // Now scan again through them to determine the single ancestor
                    // to the pair of inputs that is of highest rank.

                    for (auto j = rank[i] - 1; j--; ) {
                        if (occurences[j] == 1) {
                            lca = singleton[j];
                            break;
                        }
                    }
                }
            }

            reverseLCA[lca] = i + 1;
        }
    }
    reverseLCA[terminal] = terminal;

    for (auto partitionId = 1U; partitionId < terminal; ++partitionId) {
       add_edge(partitionId, partitionId + 1, G);
    }
    add_edge(terminal, terminal, G);

//    out << "digraph \"" << "J1" << "\" {\n";
//    for (auto v : make_iterator_range(vertices(G))) {
//        out << "v" << v << " [label=\"" << v << " : {";
//        out << reverseLCA[v];
//        out << "}\"];\n";
//    }
//    for (auto e : make_iterator_range(edges(G))) {
//        const auto s = source(e, G);
//        const auto t = target(e, G);
//        out << "v" << s << " -> v" << t << ";\n";
//    }

//    out << "}\n\n";
//    out.flush();

    for (unsigned i = 0; i < l; ++i) {
        auto n = reverseLCA[i];
        while (in_degree(n, G) < 2) {
            const auto m = reverseLCA[n];
            assert (n != m);
            n = m;
        }
        mPartitionJumpIndex[i] = n;
    }

<<<<<<< HEAD






=======
>>>>>>> 92d0ccef
//    out << "digraph \"" << "J2" << "\" {\n";
//    for (auto v : make_iterator_range(vertices(G))) {
//        out << "v" << v << " [label=\"" << v << " : {";
//        out << reverseLCA[v];
//        out << "}\"];\n";
//    }
//    for (auto e : make_iterator_range(edges(G))) {
//        const auto s = source(e, G);
//        const auto t = target(e, G);
//        out << "v" << s << " -> v" << t << ";\n";
//    }

//    out << "}\n\n";
//    out.flush();
//    exit(-1);

#endif
}

/** ------------------------------------------------------------------------------------------------------------- *
 * @brief makePartitionJumpGraph
 ** ------------------------------------------------------------------------------------------------------------- */
void PipelineAnalysis::makePartitionJumpTree() {
    mPartitionJumpTree = PartitionJumpTree(PartitionCount);
    for (auto i = 0U; i < (PartitionCount - 1); ++i) {
        assert (mPartitionJumpIndex[i] >= i && mPartitionJumpIndex[i] < PartitionCount);
        add_edge(i, mPartitionJumpIndex[i], mPartitionJumpTree);
    }
}

} // end of namespace kernel

#endif // PARTITIONING_ANALYSIS_HPP<|MERGE_RESOLUTION|>--- conflicted
+++ resolved
@@ -33,21 +33,46 @@
 
     std::vector<unsigned> mapping(n, -1U);
 
+    #ifndef NDEBUG
+    unsigned numOfKernelsInGraph = 2;
+    #endif
+
     BEGIN_SCOPED_REGION
 
     std::vector<unsigned> ordering;
+    ordering.reserve(n);
     if (LLVM_UNLIKELY(!lexical_ordering(Relationships, ordering))) {
         report_fatal_error("Failed to generate acyclic partition graph from kernel ordering");
     }
 
-    // Convert the relationship graph into a simpler graph G that we can annotate
+    // Convert the relationship graph into a simpler graph G that we can annotate.
+    // For simplicity, force the pipeline input to be the first and the pipeline output
+    // to be the last one.
+
+    // For some reason, the Mac C++ compiler cannot link the constexpr PipelineInput value?
+    // Hardcoding 0 here as a temporary workaround.
+    mapping[0] = 0;
+    sequence.push_back(0);
 
     for (unsigned u : ordering) {
         const RelationshipNode & node = Relationships[u];
         switch (node.Type) {
             case RelationshipNode::IsKernel:
-                mapping[u] = sequence.size();
-                sequence.push_back(u);
+                BEGIN_SCOPED_REGION
+                #ifndef NDEBUG
+                const auto & R = Relationships[u];
+                #endif
+                if (u == PipelineInput || u == PipelineOutput) {
+                    assert (R.Kernel == mPipelineKernel);
+                } else {
+                    assert (R.Kernel != mPipelineKernel);
+                    mapping[u] = sequence.size();
+                    sequence.push_back(u);
+                    #ifndef NDEBUG
+                    ++numOfKernelsInGraph;
+                    #endif
+                }
+                END_SCOPED_REGION
                 break;
             case RelationshipNode::IsRelationship:
                 BEGIN_SCOPED_REGION
@@ -61,6 +86,9 @@
             default: break;
         }
     }
+
+    mapping[PipelineOutput] = sequence.size();
+    sequence.push_back(PipelineOutput);
 
     END_SCOPED_REGION
 
@@ -140,7 +168,6 @@
                         }
                         return false;
                     };
-<<<<<<< HEAD
 
                     // Check the attributes to see whether any impose a partition change
                     if (rate.getKind() != RateId::Fixed || hasInputRateChangeAttribute(b)) {
@@ -152,19 +179,6 @@
 
             assert (V.any() || node.Kernel == mPipelineKernel);
 
-=======
-
-                    // Check the attributes to see whether any impose a partition change
-                    if (rate.getKind() != RateId::Fixed || hasInputRateChangeAttribute(b)) {
-                        V.set(nextRateId++);
-                        break;
-                    }
-                }
-            }
-
-            assert (V.any() || node.Kernel == mPipelineKernel);
-
->>>>>>> 92d0ccef
             // Now iterate through the outputs
             for (const auto e : make_iterator_range(out_edges(i, G))) {
 
@@ -205,7 +219,7 @@
 
     }
 
-    std::vector<unsigned> partitionIds(m);
+    std::vector<unsigned> partitionIds(m + 1);
 
     auto convertUniqueNodeBitSetsToUniquePartitionIds = [&]() {
         PartitionMap partitionSets;
@@ -224,6 +238,7 @@
                     } else {
                         partitionId = f->second;
                     }
+                    assert (partitionId > 0);
                 } else {
                     assert (node.Kernel == mPipelineKernel);
                 }
@@ -450,19 +465,11 @@
                 }
             }
         }
-<<<<<<< HEAD
 
         if (LLVM_UNLIKELY(Z3_solver_check(ctx, solver) == Z3_L_FALSE)) {
             report_fatal_error("Z3 failed to find an intra-partition dataflow solution");
         }
 
-=======
-
-        if (LLVM_UNLIKELY(Z3_solver_check(ctx, solver) == Z3_L_FALSE)) {
-            report_fatal_error("Z3 failed to find an intra-partition dataflow solution");
-        }
-
->>>>>>> 92d0ccef
         const auto model = Z3_solver_get_model(ctx, solver);
         Z3_model_inc_ref(ctx, model);
         for (unsigned i = 0; i < m; ++i) {
@@ -470,19 +477,11 @@
                 Z3_ast value;
                 if (LLVM_UNLIKELY(Z3_model_eval(ctx, model, repetitions[i], Z3_L_TRUE, &value) != Z3_L_TRUE)) {
                     report_fatal_error("Unexpected Z3 error when attempting to obtain value from model!");
-<<<<<<< HEAD
                 }
                 Z3_int64 num, denom;
                 if (LLVM_UNLIKELY(Z3_get_numeral_rational_int64(ctx, value, &num, &denom) != Z3_L_TRUE)) {
                     report_fatal_error("Unexpected Z3 error when attempting to convert model value to number!");
                 }
-=======
-                }
-                Z3_int64 num, denom;
-                if (LLVM_UNLIKELY(Z3_get_numeral_rational_int64(ctx, value, &num, &denom) != Z3_L_TRUE)) {
-                    report_fatal_error("Unexpected Z3 error when attempting to convert model value to number!");
-                }
->>>>>>> 92d0ccef
                 assert (num > 0 && denom == 1);
                 partitionRepetitionVector[i] = Rational{num, denom};
 
@@ -520,21 +519,12 @@
                 return Z3_mk_real(ctx, value.numerator(), value.denominator());
             }
         };
-<<<<<<< HEAD
 
         auto multiply =[&](Z3_ast X, Z3_ast Y) {
             Z3_ast args[2] = { X, Y };
             return Z3_mk_mul(ctx, 2, args);
         };
 
-=======
-
-        auto multiply =[&](Z3_ast X, Z3_ast Y) {
-            Z3_ast args[2] = { X, Y };
-            return Z3_mk_mul(ctx, 2, args);
-        };
-
->>>>>>> 92d0ccef
         struct PartitionVariables {
             Z3_ast StrideVar;
             flat_set<Z3_app> Vars;
@@ -595,7 +585,6 @@
 
         const auto ONE = Z3_mk_int(ctx, 1, intType);
         const auto TWO = Z3_mk_int(ctx, 2, intType);
-<<<<<<< HEAD
 
         DependencyGraph H(synchronousPartitionCount);
 
@@ -623,35 +612,6 @@
 
         PartitionFusionGraph P(synchronousPartitionCount);
 
-=======
-
-        DependencyGraph H(synchronousPartitionCount);
-
-        for (unsigned i = 0; i < m; ++i) {
-            const auto u = sequence[i];
-            const RelationshipNode & node = Relationships[u];
-            if (node.Type == RelationshipNode::IsRelationship) {
-                assert (isa<StreamSet>(Relationships[u].Relationship));
-                const auto input = in_edge(i, G);
-                const auto producer = source(input, G);
-                const auto prodPartId = partitionIds[producer];
-                assert (prodPartId > 0);
-                for (const auto output : make_iterator_range(out_edges(i, G))) {
-                    const auto consumer = target(output, G);
-                    const auto consPartId = partitionIds[consumer];
-                    assert (consPartId > 0);
-                    // we're only concerned with inter-partition relationships here
-                    if (prodPartId == consPartId) {
-                        continue;
-                    }
-                    add_edge(prodPartId, consPartId, H);
-                }
-            }
-        }
-
-        PartitionFusionGraph P(synchronousPartitionCount);
-
->>>>>>> 92d0ccef
         for (unsigned i = 0; i < synchronousPartitionCount; ++i) {
             for (const auto e : make_iterator_range(out_edges(i, H))) {
                 add_edge(i, target(e, H), FusionConstaints{}, P);
@@ -800,12 +760,6 @@
                                 if (f == symbolicPopCountRateVar.end()) {
                                     var = Z3_mk_fresh_const(ctx, "partialSumVar", intType);
                                     hard_assert(Z3_mk_ge(ctx, var, Z3_mk_int(ctx, 0, intType)));
-<<<<<<< HEAD
-=======
-
-
-
->>>>>>> 92d0ccef
                                     symbolicPopCountRateVar.emplace(refStreamSet, var);
                                 } else {
                                     var = f->second;
@@ -894,10 +848,6 @@
                                 default: break;
                             }
                         }
-<<<<<<< HEAD
-
-                        streamSetVar.emplace(cast<StreamSet>(node.Relationship), outRateExpr);
-=======
 
                         streamSetVar.emplace(cast<StreamSet>(node.Relationship), outRateExpr);
                     }
@@ -1059,7 +1009,6 @@
                             e = Z3_mk_ge(ctx, std::get<1>(c), std::get<2>(c));
                         }
                         list.push_back(e);
->>>>>>> 92d0ccef
                     }
                 }
             }
@@ -1068,41 +1017,6 @@
             const auto constraints = Z3_mk_and(ctx, list.size(), list.data());
             list.clear();
 
-<<<<<<< HEAD
-                    const BindingVertex bindingVertex = G[output];
-                    const RelationshipNode & rn = Relationships[bindingVertex];
-                    const Binding & binding = rn.Binding;
-                    const ProcessingRate & rate = binding.getRate();
-
-                    Z3_ast inRateExpr = calculateBaseSymbolicRateVar(bindingVertex, PortType::Input, rate, consumer, consPartId).second;
-
-                    for (const Attribute & attr : binding.getAttributes()) {
-                        switch (attr.getKind()) {
-                            case AttrId::LookAhead:
-                            case AttrId::Delayed:
-                                BEGIN_SCOPED_REGION
-                                Z3_ast args[2] = { inRateExpr, Z3_mk_int(ctx, attr.amount(), intType) };
-                                inRateExpr = Z3_mk_sub(ctx, 2, args);
-
-//                                PartitionVariables & V = P[consPartId];
-//                                const auto delayedRateVar = Z3_mk_fresh_const(ctx, nullptr, intType);
-//                                V.addVar(ctx, delayedRateVar);
-//                                hard_assert(Z3_mk_ge(ctx, delayedRateVar, min));
-//                                hard_assert(Z3_mk_le(ctx, delayedRateVar, inRateExpr));
-//                                inRateExpr = delayedRateVar;
-
-                                END_SCOPED_REGION
-                                break;
-                            case AttrId::BlockSize:
-                                BEGIN_SCOPED_REGION
-                                inRateExpr = Z3_mk_mod(ctx, inRateExpr, Z3_mk_int(ctx, attr.amount(), intType));
-                                END_SCOPED_REGION
-                                break;
-                            default: break;
-                        }
-                    }
-                    fusionConstraints.emplace_back(std::make_tuple(EQ, outRateExpr, inRateExpr));
-=======
             const auto ratio = Z3_mk_fresh_const(ctx, nullptr, intType);
             hard_assert(Z3_mk_ge(ctx, ratio, ONE));
             hard_assert(Z3_mk_eq(ctx, A.StrideVar, multiply(B.StrideVar, ratio)));
@@ -1249,32 +1163,9 @@
                             }
                         }
                     }
->>>>>>> 92d0ccef
-                }
-            }
-        }
-
-<<<<<<< HEAD
-        for (const LengthAssertion & a : mLengthAssertions)  {
-            Z3_ast args[2];
-            bool necessary = true;
-            for (unsigned i = 0; i < 2; ++i) {
-                const auto f = streamSetVar.find(cast<StreamSet>(a[i]));
-                if (LLVM_UNLIKELY(f == streamSetVar.end())) {
-                    necessary = false;
-                    break;
-                } else {
-                    args[i] = f->second;
-                }
-            }
-            if (necessary) {
-                // if for some reason adding this constraint makes the formula unsatisfiable,
-                // discard it.
-                Z3_solver_push(ctx, solver);
-                hard_assert(Z3_mk_eq(ctx, args[0], args[1]));
-                if (LLVM_UNLIKELY(Z3_solver_check(ctx, solver) != Z3_L_TRUE)) {
-                    Z3_solver_pop(ctx, solver, 1);
-=======
+                }
+            }
+
         }
 
         #endif
@@ -1298,290 +1189,6 @@
                     if (node.Type == RelationshipNode::IsKernel) {
                         out << u << ". " << node.Kernel->getName() << "\n";
                     }
->>>>>>> 92d0ccef
-                }
-            }
-            out << "\"];\n";
-        }
-<<<<<<< HEAD
-
-        std::vector<unsigned> fusedPartitionIds(synchronousPartitionCount);
-        std::iota(fusedPartitionIds.begin(), fusedPartitionIds.end(), 0);
-//        std::vector<unsigned> rank(synchronousPartitionCount, 0);
-
-        #ifdef PRINT_PARTITION_COMBINATIONS
-        adjacency_list<hash_setS, vecS, undirectedS> L(synchronousPartitionCount);
-        #endif
-
-        std::function<unsigned(unsigned)> find = [&](unsigned x) {
-            if (fusedPartitionIds[x] != x) {
-                fusedPartitionIds[x] = find(fusedPartitionIds[x]);
-            }
-            return fusedPartitionIds[x];
-        };
-
-        auto union_find = [&](unsigned x, unsigned y) {
-
-            #ifdef PRINT_PARTITION_COMBINATIONS
-            add_edge(x, y, L);
-            #endif
-
-            x = find(x);
-            y = find(y);
-
-            if (fusedPartitionIds[x] > fusedPartitionIds[y]) {
-                fusedPartitionIds[y] = x;
-            } else {
-                fusedPartitionIds[x] = y;
-//                if (rank[x] == rank[y]) {
-//                    rank[y]++;
-//                }
-            }
-
-        };
-
-        std::vector<Z3_ast> list;
-
-        std::vector<Z3_app> vars;
-        std::vector<Z3_app> tmp;
-
-        BitVector universalSet(synchronousPartitionCount);
-
-        bool fusedAny = false;
-
-        auto make_universal_clause = [&](const Z3_ast constraint) {
-            assert (vars.empty() && tmp.empty());
-            for (const auto i : universalSet.set_bits()) {
-                const auto & V = P[i].Vars;
-                std::merge(vars.begin(), vars.end(), V.begin(), V.end(), std::back_inserter(tmp));
-                vars.swap(tmp);
-                tmp.clear();
-            }
-            assert (std::is_sorted(vars.begin(), vars.end()));
-            universalSet.reset();
-            const auto end = std::unique(vars.begin(), vars.end());
-            const auto k = std::distance(vars.begin(), end);
-            assert (k > 0);
-            const auto forall = Z3_mk_forall_const(ctx, 0, k, vars.data(), 0, nullptr, constraint);
-            vars.clear();
-            return forall;
-        };
-
-        for (const auto e : make_iterator_range(edges(H))) {
-
-            const auto s = source(e, H);
-            const auto t = target(e, H);
-
-            assert ("transitive reduction H contains an edge not in P?" && edge(s, t, P).second);
-
-            const auto x = find(s);
-            const auto y = find(t);
-
-            if (x == y) {
-                continue;
-            }
-
-            const auto & A = P[s];
-            const auto & B = P[t];
-
-            Z3_solver_push(ctx, solver);
-
-
-            assert (vars.empty());
-            assert (list.empty());
-            assert (universalSet.none());
-
-            for (const auto f : make_iterator_range(edges(P))) {
-                if (find(target(f, P)) == y && find(source(f, P)) == x) {
-                    universalSet.set(source(f, P));
-                    for (const FusionConstraint & c : P[f]) {
-                        Z3_ast e;
-                        if (std::get<0>(c) == EQ) {
-                            e = Z3_mk_eq(ctx, std::get<1>(c), std::get<2>(c));
-                        } else {
-                            e = Z3_mk_ge(ctx, std::get<1>(c), std::get<2>(c));
-                        }
-                        list.push_back(e);
-                    }
-                }
-            }
-            assert (universalSet.test(s));
-            assert (list.size() > 0);
-            const auto constraints = Z3_mk_and(ctx, list.size(), list.data());
-            list.clear();
-
-            const auto ratio = Z3_mk_fresh_const(ctx, nullptr, intType);
-            hard_assert(Z3_mk_ge(ctx, ratio, ONE));
-            hard_assert(Z3_mk_eq(ctx, A.StrideVar, multiply(B.StrideVar, ratio)));
-
-//            const auto & Co = B.Vars;
-//            const auto exists = Z3_mk_exists_const(ctx, 0, 1, (Z3_app*)&ratio, 0, nullptr, constraints);
-
-            const auto & Co = B.Vars;
-
-            assert (vars.empty());
-
-            vars.insert(vars.end(), Co.begin(), Co.end());
-
-            const auto f = std::lower_bound(vars.begin(), vars.end(), (Z3_app)B.StrideVar);
-            assert (f != vars.end());
-            vars.erase(f);
-
-            auto clause = constraints;
-            if (!vars.empty()) {
-                clause = Z3_mk_exists_const(ctx, 0, vars.size(), vars.data(), 0, nullptr, constraints);
-                vars.clear();
-            }
-
-            hard_assert(make_universal_clause(clause));
-
-            #ifdef PRINT_PARTITION_COMBINATIONS
-            errs() << "-----------------------------------\n";
-            errs() << "PRED: " << s << " -> " << t << "\n";
-            errs() << Z3_solver_to_string(ctx, solver) << "\n";
-            #endif
-
-            const auto r = Z3_solver_check(ctx, solver);
-
-            #ifdef PRINT_PARTITION_COMBINATIONS
-            errs() << "r=" << r << "\n";
-            #endif
-
-            if (LLVM_UNLIKELY(r == Z3_L_TRUE)) {
-                union_find(s, t);
-                fusedAny = true;
-            } else {
-                Z3_solver_pop(ctx, solver, 1);
-            }
-
-        }
-
-        #ifdef USE_SIBLING_PARTITION_TEST
-
-        if (!fusedAny) {
-
-            BitVector sourceSet(synchronousPartitionCount);
-
-            for (unsigned i = 0; i < synchronousPartitionCount; ++i) {
-
-                if (out_degree(i, H) > 1) {
-                    graph_traits<DependencyGraph>::out_edge_iterator begin, end;
-                    std::tie(begin, end) = out_edges(i, H);
-
-                    const auto root = find(i);
-
-                    for (auto ei = begin; ei != end; ++ei) {
-                        for (auto ej = ei; ++ej != end; ) {
-
-                            const auto a = target(*ei, H);
-                            const auto b = target(*ej, H);
-
-                            const auto x = find(a);
-                            const auto y = find(b);
-
-                            if (x == y || x == root || y == root) {
-                                continue;
-                            }
-
-                            assert (sourceSet.none());
-
-                            for (const auto f : make_iterator_range(in_edges(a, P))) {
-                                sourceSet.set(find(source(f, P)));
-                            }
-                            for (const auto f : make_iterator_range(in_edges(b, P))) {
-                                sourceSet.set(find(source(f, P)));
-                            }
-
-                            assert (sourceSet.test(find(i)));
-
-                            Z3_solver_push(ctx, solver);
-
-                            assert (vars.empty());
-                            assert (list.empty());
-                            assert (universalSet.none());
-                            for (const auto f : make_iterator_range(edges(P))) {
-                                const auto t = target(f, P);
-                                if ((t == a || t == b) && sourceSet.test(find(source(f, P)))) {
-                                    universalSet.set(source(f, P));
-                                    for (const FusionConstraint & c : P[f]) {
-                                        list.push_back(Z3_mk_ge(ctx, std::get<1>(c), std::get<2>(c)));
-                                    }
-                                }
-                            }
-                            sourceSet.reset();
-
-                            assert (universalSet.test(i));
-                            assert (list.size() > 0);
-                            const auto constraints = Z3_mk_and(ctx, list.size(), list.data());
-                            list.clear();
-
-                            const auto & A = P[a];
-                            const auto & B = P[b];
-
-                            // Since these are siblings in a transitive reduction of the program graph,
-                            // they by definition have no relationships in which we can ensure they can
-                            // be stride linked. The following ensures some form of relationship exists.
-                            hard_assert(Z3_mk_eq(ctx, A.StrideVar, B.StrideVar));
-
-                            assert (vars.empty());
-                            std::merge(A.Vars.begin(), A.Vars.end(), B.Vars.begin(), B.Vars.end(), std::back_inserter(vars));
-                            const auto end = std::unique(vars.begin(), vars.end());
-                            const auto k = std::distance(vars.begin(), end);
-                            assert (k > 0);
-                            assert (std::find(vars.begin(), end, (Z3_app)A.StrideVar) != end);
-                            assert (std::find(vars.begin(), end, (Z3_app)B.StrideVar) != end);
-                            const auto exists = Z3_mk_exists_const(ctx, 0, k, vars.data(), 0, nullptr, constraints);
-                            vars.clear();
-
-                            hard_assert(make_universal_clause(exists));
-
-                            #ifdef PRINT_PARTITION_COMBINATIONS
-                            errs() << "-----------------------------------\n";
-                            errs() << "SIBS: " << i << " -> " << a << ", "
-                                               << i << " -> " << b << "\n";
-                            errs() << Z3_solver_to_string(ctx, solver) << "\n";
-                            #endif
-
-                            const auto r = Z3_solver_check(ctx, solver);
-
-                            #ifdef PRINT_PARTITION_COMBINATIONS
-                            errs() << "r=" << r << "\n";
-                            #endif
-
-                            if (LLVM_UNLIKELY(r == Z3_L_TRUE)) {
-                                union_find(a, b);
-                                fusedAny = true;
-                            } else {
-                                Z3_solver_pop(ctx, solver, 1);
-                            }
-                        }
-                    }
-                }
-            }
-
-        }
-
-        #endif
-
-        Z3_tactic_dec_ref (ctx, tQE);
-        Z3_tactic_dec_ref (ctx, tSMT);
-        Z3_solver_dec_ref(ctx, solver);
-        Z3_del_context(ctx);
-
-        // Z3_finalize_memory();
-
-        #ifdef PRINT_PARTITION_COMBINATIONS
-        auto & out = errs();
-        out << "graph \"L\" {\n";
-        for (unsigned partitionId = 0; partitionId < synchronousPartitionCount; ++partitionId) {
-            out << "v" << partitionId << " [label=\"P" << partitionId << "\n";
-            for (unsigned i = 0; i < m; ++i) {
-                if (partitionIds[i] == partitionId) {
-                    const auto u = sequence[i];
-                    const RelationshipNode & node = Relationships[u];
-                    if (node.Type == RelationshipNode::IsKernel) {
-                        out << u << ". " << node.Kernel->getName() << "\n";
-                    }
                 }
             }
             out << "\"];\n";
@@ -1664,7 +1271,9 @@
         V.reset();
     }
 
-    for (unsigned i = 0, nextRateId = synchronousPartitionCount; i < m; ++i) {
+    auto nextRateId = synchronousPartitionCount;
+
+    for (unsigned i = 0; i < m; ++i) {
 
         BitSet & V = G[i];
 
@@ -1678,29 +1287,21 @@
 
         if (node.Type == RelationshipNode::IsKernel) {
 
+            const auto kernelObj = node.Kernel;
+
+            if (in_degree(i, G) == 0) {
+                V.set(nextRateId++);
+            }
+
             const auto p = partitionIds[i];
             if (p > 0) {
                 V.set(p - 1);
-            } else {
-                assert (node.Kernel == mPipelineKernel);
-            }
-
-
-            const auto kernelObj = node.Kernel;
-
+            }
+
+            // Check whether this (internal) kernel could terminate early
             bool demarcateOutputs = (kernelObj == mPipelineKernel);
-
-            if (in_degree(i, G) == 0) {
-                if (out_degree(i, G) > 0) {
-                    V.set(nextRateId++);
-                } else {
-                    assert (node.Kernel == mPipelineKernel);
-                }
-            }
-
-            // Check whether this (internal) kernel could terminate early
             if (kernelObj != mPipelineKernel) {
-                demarcateOutputs |= kernelObj->canSetTerminateSignal();
+                demarcateOutputs = kernelObj->canSetTerminateSignal();
                 // TODO: an internally synchronzied kernel with fixed rate I/O can be contained within a partition
                 // but cannot be the root of a non-isolated partition. To permit them to be roots, they'd need
                 // some way of informing the pipeline as to how many strides they executed or the pipeline
@@ -1719,7 +1320,6 @@
                     R.set(demarcationId);
                 }
             }
-
         }
 
         for (const auto e : make_iterator_range(out_edges(i, G))) {
@@ -1728,429 +1328,83 @@
         }
     }
 
-    const auto partitionCount = convertUniqueNodeBitSetsToUniquePartitionIds();
-
-#ifdef PRINT_PARTITION_STATS
-
-    std::vector<unsigned> partition(7);
-
-    auto countPartitionStats = [&](std::vector<unsigned> & counts) {
-
-        unsigned kernelCount = 0;
-        unsigned fixedRateCount = 0;
-        unsigned boundedRateCount = 0;
-        unsigned popCountRateCount = 0;
-        unsigned greedyRateCount = 0;
-        unsigned lookAheadCount = 0;
-
-        flat_set<unsigned> externalStreamSets;
-
-        for (unsigned i = 0; i < n; ++i) {
-            const RelationshipNode & node = Relationships[i];
-            switch (node.Type) {
-                case RelationshipNode::IsKernel:
-                    kernelCount++;
-                    break;
-                case RelationshipNode::IsBinding:
-                    BEGIN_SCOPED_REGION
-                    const auto input = first_out_edge(i, Relationships);
-                    assert (Relationships[input].Reason != ReasonType::Reference);
-                    const auto consumer = target(input, Relationships);
-
-                    auto getPartId = [&](const size_t kernel) {
-                        const auto f = std::find(sequence.begin(), sequence.end(), kernel);
-                        assert (f != sequence.end());
-                        const auto i = std::distance(sequence.begin(), f);
-                        return partitionIds[i];
-                    };
-
-                    if (Relationships[consumer].Type != RelationshipNode::IsKernel) {
-                        break;
-                    }
-
-                    const auto e = first_in_edge(i, Relationships);
-                    assert (Relationships[e].Reason != ReasonType::Reference);
-                    const auto streamSet = source(e, Relationships);
+    assert (Relationships[sequence[0]].Kernel == mPipelineKernel);
+    assert (Relationships[sequence[m - 1]].Kernel == mPipelineKernel);
+
+    G[0].reset();
+    G[m - 1].set(nextRateId);
+
+    const auto demarcatedPartitionCount = convertUniqueNodeBitSetsToUniquePartitionIds();
+
+    assert (demarcatedPartitionCount > 1);
+
+    // Stage 6: split disconnected components within a partition into separate partitions
+
+    using DCGraph = adjacency_list<vecS, vecS, bidirectionalS>;
+
+    DCGraph D(m);
+
+    auto findIndex = [&](const unsigned vertex) {
+        const auto s = std::find(sequence.begin(), sequence.end(), vertex);
+        assert (s != sequence.end());
+        return std::distance(sequence.begin(), s);
+    };
+
+    for (unsigned i = 0; i < m; ++i) {
+
+        const auto producer = sequence[i];
+        const RelationshipNode & node = Relationships[producer];
+
+        if (node.Type == RelationshipNode::IsKernel) {
+            const auto prodPartId = partitionIds[i];
+
+            for (const auto e : make_iterator_range(out_edges(producer, Relationships))) {
+                const auto output = target(e, Relationships);
+                if (Relationships[output].Type == RelationshipNode::IsBinding) {
+                    const auto f = first_out_edge(output, Relationships);
+                    assert (Relationships[f].Reason != ReasonType::Reference);
+                    const auto streamSet = target(f, Relationships);
                     assert (Relationships[streamSet].Type == RelationshipNode::IsRelationship);
                     assert (isa<StreamSet>(Relationships[streamSet].Relationship));
-                    const auto f = first_in_edge(streamSet, Relationships);
-                    assert (Relationships[f].Reason != ReasonType::Reference);
-                    const auto output = source(f, Relationships);
-                    assert (Relationships[output].Type == RelationshipNode::IsBinding);
-                    const auto g = first_in_edge(output, Relationships);
-                    assert (Relationships[g].Reason != ReasonType::Reference);
-                    const auto producer = source(g, Relationships);
-                    assert (Relationships[producer].Type == RelationshipNode::IsKernel);
-
-                    if (getPartId(producer) == getPartId(consumer)) {
-                        break;
-                    }
-
-                    externalStreamSets.insert(streamSet);
-
-                    const RelationshipNode & bind = Relationships[i];
-                    const Binding & binding = bind.Binding;
-                    const ProcessingRate & rate = binding.getRate();
-                    switch (rate.getKind()) {
-                        case RateId::Fixed:
-                            fixedRateCount++;
-                            break;
-                        case RateId::Bounded:
-                            boundedRateCount++;
-                            break;
-                        case RateId::PartialSum:
-                            popCountRateCount++;
-                            break;
-                        case RateId::Greedy:
-                            greedyRateCount++;
-                            break;
-                        default:
-                            llvm_unreachable("");
-                    }
-
-                    if (binding.hasLookahead()) {
-                        lookAheadCount++;
-                    }
-                    END_SCOPED_REGION
-
-                default: break;
-            }
-
-
-
-        }
-
-
-        counts.resize(7);
-
-
-        counts[0] = kernelCount -2;
-        counts[1] = externalStreamSets.size();
-        counts[2] = fixedRateCount;
-        counts[3] = boundedRateCount;
-        counts[4] = popCountRateCount;
-        counts[5] = greedyRateCount;
-        counts[6] = lookAheadCount;
-
-    };
-
-
-    countPartitionStats(partition);
-
-    for (unsigned i = 0; i < 2; ++i) {
-        if (inputOnly[i] == partition[i]) {
-            errs() << "&\\multicolumn{2}{r}{" << inputOnly[i] << "}";
-        } else {
-            errs() << "&" << partition[i] << "&(" << inputOnly[i] << ")";
-        }
-    }
-
-    errs() << "&" << partitionCount - 1;
-
-    for (unsigned i = 2; i < 6; ++i) {
-        if (inputOnly[i] == partition[i]) {
-            errs() << "&\\multicolumn{2}{r}{" << inputOnly[i] << "}";
-        } else {
-            errs() << "&" << partition[i] << "&(" << inputOnly[i] << ")";
-        }
-    }
-
-    errs() << "\\\\\n";
-
-
-
-    exit(-1);
-#endif
-
-    // TODO: split disconnected components within a partition into separate partitions?
-    // Try scheduling first to see if an optimal schedule would sequence them in order anyway?
-
-
-=======
-        for (auto e : make_iterator_range(edges(L))) {
-            const auto s = source(e, L);
-            const auto t = target(e, L);
-            out << "v" << s << " -- v" << t << ";\n";
-        }
-        out << "}\n\n";
-        out.flush();
-        #endif
-
-
-        if (fusedAny) {
-
-            flat_set<unsigned> partitions;
-            partitions.reserve(synchronousPartitionCount);
-            for (unsigned i = 0; i < synchronousPartitionCount; ++i) {
-                partitions.insert(fusedPartitionIds[i]);
-            }
-            synchronousPartitionCount = partitions.size();
-            for (unsigned i = 0; i < m; ++i) {
-                auto & p = partitionIds[i];
-                const auto k = fusedPartitionIds[p];
-                const auto f = partitions.find(k);
-                assert (f != partitions.end());
-                p = std::distance(partitions.begin(), f);
-            }
-
-        }
-
-        return fusedAny;
-    };
-
-
-    do {
-        estimateSynchronousDataflow();
-    } while (fuseStrideLinkedPartitions()); // fuse until fix-point
-
-
-    // TODO: when only lookahead relationships are preventing us from fusing two partitions,
-    // we could "slow down" the one with the smaller lookahead (where a partition without
-    // lookahead can be considered to have one of 0). Note: we can only do this if the
-    // input with the lookahead is an input to the partition and we ensure that a kernel
-    // with the greatest lookahead parameter is a partition root.
-
-    // TODO: if the only consumers of all outputs of a kernel are in the same partition,
-    // and the partition is not the one the kernel resides in, can we prove whether its
-    // safe to move that kernel? we would need to develop a cost model for the I/O transfer.
-    // There are numerous cases in which the PopCount kernels could be moved to reduce
-    // the total dynamic memory cost. The difficulty, however, is if PopCount kernel becomes
-    // the new partition root it may actually be ahead of the data stream for the PartialSum
-    // rate refers to, which would break any stride rate equivalence within the partition.
-    // We ought to be able to use it for PartialSum output rates.
-
-    // TODO: test every Fixed-rate partition to determine whether its worthwhile keeping
-    // them in the same partition. For example, suppose kernel A has a Fixed(7) output rate
-    // that is consumed by kernel B with a Fixed(8) input rate. To keep A and B in the same
-    // partition, they would have to execute a multiple of 56 strides per segment. If these
-    // items represent single bytes, this would be beneficial but could slow down the
-    // pipeline if they represent 1K chunks.
-
-    Z3_finalize_memory();
-
-#endif
-
-    // Stage 5: finalize the partition structure
-
-    // Based on the (fused) partition ids, repeat the process used to generate the initial
-    // synchronous components but also factor in early termination and any other kernel
-    // attributes that could interrupt the flow of data through the program.
-
-    flat_map<std::pair<unsigned, unsigned>, unsigned> interPartitionMap;
-
-    assert (num_vertices(G) == m);
-
-    for (unsigned i = 0; i < m; ++i) {
-        BitSet & V = G[i];
-        V.reset();
-    }
-
-    for (unsigned i = 0, nextRateId = synchronousPartitionCount; i < m; ++i) {
-
-        BitSet & V = G[i];
-
-        for (const auto e : make_iterator_range(in_edges(i, G))) {
-            const BitSet & R = G[source(e, G)];
-            V |= R;
-        }
-
-        const auto u = sequence[i];
-        const RelationshipNode & node = Relationships[u];
-
-        if (node.Type == RelationshipNode::IsKernel) {
-
-            const auto p = partitionIds[i];
-            if (p > 0) {
-                V.set(p - 1);
-            } else {
+                    const auto j = findIndex(streamSet);
+                    add_edge(i, j, D);
+                    for (const auto g : make_iterator_range(out_edges(streamSet, Relationships))) {
+                        assert (Relationships[g].Reason != ReasonType::Reference);
+                        const auto input = target(g, Relationships);
+                        assert (Relationships[input].Type == RelationshipNode::IsBinding);
+                        const auto h = first_out_edge(input, Relationships);
+                        assert (Relationships[h].Reason != ReasonType::Reference);
+                        const auto consumer = target(h, Relationships);
+                        assert (Relationships[consumer].Type == RelationshipNode::IsKernel);
+                        const auto k = findIndex(consumer);
+                        const auto consPartId = partitionIds[k];
+                        assert (consPartId > 0);
+                        if (prodPartId == consPartId) {
+                            add_edge(j, k, D);
+                        }
+                    }
+                }
+            }
+
+            if (prodPartId == 0) {
                 assert (node.Kernel == mPipelineKernel);
-            }
-
-
-            const auto kernelObj = node.Kernel;
-
-            bool demarcateOutputs = (kernelObj == mPipelineKernel);
-
-            if (in_degree(i, G) == 0) {
-                if (out_degree(i, G) > 0) {
-                    V.set(nextRateId++);
-                } else {
-                    assert (node.Kernel == mPipelineKernel);
-                }
-            }
-
-            // Check whether this (internal) kernel could terminate early
-            if (kernelObj != mPipelineKernel) {
-                demarcateOutputs |= kernelObj->canSetTerminateSignal();
-                // TODO: an internally synchronzied kernel with fixed rate I/O can be contained within a partition
-                // but cannot be the root of a non-isolated partition. To permit them to be roots, they'd need
-                // some way of informing the pipeline as to how many strides they executed or the pipeline
-                // would need to know to calculate it from its outputs. Rather than handling this complication,
-                // for now we simply prevent this case.
-                if (kernelObj->hasAttribute(AttrId::InternallySynchronized)) {
-                    V.set(nextRateId++);
-                    demarcateOutputs = true;
-                }
-            }
-
-            if (LLVM_UNLIKELY(demarcateOutputs)) {
-                const auto demarcationId = nextRateId++;
-                for (const auto e : make_iterator_range(out_edges(i, G))) {
-                    BitSet & R = G[target(e, G)];
-                    R.set(demarcationId);
-                }
-            }
-
-        }
-
-        for (const auto e : make_iterator_range(out_edges(i, G))) {
-            BitSet & R = G[target(e, G)];
-            R |= V;
-        }
-    }
-
-    const auto partitionCount = convertUniqueNodeBitSetsToUniquePartitionIds();
-
-#ifdef PRINT_PARTITION_STATS
-
-    std::vector<unsigned> partition(7);
-
-    auto countPartitionStats = [&](std::vector<unsigned> & counts) {
-
-        unsigned kernelCount = 0;
-        unsigned fixedRateCount = 0;
-        unsigned boundedRateCount = 0;
-        unsigned popCountRateCount = 0;
-        unsigned greedyRateCount = 0;
-        unsigned lookAheadCount = 0;
-
-        flat_set<unsigned> externalStreamSets;
-
-        for (unsigned i = 0; i < n; ++i) {
-            const RelationshipNode & node = Relationships[i];
-            switch (node.Type) {
-                case RelationshipNode::IsKernel:
-                    kernelCount++;
-                    break;
-                case RelationshipNode::IsBinding:
-                    BEGIN_SCOPED_REGION
-                    const auto input = first_out_edge(i, Relationships);
-                    assert (Relationships[input].Reason != ReasonType::Reference);
-                    const auto consumer = target(input, Relationships);
-
-                    auto getPartId = [&](const size_t kernel) {
-                        const auto f = std::find(sequence.begin(), sequence.end(), kernel);
-                        assert (f != sequence.end());
-                        const auto i = std::distance(sequence.begin(), f);
-                        return partitionIds[i];
-                    };
-
-                    if (Relationships[consumer].Type != RelationshipNode::IsKernel) {
-                        break;
-                    }
-
-                    const auto e = first_in_edge(i, Relationships);
-                    assert (Relationships[e].Reason != ReasonType::Reference);
-                    const auto streamSet = source(e, Relationships);
-                    assert (Relationships[streamSet].Type == RelationshipNode::IsRelationship);
-                    assert (isa<StreamSet>(Relationships[streamSet].Relationship));
-                    const auto f = first_in_edge(streamSet, Relationships);
-                    assert (Relationships[f].Reason != ReasonType::Reference);
-                    const auto output = source(f, Relationships);
-                    assert (Relationships[output].Type == RelationshipNode::IsBinding);
-                    const auto g = first_in_edge(output, Relationships);
-                    assert (Relationships[g].Reason != ReasonType::Reference);
-                    const auto producer = source(g, Relationships);
-                    assert (Relationships[producer].Type == RelationshipNode::IsKernel);
-
-                    if (getPartId(producer) == getPartId(consumer)) {
-                        break;
-                    }
-
-                    externalStreamSets.insert(streamSet);
-
-                    const RelationshipNode & bind = Relationships[i];
-                    const Binding & binding = bind.Binding;
-                    const ProcessingRate & rate = binding.getRate();
-                    switch (rate.getKind()) {
-                        case RateId::Fixed:
-                            fixedRateCount++;
-                            break;
-                        case RateId::Bounded:
-                            boundedRateCount++;
-                            break;
-                        case RateId::PartialSum:
-                            popCountRateCount++;
-                            break;
-                        case RateId::Greedy:
-                            greedyRateCount++;
-                            break;
-                        default:
-                            llvm_unreachable("");
-                    }
-
-                    if (binding.hasLookahead()) {
-                        lookAheadCount++;
-                    }
-                    END_SCOPED_REGION
-
-                default: break;
-            }
-
-
-
-        }
-
-
-        counts.resize(7);
-
-
-        counts[0] = kernelCount -2;
-        counts[1] = externalStreamSets.size();
-        counts[2] = fixedRateCount;
-        counts[3] = boundedRateCount;
-        counts[4] = popCountRateCount;
-        counts[5] = greedyRateCount;
-        counts[6] = lookAheadCount;
-
-    };
-
-
-    countPartitionStats(partition);
-
-    for (unsigned i = 0; i < 2; ++i) {
-        if (inputOnly[i] == partition[i]) {
-            errs() << "&\\multicolumn{2}{r}{" << inputOnly[i] << "}";
-        } else {
-            errs() << "&" << partition[i] << "&(" << inputOnly[i] << ")";
-        }
-    }
-
-    errs() << "&" << partitionCount - 1;
-
-    for (unsigned i = 2; i < 6; ++i) {
-        if (inputOnly[i] == partition[i]) {
-            errs() << "&\\multicolumn{2}{r}{" << inputOnly[i] << "}";
-        } else {
-            errs() << "&" << partition[i] << "&(" << inputOnly[i] << ")";
-        }
-    }
-
-    errs() << "\\\\\n";
-
-
-
-    exit(-1);
-#endif
-
-    // TODO: split disconnected components within a partition into separate partitions?
-    // Try scheduling first to see if an optimal schedule would sequence them in order anyway?
-
-
+                if (i > 0) {
+                    add_edge(0, i, D);
+                    assert (i == (m - 1));
+                }
+            }
+        }
+    }
+
+    const auto partitionCount = connected_components(D, &partitionIds[0]);
+
+    assert (partitionCount > 1);
+
+    partitionIds[0] = 0;
 
     using RenumberingGraph = adjacency_list<vecS, vecS, bidirectionalS, no_property, unsigned>;
 
-    // Stage 6: renumber the partition ids
+    // Stage 7: renumber the partition ids
 
     // To simplify processing later, renumber the partitions such that the partition id
     // of any predecessor of a kernel K is <= the partition id of K.
@@ -2161,7 +1415,7 @@
         add_edge(0, i, 0, T);
     }
 
-    for (unsigned i = 0; i < m; ++i) {
+    for (unsigned i = 1; i < m; ++i) {
         const auto u = sequence[i];
         const RelationshipNode & node = Relationships[u];
         if (node.Type == RelationshipNode::IsRelationship) {
@@ -2175,11 +1429,17 @@
                 assert (Relationships[consumer].Type == RelationshipNode::IsKernel);
                 const auto consPartId = partitionIds[k];
                 if (prodPartId != consPartId) {
+                    assert (consPartId > 0);
                     add_edge(prodPartId, consPartId, u, T);
                 }
             }
         }
-
+    }
+
+    for (unsigned i = 1; i < (partitionCount - 1); ++i) {
+        if (out_degree(i, T) == 0) {
+            add_edge(i, partitionCount - 1, 0, T);
+        }
     }
 
     std::vector<unsigned> renumberingSeq;
@@ -2194,7 +1454,9 @@
     std::vector<unsigned> renumbered(partitionCount);
 
     for (unsigned i = 0; i < partitionCount; ++i) {
-        renumbered[renumberingSeq[i]] = i;
+        const auto j = renumberingSeq[i];
+        assert (j < partitionCount);
+        renumbered[j] = i;
     }
 
     assert (renumbered[0] == 0);
@@ -2205,30 +1467,52 @@
         const auto u = sequence[i];
         const RelationshipNode & node = Relationships[u];
         if (node.Type == RelationshipNode::IsKernel) {
+
+            assert (partitionIds[i] < partitionCount);
             const auto j = renumbered[partitionIds[i]];
+            assert (j < partitionCount);
+
+            assert ((j > 0 && (j + 1) < partitionCount) ^ (node.Kernel == mPipelineKernel));
+
             P[j].Kernels.push_back(u);
             PartitionIds.emplace(u, j);
         }
     }
 
     #ifndef NDEBUG
+    BEGIN_SCOPED_REGION
+    flat_set<unsigned> included;
+    included.reserve(numOfKernelsInGraph);
     for (const auto u : P[0].Kernels) {
-        assert (Relationships[u].Type == RelationshipNode::IsKernel);
-        assert (Relationships[u].Kernel == mPipelineKernel);
-    }
+        assert ("kernel is in multiple partitions?" && included.insert(u).second);
+        const auto & R = Relationships[u];
+        assert (R.Type == RelationshipNode::IsKernel);
+        assert (R.Kernel == mPipelineKernel);
+    }
+    auto numOfPartitionedKernels = P[0].Kernels.size();
+    for (unsigned i = 1; i < partitionCount; ++i) {
+        numOfPartitionedKernels += P[i].Kernels.size();
+        for (const auto u : P[i].Kernels) {
+            assert ("kernel is in multiple partitions?" && included.insert(u).second);
+            const auto & R = Relationships[u];
+            assert (R.Type == RelationshipNode::IsKernel);
+        }
+    }
+    assert (numOfPartitionedKernels == numOfKernelsInGraph);
+    END_SCOPED_REGION
     #endif
 
     flat_set<std::pair<unsigned, unsigned>> duplicateFilter;
 
-    for (unsigned i = 1; i < partitionCount; ++i) {
+    for (unsigned i = 0; i < partitionCount; ++i) {
         assert (P[i].Kernels.size() > 0);
         const auto j = renumbered[i];
-        assert (j > 0);
         assert (duplicateFilter.empty());
         for (const auto e : make_iterator_range(out_edges(i, T))) {
             const auto k = renumbered[target(e, T)];
             assert (k > j);
             const auto streamSet = T[e];
+            if (LLVM_UNLIKELY(streamSet == 0)) continue;
             assert (streamSet < num_vertices(Relationships));
             assert (Relationships[streamSet].Type == RelationshipNode::IsRelationship);
             if (duplicateFilter.emplace(k, streamSet).second) {
@@ -2238,431 +1522,20 @@
         duplicateFilter.clear();
     }
 
-#if 0
-    auto & out = errs();
-    out << "digraph \"P\" {\n";
-    for (auto v : make_iterator_range(vertices(P))) {
-        out << "v" << v << " [shape=record,label=\"PARTITION " << v << ":";
-        for (const auto u : P[v].Kernels) {
-            std::string s = Relationships[u].Kernel->getName().str();
-            boost::replace_all(s, "<", "\\<");
-            boost::replace_all(s, ">", "\\>");
-            out << "\\n" << u << ". " << s;
-        }
-        out << "\"];\n";
-    }
-    for (auto e : make_iterator_range(edges(P))) {
-        const auto s = source(e, P);
-        const auto t = target(e, P);
-        out << "v" << s << " -> v" << t << " [label=\"" << P[e] << "\"];\n";
-    }
-    out << "}\n\n";
-    out.flush();
-#endif
+    assert (partitionCount > 2);
+
+    for (unsigned i = 1; i < (partitionCount - 1); ++i) {
+        if (in_degree(i, P) == 0) {
+            add_edge(0, i, 0, P);
+        }
+        if (out_degree(i, P) == 0) {
+            add_edge(i, partitionCount - 1, 0, P);
+        }
+    }
 
     PartitionCount = partitionCount;
 
     return P;
-}
-
-/** ------------------------------------------------------------------------------------------------------------- *
- * @brief makePartitionIOGraph
- ** ------------------------------------------------------------------------------------------------------------- */
-void PipelineAnalysis::makePartitionIOGraph() {
-
-    // NOTE: we iterate through the kernels to assemble the final graph --- despite the fact
-    // it would be faster to iterate through the streamsets. The reason for this is want the
-    // edges to be in the same order they occur in the buffer graph.
-
-    // When the buffer graph is constructed, it rearranges the I/O ordering to put reference
-    // channels for both PopCount/PartialSum and Relative rates prior to them, regardless of
-    // the actual port ordering. We need this property for checking PartialSum streams later
-    // since we want to ensure we do not read an out-of-bounds/undefined value later.
-
-    // Ensuring the edges in this graph are correctly ordered simplifies compilation later.
-
-    const auto numOfStreamSets = LastStreamSet - FirstStreamSet + 1;
-
-    PartitionIOGraph G(PartitionCount + numOfStreamSets);
-
-    for (auto kernel = FirstKernel; kernel <= LastKernel; ++kernel) {
-        const auto partId = KernelPartitionId[kernel];
-        assert (partId < PartitionCount);
-        if (KernelPartitionId[kernel - 1] != partId) {
-            for (const auto input : make_iterator_range(in_edges(kernel, mBufferGraph))) {
-                const auto streamSet = source(input, mBufferGraph);
-                const BufferNode & bn = mBufferGraph[streamSet];
-                if (bn.Locality == BufferLocality::GloballyShared)  {
-                    // Only add in cross-partition edges
-                    if (KernelPartitionId[parent(streamSet, mBufferGraph)] != partId) {
-                        BufferPort & inputPort = mBufferGraph[input];
-                        const auto streamSetId = PartitionCount + streamSet - FirstStreamSet;
-                        add_edge(streamSetId, partId, PartitionIOData{inputPort, kernel}, G);
-                    }
-                }
-            }
-        }
-    }
-
-#if 0
-
-    const auto cfg = Z3_mk_config();
-    Z3_set_param_value(cfg, "model", "true");
-    Z3_set_param_value(cfg, "proof", "false");
-    const auto ctx = Z3_mk_context(cfg);
-    Z3_del_config(cfg);
-
-    const auto tQE = Z3_mk_tactic(ctx, "qe");
-    Z3_tactic_inc_ref (ctx, tQE);
-    const auto tSMT = Z3_mk_tactic(ctx, "smt");
-    Z3_tactic_inc_ref (ctx, tSMT);
-    const auto tactics = Z3_tactic_and_then (ctx, tQE, tSMT);
-    const auto solver = Z3_mk_solver_from_tactic(ctx, tactics);
-    Z3_solver_inc_ref(ctx, solver);
-    Z3_tactic_dec_ref (ctx, tQE);
-    Z3_tactic_dec_ref (ctx, tSMT);
-
-    Z3_params params = Z3_mk_params(ctx);
-    Z3_params_inc_ref(ctx, params);
-
-    Z3_symbol r = Z3_mk_string_symbol(ctx, ":timeout");
-    Z3_params_set_uint(ctx, params, r, 500);
-    Z3_solver_set_params(ctx, solver, params);
-    Z3_params_dec_ref(ctx, params);
-
-    std::vector<Z3_ast> VarList(PartitionCount + n);
-
-    auto hard_assert = [&](Z3_ast c) {
-        Z3_solver_assert(ctx, solver, c);
-    };
-
-    const auto intType = Z3_mk_int_sort(ctx);
-
-    auto constant_real = [&](const Rational & value) {
-        if (value.denominator() == 1) {
-            return Z3_mk_int(ctx, value.numerator(), intType);
-        } else {
-            return Z3_mk_real(ctx, value.numerator(), value.denominator());
-        }
-    };
-
-    auto multiply =[&](Z3_ast X, Z3_ast Y) {
-        Z3_ast args[2] = { X, Y };
-        return Z3_mk_mul(ctx, 2, args);
-    };
-
-    const auto ONE = Z3_mk_int(ctx, 1, intType);
-
-    const auto TWO = Z3_mk_int(ctx, 2, intType);
-
-    std::vector<std::vector<Z3_app>> partitionVars(PartitionCount);
->>>>>>> 92d0ccef
-
-    using RenumberingGraph = adjacency_list<vecS, vecS, bidirectionalS, no_property, unsigned>;
-
-<<<<<<< HEAD
-    // Stage 6: renumber the partition ids
-
-    // To simplify processing later, renumber the partitions such that the partition id
-    // of any predecessor of a kernel K is <= the partition id of K.
-
-    RenumberingGraph T(partitionCount);
-
-    for (unsigned i = 1; i < partitionCount; ++i) {
-        add_edge(0, i, 0, T);
-    }
-
-    for (unsigned i = 0; i < m; ++i) {
-        const auto u = sequence[i];
-        const RelationshipNode & node = Relationships[u];
-        if (node.Type == RelationshipNode::IsRelationship) {
-            const auto j = parent(i, G);
-            const auto producer = sequence[j];
-            assert (Relationships[producer].Type == RelationshipNode::IsKernel);
-            const auto prodPartId = partitionIds[j];
-            for (const auto e : make_iterator_range(out_edges(i, G))) {
-                const auto k = target(e, G);
-                const auto consumer = sequence[k];
-                assert (Relationships[consumer].Type == RelationshipNode::IsKernel);
-                const auto consPartId = partitionIds[k];
-                if (prodPartId != consPartId) {
-                    add_edge(prodPartId, consPartId, u, T);
-                }
-            }
-        }
-
-    }
-
-    std::vector<unsigned> renumberingSeq;
-    renumberingSeq.reserve(partitionCount);
-
-    if (LLVM_UNLIKELY(!lexical_ordering(T, renumberingSeq))) {
-        report_fatal_error("Internal error: failed to generate acyclic partition graph");
-    }
-
-    assert (renumberingSeq[0] == 0);
-
-    std::vector<unsigned> renumbered(partitionCount);
-
-    for (unsigned i = 0; i < partitionCount; ++i) {
-        renumbered[renumberingSeq[i]] = i;
-    }
-
-    assert (renumbered[0] == 0);
-
-    PartitionGraph P(partitionCount);
-
-    for (unsigned i = 0; i < m; ++i) {
-        const auto u = sequence[i];
-        const RelationshipNode & node = Relationships[u];
-        if (node.Type == RelationshipNode::IsKernel) {
-            const auto j = renumbered[partitionIds[i]];
-            P[j].Kernels.push_back(u);
-            PartitionIds.emplace(u, j);
-        }
-    }
-
-    #ifndef NDEBUG
-    for (const auto u : P[0].Kernels) {
-        assert (Relationships[u].Type == RelationshipNode::IsKernel);
-        assert (Relationships[u].Kernel == mPipelineKernel);
-=======
-    const auto firstKernel = out_degree(PipelineInput, mBufferGraph) == 0 ? FirstKernel : PipelineInput;
-    const auto lastKernel = in_degree(PipelineOutput, mBufferGraph) == 0 ? LastKernel : PipelineOutput;
-
-    unsigned currentPartitionId = 0;
-    for (auto kernel = firstKernel; kernel <= lastKernel; ++kernel) {
-        const auto partitionId = KernelPartitionId[kernel];
-        if (partitionId != currentPartitionId) {
-
-            Z3_ast rootVar = ONE;
-            if (MinimumNumOfStrides[kernel] != MaximumNumOfStrides[kernel]) {
-                #ifndef NDEBUG
-                const auto r = MaximumNumOfStrides[kernel] / MinimumNumOfStrides[kernel];
-                assert (r == Rational{2});
-                #endif
-                rootVar = Z3_mk_fresh_const(ctx, nullptr, intType);
-                hard_assert(Z3_mk_ge(ctx, rootVar, ONE));
-                hard_assert(Z3_mk_le(ctx, rootVar, TWO));
-            }
-
-            VarList[currentPartitionId] = rootVar;
-            assert (Z3_is_app(ctx, rootVar));
-            partitionVars[currentPartitionId].push_back((Z3_app)rootVar);
-            currentPartitionId = partitionId;
-        }
-    }
-
-
-    END_SCOPED_REGION
-
-
-    flat_map<unsigned, Z3_ast> symbolicPopCountRateVar;
-
-    flat_map<unsigned, Z3_ast> IORateVarMap;
-
-    IORateVarMap.reserve(num_edges(G));
-
-    flat_map<const StreamSet *, Z3_ast> streamSetVar;
-
-    for (unsigned i = 0; i < n; ++i) {
-
-        const auto streamSet = streamSets[i];
-        const auto output = in_edge(streamSet, mBufferGraph);
-        const unsigned producer = source(output, mBufferGraph);
-        assert (producer >= PipelineInput && producer < PipelineOutput);
-        const auto pid = KernelPartitionId[producer];
-
-        Z3_ast outRateExpr = nullptr;
-
-        auto calculateBaseSymbolicRateVar = [&](const unsigned partitionId, const unsigned kernel, const BufferPort & port)  {
-
-            const auto strideVar =  (Z3_ast)partitionVars[partitionId].front();
-
-            const Binding & binding = port.Binding;
-            const ProcessingRate & rate = binding.getRate();
-
-            Z3_ast expr = nullptr;
-
-            switch (rate.getKind()) {
-                case RateId::Fixed:
-                    BEGIN_SCOPED_REGION
-                    expr = multiply(strideVar, constant_real(MinimumNumOfStrides[kernel] * port.Minimum));
-                    END_SCOPED_REGION
-                    break;
-                case RateId::Greedy:
-                    BEGIN_SCOPED_REGION
-                    assert ("greedy rate cannot be an output rate" && producer != kernel);
-                    assert (outRateExpr);
-                    expr = outRateExpr;
-                    END_SCOPED_REGION
-                    break;
-                case RateId::Bounded:
-                    BEGIN_SCOPED_REGION
-                    assert (port.Minimum < port.Maximum);
-                    auto v = Z3_mk_fresh_const(ctx, nullptr, intType);
-                    assert (Z3_is_app(ctx, v));
-                    partitionVars[partitionId].push_back((Z3_app)v);
-
-                    const auto lb = constant_real(MinimumNumOfStrides[kernel] * port.Minimum);
-                    hard_assert(Z3_mk_ge(ctx, v, lb));
-                    const auto ub = constant_real(MinimumNumOfStrides[kernel] * port.Maximum);
-                    hard_assert(Z3_mk_le(ctx, v, ub));
-                    expr = multiply(strideVar, v);
-                    END_SCOPED_REGION
-                    break;
-                case RateId::Unknown:
-                    BEGIN_SCOPED_REGION
-                    auto v = Z3_mk_fresh_const(ctx, nullptr, intType);
-                    assert (Z3_is_app(ctx, v));
-                    partitionVars[partitionId].push_back((Z3_app)v);
-                    const auto lb = constant_real(MinimumNumOfStrides[kernel] * port.Minimum);
-                    hard_assert(Z3_mk_ge(ctx, v, lb));
-                    expr = multiply(strideVar, v);
-                    END_SCOPED_REGION
-                    break;
-                case RateId::PartialSum:
-                    BEGIN_SCOPED_REGION
-                    const auto refStreamSet = getReferenceBufferVertex(kernel, port.Port);
-                    const auto f = symbolicPopCountRateVar.find(refStreamSet);
-                    Z3_ast symbolicRateVar;
-                    if (f == symbolicPopCountRateVar.end()) {
-                        symbolicRateVar = Z3_mk_fresh_const(ctx, nullptr, intType);
-                        const auto ZERO = Z3_mk_int(ctx, 0, intType);
-                        Z3_solver_assert(ctx, solver, Z3_mk_ge(ctx, symbolicRateVar, ZERO));
-                        symbolicPopCountRateVar.emplace(refStreamSet, symbolicRateVar);
-                    } else {
-                        symbolicRateVar = f->second;
-                    }
-
-                    assert (Z3_is_app(ctx, symbolicRateVar));
-                    partitionVars[partitionId].push_back((Z3_app)symbolicRateVar);
-
-                    Z3_ast args[2] = { symbolicRateVar, strideVar };
-                    expr = Z3_mk_mul(ctx, 2, args);
-                    END_SCOPED_REGION
-                    break;
-                case RateId::Relative:
-                    BEGIN_SCOPED_REGION
-                    const auto refBinding = getReferenceBufferVertex(kernel, port.Port);
-                    const auto f = IORateVarMap.find(refBinding);
-                    assert ("relative rate occured before ref" && f != IORateVarMap.end());
-                    expr = f->second;
-                    assert ("failed to locate symbolic rate for relative rate?" && expr);
-                    if (rate.getLowerBound() != Rational{1}) {
-                        expr = multiply(expr, constant_real(rate.getLowerBound()) );
-                    }
-                    END_SCOPED_REGION
-                    break;
-                default:
-                    llvm_unreachable("unknown rate type?");
-            }
-            assert (expr);
-
-            for (const Attribute & attr : binding.getAttributes()) {
-                switch (attr.getKind()) {
-                    case AttrId::LookAhead:
-                        if (port.Port.Type == PortType::Output) {
-                            break;
-                        }
-                    case AttrId::Delayed:
-                        BEGIN_SCOPED_REGION
-                        Z3_ast args[2] = { expr, Z3_mk_int(ctx, attr.amount(), intType) };
-                        expr = Z3_mk_sub(ctx, 2, args);
-                        END_SCOPED_REGION
-                        break;
-                    case AttrId::Deferred:
-                        // A deferred output rate is closer to an bounded rate than a
-                        // countable rate but a deferred input rate simply means the
-                        // buffer must be dynamic.
-                        if (port.Port.Type == PortType::Output) {
-                            const auto deferred = Z3_mk_fresh_const(ctx, nullptr, intType);
-                            vars.push_back((Z3_app)deferred);
-                            hard_assert(Z3_mk_ge(ctx, deferred, Z3_mk_int(ctx, 0, intType)));
-                            hard_assert(Z3_mk_le(ctx, deferred, expr));
-                            expr = deferred;
-                        }
-                        break;
-                    case AttrId::BlockSize:
-                        BEGIN_SCOPED_REGION
-                        expr = Z3_mk_mod(ctx, expr, Z3_mk_int(ctx, attr.amount(), intType) );
-                        END_SCOPED_REGION
-                        break;
-                    default: break;
-                }
-            }
-
-            return expr;
-        };
-
-
-
-        for (const auto input : make_iterator_range(out_edges(streamSet, mBufferGraph))) {
-            const unsigned consumer = target(input, mBufferGraph);
-            assert (consumer > PipelineInput && consumer <= PipelineOutput);
-            const auto cid = KernelPartitionId[consumer];
-            if (pid != cid) {
-
-            }
-        }
-
->>>>>>> 92d0ccef
-    }
-
-<<<<<<< HEAD
-    flat_set<std::pair<unsigned, unsigned>> duplicateFilter;
-
-    for (unsigned i = 1; i < partitionCount; ++i) {
-        assert (P[i].Kernels.size() > 0);
-        const auto j = renumbered[i];
-        assert (j > 0);
-        assert (duplicateFilter.empty());
-        for (const auto e : make_iterator_range(out_edges(i, T))) {
-            const auto k = renumbered[target(e, T)];
-            assert (k > j);
-            const auto streamSet = T[e];
-            assert (streamSet < num_vertices(Relationships));
-            assert (Relationships[streamSet].Type == RelationshipNode::IsRelationship);
-            if (duplicateFilter.emplace(k, streamSet).second) {
-                add_edge(j, k, streamSet, P);
-            }
-        }
-        duplicateFilter.clear();
-    }
-
-#if 0
-    auto & out = errs();
-    out << "digraph \"P\" {\n";
-    for (auto v : make_iterator_range(vertices(P))) {
-        out << "v" << v << " [shape=record,label=\"PARTITION " << v << ":";
-        for (const auto u : P[v].Kernels) {
-            std::string s = Relationships[u].Kernel->getName().str();
-            boost::replace_all(s, "<", "\\<");
-            boost::replace_all(s, ">", "\\>");
-            out << "\\n" << u << ". " << s;
-        }
-        out << "\"];\n";
-    }
-    for (auto e : make_iterator_range(edges(P))) {
-        const auto s = source(e, P);
-        const auto t = target(e, P);
-        out << "v" << s << " -> v" << t << " [label=\"" << P[e] << "\"];\n";
-    }
-    out << "}\n\n";
-    out.flush();
-#endif
-
-    PartitionCount = partitionCount;
-
-    return P;
-=======
-    Z3_solver_dec_ref(ctx, solver);
-    Z3_del_context(ctx);
-
-#endif
-
-    mPartitionIOGraph = G;
->>>>>>> 92d0ccef
 }
 
 /** ------------------------------------------------------------------------------------------------------------- *
@@ -2689,17 +1562,35 @@
 
     Graph G(PartitionCount);
 
-    for (auto consumer = FirstKernel; consumer <= PipelineOutput; ++consumer) {
-       const auto cid = KernelPartitionId[consumer];
-       for (const auto e : make_iterator_range(in_edges(consumer, mBufferGraph))) {
-           const auto buffer = source(e, mBufferGraph);
-           const auto producer = parent(buffer, mBufferGraph);
-           const auto pid = KernelPartitionId[producer];
-           assert (pid <= cid);
-           if (pid != cid) {
-               add_edge(pid, cid, G);
-           }
-       }
+    for (auto producer = PipelineInput; producer < PipelineOutput; ++producer) {
+        bool anyNonFixedOutput = false;
+        for (const auto e : make_iterator_range(out_edges(producer, mBufferGraph))) {
+            const BufferPort & port = mBufferGraph[e];
+            const Binding & binding = port.Binding;
+            if (!binding.getRate().isFixed()) {
+                anyNonFixedOutput = true;
+                break;
+            }
+        }
+
+        const auto pid = KernelPartitionId[producer];
+        assert (pid < PartitionCount);
+
+        if (anyNonFixedOutput) {
+            for (const auto e : make_iterator_range(out_edges(producer, mBufferGraph))) {
+                const auto streamSet = target(e, mBufferGraph);
+                for (const auto f : make_iterator_range(out_edges(streamSet, mBufferGraph))) {
+                    const auto consumer = target(f, mBufferGraph);
+                    const auto cid = KernelPartitionId[consumer];
+                    assert (pid <= cid && cid < PartitionCount);
+                    if (pid != cid) {
+                        add_edge(pid, cid, G);
+                    }
+                }
+            }
+        } else {
+            add_edge(pid, pid + 1U, G);
+        }
     }
 
     const auto terminal = PartitionCount - 1U;
@@ -2718,35 +1609,14 @@
     transitive_reduction_dag(ordering, G);
     END_SCOPED_REGION
 
-<<<<<<< HEAD
-    auto & out = errs();
-=======
-//    auto & out = errs();
-
-//    out << "digraph \"" << "J0" << "\" {\n";
-//    for (auto v : make_iterator_range(vertices(G))) {
-//        out << "v" << v << " [label=\"" << v << " : {";
-////        out << reverseLCA[v];
-//        out << "}\"];\n";
-//    }
-//    for (auto e : make_iterator_range(edges(G))) {
-//        const auto s = source(e, G);
-//        const auto t = target(e, G);
-//        out << "v" << s << " -> v" << t << ";\n";
-//    }
-//    out << "}\n\n";
->>>>>>> 92d0ccef
-
     #ifndef NDEBUG
     for (unsigned i = 0; i < PartitionCount; ++i) {
         mPartitionJumpIndex[i] = -1U;
     }
     #endif
 
-    auto l = PartitionCount;
-
-    std::vector<unsigned> rank(l);
-    for (unsigned i = 0; i < l; ++i) { // forward topological ordering
+    std::vector<unsigned> rank(PartitionCount);
+    for (unsigned i = 0; i < PartitionCount; ++i) { // forward topological ordering
         unsigned newRank = 0;
         for (const auto e : make_iterator_range(in_edges(i, G))) {
             newRank = std::max(newRank, rank[source(e, G)]);
@@ -2754,17 +1624,17 @@
         rank[i] = newRank + 1;
     }
 
-    std::vector<unsigned> occurences(l);
-    std::vector<unsigned> singleton(l);
-
-    std::vector<std::bitset<2>> ancestors(l);
-
-    std::vector<unsigned> reverseLCA(l);
+    std::vector<unsigned> occurences(PartitionCount);
+    std::vector<unsigned> singleton(PartitionCount);
+
+    std::vector<std::bitset<2>> ancestors(PartitionCount);
+
+    std::vector<unsigned> reverseLCA(PartitionCount);
     for (unsigned i = 0; i < terminal; ++i) {
         reverseLCA[i] = i + 1;
     }
 
-    for (unsigned i = 0; i < l; ++i) {  // forward topological ordering
+    for (unsigned i = 0; i < PartitionCount; ++i) {  // forward topological ordering
         const auto d = in_degree(i, G);
 
         if (d > 1) {
@@ -2773,7 +1643,6 @@
             std::tie(begin, end) = in_edges(i, G);
 
             auto lca = i;
-
             for (auto ei = begin; (++ei) != end; ) {
                 const auto x = source(*ei, G);
                 for (auto ej = begin; ej != ei; ++ej) {
@@ -2810,8 +1679,9 @@
                     }
                 }
             }
-
-            reverseLCA[lca] = i + 1;
+            assert (lca <= i);
+            auto & val = reverseLCA[lca];
+            val = std::max(val, i);
         }
     }
     reverseLCA[terminal] = terminal;
@@ -2821,55 +1691,39 @@
     }
     add_edge(terminal, terminal, G);
 
-//    out << "digraph \"" << "J1" << "\" {\n";
-//    for (auto v : make_iterator_range(vertices(G))) {
-//        out << "v" << v << " [label=\"" << v << " : {";
-//        out << reverseLCA[v];
-//        out << "}\"];\n";
-//    }
-//    for (auto e : make_iterator_range(edges(G))) {
-//        const auto s = source(e, G);
-//        const auto t = target(e, G);
-//        out << "v" << s << " -> v" << t << ";\n";
-//    }
-
-//    out << "}\n\n";
-//    out.flush();
-
-    for (unsigned i = 0; i < l; ++i) {
+#if 0
+
+    auto & out = errs();
+
+    out << "digraph \"" << "J1" << "\" {\n";
+    for (auto v : make_iterator_range(vertices(G))) {
+        out << "v" << v << " [label=\"" << v << " : {";
+        out << reverseLCA[v];
+        out << "}\"];\n";
+    }
+    for (auto e : make_iterator_range(edges(G))) {
+        const auto s = source(e, G);
+        const auto t = target(e, G);
+        out << "v" << s << " -> v" << t << ";\n";
+    }
+
+    out << "}\n\n";
+    out.flush();
+
+#endif
+
+    for (unsigned i = 0; i < PartitionCount; ++i) {
         auto n = reverseLCA[i];
+        assert (n < PartitionCount);
         while (in_degree(n, G) < 2) {
             const auto m = reverseLCA[n];
             assert (n != m);
             n = m;
-        }
+            assert (n < PartitionCount);
+        }
+        assert (n > i || (i == (PartitionCount - 1)));
         mPartitionJumpIndex[i] = n;
     }
-
-<<<<<<< HEAD
-
-
-
-
-
-
-=======
->>>>>>> 92d0ccef
-//    out << "digraph \"" << "J2" << "\" {\n";
-//    for (auto v : make_iterator_range(vertices(G))) {
-//        out << "v" << v << " [label=\"" << v << " : {";
-//        out << reverseLCA[v];
-//        out << "}\"];\n";
-//    }
-//    for (auto e : make_iterator_range(edges(G))) {
-//        const auto s = source(e, G);
-//        const auto t = target(e, G);
-//        out << "v" << s << " -> v" << t << ";\n";
-//    }
-
-//    out << "}\n\n";
-//    out.flush();
-//    exit(-1);
 
 #endif
 }
@@ -2883,6 +1737,25 @@
         assert (mPartitionJumpIndex[i] >= i && mPartitionJumpIndex[i] < PartitionCount);
         add_edge(i, mPartitionJumpIndex[i], mPartitionJumpTree);
     }
+
+#if 0
+
+    auto & out = errs();
+
+    out << "digraph \"" << "J2" << "\" {\n";
+    for (auto v : make_iterator_range(vertices(mPartitionJumpTree))) {
+        out << "v" << v << " [label=\"" << v << "\"];\n";
+    }
+    for (auto e : make_iterator_range(edges(mPartitionJumpTree))) {
+        const auto s = source(e, mPartitionJumpTree);
+        const auto t = target(e, mPartitionJumpTree);
+        out << "v" << s << " -> v" << t << ";\n";
+    }
+
+    out << "}\n\n";
+    out.flush();
+
+#endif
 }
 
 } // end of namespace kernel
