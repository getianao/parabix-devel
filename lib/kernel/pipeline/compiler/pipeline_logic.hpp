--- conflicted
+++ resolved
@@ -3,12 +3,14 @@
 
 #include "pipeline_compiler.hpp"
 #include <pthread.h>
+
+#if BOOST_OS_LINUX
 #include <sched.h>
-
-<<<<<<< HEAD
-=======
+#endif
+
 #if BOOST_OS_MACOS
->>>>>>> 7f366a70
+#include <mach/mach_init.h>
+#include <mach/thread_act.h>
 namespace llvm {
 template<> class TypeBuilder<pthread_t, false> {
 public:
@@ -17,10 +19,7 @@
   }
 };
 }
-<<<<<<< HEAD
-=======
 #endif
->>>>>>> 7f366a70
 
 namespace kernel {
 
@@ -469,70 +468,74 @@
 
 namespace {
 
-<<<<<<< HEAD
-#ifdef BOOST_OS_MACOS
-=======
 #if BOOST_OS_MACOS
->>>>>>> 7f366a70
 
 // TODO: look into thread affinity for osx
 
 /** ------------------------------------------------------------------------------------------------------------- *
- * @brief __pipeline_pin_process_thread_to_current_core_and_return_cpuid
- ** ------------------------------------------------------------------------------------------------------------- */
-int __pipeline_pin_process_thread_to_current_core_and_return_cpuid() {
-    return 0;
-}
-
-/** ------------------------------------------------------------------------------------------------------------- *
- * @brief __pipeline_pthread_create_with_cpu_affinity
- ** ------------------------------------------------------------------------------------------------------------- */
-void __pipeline_pthread_create_with_cpu_affinity(pthread_t * pthread, void *(*start_routine)(void *), void * arg, int /* cpu */) {
-    pthread_create(pthread, nullptr, start_routine, arg);
-}
-
-<<<<<<< HEAD
-#elif defined(BOOST_OS_LINUX)
-=======
+ * @brief __pipeline_pin_current_thread_to_cpu
+ ** ------------------------------------------------------------------------------------------------------------- */
+void __pipeline_pin_current_thread_to_cpu(int cpu) {
+    mach_port_t mthread = mach_task_self();
+    thread_affinity_policy_data_t policy = { cpu };
+    thread_policy_set(mthread, THREAD_AFFINITY_POLICY, (thread_policy_t)&policy, 1);
+}
+
+/** ------------------------------------------------------------------------------------------------------------- *
+ * @brief __pipeline_pthread_create_on_cpu
+ ** ------------------------------------------------------------------------------------------------------------- */
+void __pipeline_pthread_create_on_cpu(pthread_t * pthread, void *(*start_routine)(void *), void * arg, int cpu) {
+    if (pthread_create_suspended_np(pthread, nullptr, start_routine, arg) == 0) {
+        mach_port_t mthread = pthread_mach_thread_np(*pthread);
+        thread_affinity_policy_data_t policy = { cpu };
+        thread_policy_set(mthread, THREAD_AFFINITY_POLICY, (thread_policy_t)&policy, 1);
+        thread_resume(mthread);
+    } else {
+        pthread_create(pthread, nullptr, start_routine, arg);
+    }
+}
+
 #elif BOOST_OS_LINUX
->>>>>>> 7f366a70
-static cpu_set_t __avail_cpu_set;
-
-/** ------------------------------------------------------------------------------------------------------------- *
- * @brief __pipeline_pin_process_thread_to_current_core_and_return_cpuid
- ** ------------------------------------------------------------------------------------------------------------- */
-int __pipeline_pin_process_thread_to_current_core_and_return_cpuid() {
-    CPU_ZERO(&__avail_cpu_set);
-    sched_getaffinity(0, sizeof(__avail_cpu_set), &__avail_cpu_set);
-
+
+/** ------------------------------------------------------------------------------------------------------------- *
+ * @brief __pipeline_pin_current_thread_to_cpu
+ ** ------------------------------------------------------------------------------------------------------------- */
+void __pipeline_pin_current_thread_to_cpu(int cpu) {
     cpu_set_t cpu_set;
     CPU_ZERO(&cpu_set);
-    const auto cpu = sched_getcpu();
-    CPU_SET(cpu, &cpu_set);
-    sched_setaffinity(0, sizeof(__avail_cpu_set), &cpu_set);
-    return cpu;
-}
-
-/** ------------------------------------------------------------------------------------------------------------- *
- * @brief __pipeline_pthread_create_with_cpu_affinity
- ** ------------------------------------------------------------------------------------------------------------- */
-void __pipeline_pthread_create_with_cpu_affinity(pthread_t * pthread, void *(*start_routine)(void *), void * arg, int cpu) {
-    // brute force way to try and pin a thread to a desired independent cpu
-    for (int id = 0;;id = 0) {
-        for (; id < CPU_SETSIZE; ++id) {
-            if (CPU_ISSET(id, &__avail_cpu_set)) {
-                if (cpu == 0) {
-                    cpu_set_t cpu_set;
-                    CPU_ZERO(&cpu_set);
-                    CPU_SET(id, &cpu_set);
-                    pthread_attr_t attr;
-                    pthread_attr_init(&attr);
-                    pthread_attr_setaffinity_np(&attr, sizeof(cpu_set_t), &cpu_set);
-                    pthread_create(pthread, &attr, start_routine, arg);
-                    return;
-                }
-                --cpu;
-            }
+    sched_getaffinity(0, sizeof(cpu_set), &cpu_set);
+    for (int id = 0; id < CPU_SETSIZE; ++id) {
+        if (CPU_ISSET(id, &cpu_set)) {
+            if (cpu == 0) {
+                CPU_ZERO(&cpu_set);
+                CPU_SET(id, &cpu_set);
+                sched_setaffinity(0, sizeof(cpu_set), &cpu_set);
+                return;
+            }
+            --cpu;
+        }
+    }
+}
+
+/** ------------------------------------------------------------------------------------------------------------- *
+ * @brief __pipeline_pthread_create_on_cpu
+ ** ------------------------------------------------------------------------------------------------------------- */
+void __pipeline_pthread_create_on_cpu(pthread_t * pthread, void *(*start_routine)(void *), void * arg, int cpu) {
+    cpu_set_t cpu_set;
+    CPU_ZERO(&cpu_set);
+    sched_getaffinity(0, sizeof(cpu_set), &cpu_set);
+    for (int id = 0; id < CPU_SETSIZE ; ++id) {
+        if (CPU_ISSET(id, &cpu_set)) {
+            if (cpu == 0) {
+                CPU_ZERO(&cpu_set);
+                CPU_SET(id, &cpu_set);
+                pthread_attr_t attr;
+                pthread_attr_init(&attr);
+                pthread_attr_setaffinity_np(&attr, sizeof(cpu_set_t), &cpu_set);
+                pthread_create(pthread, &attr, start_routine, arg);
+                return;
+            }
+            --cpu;
         }
     }
 }
@@ -579,7 +582,7 @@
     const auto additionalThreads = mNumOfThreads - 1U;
 
     Function * const pthreadSelfFn = m->getFunction("pthread_self");
-    Function * const pthreadCreateFn = m->getFunction("__pipeline_pthread_create_with_cpu_affinity");
+    Function * const pthreadCreateFn = m->getFunction("__pipeline_pthread_create_on_cpu");
     Function * const pthreadExitFn = m->getFunction("pthread_exit");
     Function * const pthreadJoinFn = m->getFunction("pthread_join");
 
@@ -592,9 +595,6 @@
     SmallVector<Value *, 8> threadLocal(additionalThreads);
 
     Value * const processThreadId = b->CreateCall(pthreadSelfFn);
-
-    Function * const pinProcessFn = m->getFunction("__pipeline_pin_process_thread_to_current_core_and_return_cpuid");
-    Value * const currentCPU = b->CreateCall(pinProcessFn);
 
     for (unsigned i = 0; i != additionalThreads; ++i) {
         if (mTarget->hasThreadLocal()) {
@@ -621,11 +621,13 @@
         pthreadCreateArgs[0] = threadIdPtr[i];
         pthreadCreateArgs[1] = threadFunc;
         pthreadCreateArgs[2] = b->CreatePointerCast(threadState[i], voidPtrTy);
-        pthreadCreateArgs[3] = b->CreateAdd(currentCPU, b->getInt32(i + 1));
+        pthreadCreateArgs[3] = b->getInt32(i + 1);
 
         b->CreateCall(pthreadCreateFn, pthreadCreateArgs);
     }
 
+    Function * const pinProcessFn = m->getFunction("__pipeline_pin_current_thread_to_cpu");
+    b->CreateCall(pinProcessFn, b->getInt32(0));
 
     // execute the process thread
     assert (isFromCurrentFunction(b, initialThreadLocal));
@@ -954,12 +956,10 @@
     b->LinkFunction("pthread_exit", pthreadExitFnTy, (void*)pthread_exit); // ->addAttribute(0, llvm::Attribute::AttrKind::NoReturn);
     END_SCOPED_REGION
 
-
-    b->LinkFunction("__pipeline_pin_process_thread_to_current_core_and_return_cpuid",
-                    __pipeline_pin_process_thread_to_current_core_and_return_cpuid);
-
-    b->LinkFunction("__pipeline_pthread_create_with_cpu_affinity",
-                    __pipeline_pthread_create_with_cpu_affinity);
+    b->LinkFunction("__pipeline_pthread_create_on_cpu",
+                    __pipeline_pthread_create_on_cpu);
+    b->LinkFunction("__pipeline_pin_current_thread_to_cpu",
+                    __pipeline_pin_current_thread_to_cpu);
 }
 
 /** ------------------------------------------------------------------------------------------------------------- *
