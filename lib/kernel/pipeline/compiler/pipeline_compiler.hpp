--- conflicted
+++ resolved
@@ -666,12 +666,8 @@
     const InternallyGeneratedStreamSetGraph     mInternallyGeneratedStreamSetGraph;
     const BitVector                             HasTerminationSignal;
     const FamilyScalarGraph                     mFamilyScalarGraph;
-<<<<<<< HEAD
     const IllustratedStreamSetMap               mIllustratedStreamSetBindings;
-
-=======
     const ZeroInputGraph                        mZeroInputGraph;
->>>>>>> 6313f278
 
     // pipeline state
     unsigned                                    mKernelId = 0;
@@ -987,9 +983,9 @@
 , HasTerminationSignal(std::move(P.HasTerminationSignal))
 
 , mFamilyScalarGraph(std::move(P.mFamilyScalarGraph))
+
+, mIllustratedStreamSetBindings(std::move(P.mIllustratedStreamSetBindings))
 , mZeroInputGraph(std::move(P.mZeroInputGraph))
-
-, mIllustratedStreamSetBindings(std::move(P.mIllustratedStreamSetBindings))
 
 , mInitiallyAvailableItemsPhi(FirstStreamSet, LastStreamSet, mAllocator)
 , mLocallyAvailableItems(FirstStreamSet, LastStreamSet, mAllocator)
