--- conflicted
+++ resolved
@@ -797,11 +797,8 @@
     PHINode *                                   mStrideStepSizeAtLoopEntryPhi = nullptr;
     Value *                                     mStrideStepSize = nullptr;
     Value *                                     mAnyClosed = nullptr;
-<<<<<<< HEAD
     Value *                                     mPrincipalFixedRateFactor = nullptr;
-=======
     Value *                                     mHasExhaustedClosedInput = nullptr;
->>>>>>> b29aa093
     BitVector                                   mHasPipelineInput;
     Rational                                    mFixedRateLCM;
     Value *                                     mTerminatedExplicitly = nullptr;
