--- conflicted
+++ resolved
@@ -155,30 +155,14 @@
         }
         itemCount = produced;
     } else {
-<<<<<<< HEAD
-//        const auto e = in_edge(streamSet, mConsumerGraph);
-//        const ConsumerEdge & c = mConsumerGraph[e];
-//        const auto producer = source(e, mConsumerGraph);
-=======
-        const auto e = in_edge(streamSet, mConsumerGraph);
-        const ConsumerEdge & c = mConsumerGraph[e];
-        const auto producer = source(e, mConsumerGraph);
->>>>>>> b9d43d3b
-//        if (LLVM_LIKELY(producer != PipelineInput || mTraceIndividualConsumedItemCounts)) {
-            const auto id = getTruncatedStreamSetSourceId(streamSet);
-            Value * ptr = b->getScalarFieldPtr(CONSUMED_ITEM_COUNT_PREFIX + std::to_string(id));
-            if (LLVM_UNLIKELY(mTraceIndividualConsumedItemCounts)) {
-                Constant * const ZERO = b->getInt32(0);
-                ptr = b->CreateInBoundsGEP0(ptr, { ZERO, ZERO } );
-            }
-            itemCount = b->CreateLoad(ptr, true);
-//        } else {
-//            Value * const ptr = getProcessedInputItemsPtr(c.Port);
-//            assert (isFromCurrentFunction(b, ptr, false));
-//            itemCount = b->CreateLoad(ptr, true);
-//        }
-    }
-
+        const auto id = getTruncatedStreamSetSourceId(streamSet);
+        Value * ptr = b->getScalarFieldPtr(CONSUMED_ITEM_COUNT_PREFIX + std::to_string(id));
+        if (LLVM_UNLIKELY(mTraceIndividualConsumedItemCounts)) {
+            Constant * const ZERO = b->getInt32(0);
+            ptr = b->CreateInBoundsGEP0(ptr, { ZERO, ZERO } );
+        }
+        itemCount = b->CreateLoad(ptr, true);
+    }
     return itemCount;
 #endif
 }
