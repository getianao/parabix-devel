--- conflicted
+++ resolved
@@ -853,27 +853,8 @@
 
     // TODO: can we determine which locks will always dominate another?
     if (LLVM_UNLIKELY(mAllowDataParallelExecution)) {
-<<<<<<< HEAD
-        #ifdef ENABLE_PAPI
-        if (NumOfPAPIEvents) {
-            startPAPIMeasurement(b, PAPIKernelCounter::PAPI_KERNEL_SYNCHRONIZATION);
-        }
-        #endif
-        if (LLVM_UNLIKELY(EnableCycleCounter || mUseDynamicMultithreading)) {
-            startCycleCounter(b, CycleCounter::KERNEL_SYNCHRONIZATION);
-        }
-=======
         assert (!mIsIOProcessThread);
->>>>>>> 340aaee0
-        acquireSynchronizationLock(b, mKernelId, SYNC_LOCK_POST_INVOCATION, mSegNo);
-        if (LLVM_UNLIKELY(EnableCycleCounter || mUseDynamicMultithreading)) {
-            updateCycleCounter(b, FirstKernel, CycleCounter::KERNEL_SYNCHRONIZATION);
-        }
-        #ifdef ENABLE_PAPI
-        if (NumOfPAPIEvents) {
-            accumPAPIMeasurementWithoutReset(b, mKernelId, PAPIKernelCounter::PAPI_KERNEL_SYNCHRONIZATION);
-        }
-        #endif
+        acquireSynchronizationLockWithTimingInstrumentation(b, mKernelId, SYNC_LOCK_POST_INVOCATION, mSegNo);
     }
 
     Value * const produced = mCurrentProducedItemCountPhi[outputPort]; assert (produced);
