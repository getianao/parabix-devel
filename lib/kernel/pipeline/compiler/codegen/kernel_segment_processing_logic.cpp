﻿#include "../pipeline_compiler.hpp"
#include <kernel/pipeline/optimizationbranch.h>

// TODO: if we have multiple copies of the same type of kernel executing sequentially, we could avoid
// generating an "execution call" for each and instead pass in different handles/item counts. This
// could improve I-Cache utilization.

namespace kernel {

/** ------------------------------------------------------------------------------------------------------------- *
 * @brief executeKernel
 ** ------------------------------------------------------------------------------------------------------------- */
void PipelineCompiler::executeKernel(KernelBuilder & b) {

    assert (FirstKernel <= mKernelId && mKernelId <= LastKernel);

    clearInternalStateForCurrentKernel();
    checkForPartitionEntry(b);
    assert ("every kernel ought to be marked a partition root if jumping is disabled" && (!mIsIOProcessThread || mIsPartitionRoot));
    mFixedRateLCM = getLCMOfFixedRateInputs(mKernel);
    mKernelIsInternallySynchronized = mIsInternallySynchronized.test(mKernelId);
    mKernelCanTerminateEarly = mKernel->canSetTerminateSignal();
    mIsOptimizationBranch = isa<OptimizationBranch>(mKernel);
    mRecordHistogramData = recordsAnyHistogramData();
    mExecuteStridesIndividually =
        mKernel->hasAttribute(AttrId::ExecuteStridesIndividually)
            || ((mRecordHistogramData || mUsesIllustrator) && !hasAnyGreedyInput(mKernelId));
    mCurrentKernelIsStateFree = mIsStatelessKernel.test(mKernelId);
    mProducesCrossThreadedData = mKernelProducesCrossThreadedData.test(mKernelId);
    mHasPrincipalInputRate = hasPrincipalInputRate();
    #ifndef DISABLE_ALL_DATA_PARALLEL_SYNCHRONIZATION
    #ifdef ALLOW_INTERNALLY_SYNCHRONIZED_KERNELS_TO_BE_DATA_PARALLEL
    mAllowDataParallelExecution = mCurrentKernelIsStateFree || mKernelIsInternallySynchronized;
    #else
    mAllowDataParallelExecution = mCurrentKernelIsStateFree;
    #endif
    #endif

    bool checkInputChannels = false;
    for (const auto input : make_iterator_range(in_edges(mKernelId, mBufferGraph))) {
        const BufferPort & port = mBufferGraph[input];
        checkInputChannels |= port.canModifySegmentLength();
        mHasPrincipalInput |= port.isPrincipal();
    }

    bool checkOutputChannels = false;
    for (const auto output : make_iterator_range(out_edges(mKernelId, mBufferGraph))) {
        const BufferPort & port = mBufferGraph[output];
        if (port.canModifySegmentLength()) {
            checkOutputChannels = true;
            break;
        }
    }

    mMayHaveInsufficientIO = checkInputChannels || checkOutputChannels;

    assert (mNextPartitionEntryPoint);
    assert (mCurrentPartitionId < KernelPartitionId[PipelineOutput]);
    assert (PartitionJumpTargetId[mCurrentPartitionId] > mCurrentPartitionId);

    const auto prefix = makeKernelName(mKernelId);

    // TODO: if a kernel has circular buffers and the produced/consumption rate is not synchronous
    // and the GCD of the stride step length of the producer/consumer is 1 but the stride step length
    // of the consumer is > 1, we may get a scenario in which the partition root needs to check the
    // raw produced item counts rather than the accessible ones to determine the segment length.
    // We coumMayLoopToEntryld bypass this by having a larger overflow region but doing so would cause us to memcpy
    // more data than necessary.

    /// -------------------------------------------------------------------------------------
    /// BASIC BLOCK CONSTRUCTION
    /// -------------------------------------------------------------------------------------

    mKernelLoopEntry = b.CreateBasicBlock(prefix + "_loopEntry", mNextPartitionEntryPoint);
    mKernelCheckOutputSpace = b.CreateBasicBlock(prefix + "_checkOutputSpace", mNextPartitionEntryPoint);
    mKernelLoopCall = b.CreateBasicBlock(prefix + "_executeKernel", mNextPartitionEntryPoint);
    mKernelCompletionCheck = b.CreateBasicBlock(prefix + "_normalCompletionCheck", mNextPartitionEntryPoint);
    if (mMayHaveInsufficientIO) {
        mKernelInsufficientInput = b.CreateBasicBlock(prefix + "_insufficientInput", mNextPartitionEntryPoint);
    }
    mKernelInitiallyTerminated = nullptr;
    mKernelJumpToNextUsefulPartition = nullptr;

    assert (mIsPartitionRoot || !mIsIOProcessThread);

    if (LLVM_UNLIKELY(mIsPartitionRoot || mKernelCanTerminateEarly)) {
        mKernelInitiallyTerminated = b.CreateBasicBlock(prefix + "_initiallyTerminated", mNextPartitionEntryPoint);
        if (LLVM_LIKELY(mIsPartitionRoot && !mIsIOProcessThread)) {
            // if we are actually jumping over any kernels, create the basicblock for the code to perform it.
            const auto jumpId = PartitionJumpTargetId[mCurrentPartitionId];
            assert (jumpId > mCurrentPartitionId);
            if (jumpId != (mCurrentPartitionId + 1) || KernelPartitionId[mKernelId + 1] == mCurrentPartitionId) {
                SmallVector<char, 256> tmp;
                raw_svector_ostream nm(tmp);
                nm << prefix << "_jumpFromPartition_" << mCurrentPartitionId
                   << "_to_" << PartitionJumpTargetId[mCurrentPartitionId];
                mKernelJumpToNextUsefulPartition = b.CreateBasicBlock(nm.str(), mNextPartitionEntryPoint);
            }
        }
    }

    mKernelTerminated = b.CreateBasicBlock(prefix + "_terminated", mNextPartitionEntryPoint);
    mKernelLoopExit = b.CreateBasicBlock(prefix + "_loopExit", mNextPartitionEntryPoint);
    // The phi catch simplifies compilation logic by "forward declaring" the loop exit point.
    // Subsequent optimization phases will collapse it into the correct exit block.
    mKernelLoopExitPhiCatch = b.CreateBasicBlock(prefix + "_kernelExitPhiCatch", mNextPartitionEntryPoint);
    mKernelExit = b.CreateBasicBlock(prefix + "_kernelExit", mNextPartitionEntryPoint);

    /// -------------------------------------------------------------------------------------
    /// KERNEL / PARTITION ENTRY BLOCK
    /// -------------------------------------------------------------------------------------

    checkIfKernelIsAlreadyTerminated(b);
    readProcessedItemCounts(b);
    readProducedItemCounts(b);
    readAvailableItemCounts(b);
    readConsumedItemCounts(b);
    recordUnconsumedItemCounts(b);
    detemineMaximumNumberOfStrides(b);
    remapThreadLocalBufferMemory(b);
    checkForSufficientIO(b);
    mFinalPartialStrideFixedRateRemainderPhi = nullptr;
    if (mIsPartitionRoot || mKernelCanTerminateEarly) {
        b.CreateUnlikelyCondBr(mInitiallyTerminated, mKernelInitiallyTerminated, mKernelLoopEntry);
    } else {
        b.CreateBr(mKernelLoopEntry);
    }
    mKernelLoopStart = b.GetInsertBlock();

    /// -------------------------------------------------------------------------------------
    /// PHI NODE INITIALIZATION
    /// -------------------------------------------------------------------------------------

    // Set up some PHI nodes early to simplify accumulating their incoming values.
    initializeKernelLoopEntryPhis(b);
    initializeKernelCheckOutputSpacePhis(b);
    if (mMayHaveInsufficientIO) {
        initializeKernelInsufficientIOExitPhis(b);
    }
    if (mKernelJumpToNextUsefulPartition) {
        initializeJumpToNextUsefulPartitionPhis(b);
    }
    initializeKernelTerminatedPhis(b);
    initializeKernelLoopExitPhis(b);
    initializeKernelExitPhis(b);

    /// -------------------------------------------------------------------------------------
    /// KERNEL LOOP ENTRY
    /// -------------------------------------------------------------------------------------

    b.SetInsertPoint(mKernelLoopEntry);
    checkPropagatedTerminationSignals(b);
    determineNumOfLinearStrides(b);
    mIsFinalInvocation = mIsFinalInvocationPhi;

    // When tracing blocking I/O, test all I/O streams but do not execute the
    // kernel if any stream is insufficient.
    if (LLVM_UNLIKELY(TraceIO && mMayHaveInsufficientIO)) {
        b.CreateUnlikelyCondBr(mBranchToLoopExit, mKernelInsufficientInput, mKernelLoopCall);
    } else {
        b.CreateBr(mKernelLoopCall);
    }

    /// -------------------------------------------------------------------------------------
    /// KERNEL CALL
    /// -------------------------------------------------------------------------------------

    b.SetInsertPoint(mKernelLoopCall);
    writeKernelCall(b);

    /// -------------------------------------------------------------------------------------
    /// KERNEL EXPLICIT TERMINATION CHECK
    /// -------------------------------------------------------------------------------------

    if (mKernelCanTerminateEarly) {

        Value * const aborted = b.CreateIsNotNull(mTerminatedExplicitly);
        BasicBlock * const explicitTermination =
            b.CreateBasicBlock(prefix + "_explicitTermination", mKernelCompletionCheck);
        b.CreateUnlikelyCondBr(aborted, explicitTermination, mKernelCompletionCheck);

        b.SetInsertPoint(explicitTermination);
        // If the kernel explicitly terminates, it must set its processed/produced item counts.
        // Otherwise, the pipeline will update any countable rates, even upon termination.
        readCountableItemCountsAfterAbnormalTermination(b);
        // TODO: We could have a *fixed-rate* source kernel be a partition root but will need to
        // calculate how many items are the stride "remainder" here.
        signalAbnormalTermination(b);
        b.CreateBr(mKernelTerminated);

    } else { // kernel cannot terminate early

        b.CreateBr(mKernelCompletionCheck);
    }

    /// -------------------------------------------------------------------------------------
    /// KERNEL NORMAL COMPLETION CHECK
    /// -------------------------------------------------------------------------------------

    b.SetInsertPoint(mKernelCompletionCheck);
    normalCompletionCheck(b);

    /// -------------------------------------------------------------------------------------
    /// KERNEL TERMINATED
    /// -------------------------------------------------------------------------------------

    b.SetInsertPoint(mKernelTerminated);
    #ifdef PRINT_DEBUG_MESSAGES
    debugPrint(b, "** " + prefix + ".terminated at segment %" PRIu64, mSegNo);
    #endif
    clearUnwrittenOutputData(b);
    splatMultiStepPartialSumValues(b);
    if (LLVM_UNLIKELY(mCurrentKernelIsStateFree)) {
        writeInternalProcessedAndProducedItemCounts(b, true);
    } else if (LLVM_UNLIKELY(mProducesCrossThreadedData)) {
        // When we have a cross-threaded buffer, we need to write out their produced counts
        // prior to writing the termination signal otherwise we risk a consumer assuming
        // a streamset is closed but does not know the correct item count. Rather than
        // potentially slowing down the loop exit by writing an unnecessary value to the
        // global state, we just write it here despite knowing it'll be written again later.
        writeCrossThreadedProducedItemCountAfterTermination(b);
    }
    if (HasTerminationSignal.test(mKernelId)) {
        // Synchronization numbers continually increase as pipelines acquire/release their locks
        // but when we have a cross-threaded buffer, we also store the synchronization number
        // of the terminating segment so that a cross-threaded consumer knows can determine
        // whether every producer of a buffer it's reading has completed the same terminating
        // segment and only then treating the closed state as truthful.
        if (LLVM_UNLIKELY(mProducesCrossThreadedData)) {
            b.setScalarField(CROSS_THREADED_TERMINATION_SEGMENT_NUMBER_PREFIX + std::to_string(mKernelId), mSegNo);
        }
        writeTerminationSignal(b, mKernelId, mTerminatedSignalPhi);
        propagateTerminationSignal(b);
    }
    // We do not release the pre-invocation synchronization lock in the execution phase
    // when a kernel is terminating.
    if (LLVM_UNLIKELY(mAllowDataParallelExecution)) {
        assert (!mIsIOProcessThread);
        releaseSynchronizationLock(b, mKernelId, SYNC_LOCK_PRE_INVOCATION, mSegNo);
    }
    updatePhisAfterTermination(b);
    b.CreateBr(mKernelLoopExit);

    /// -------------------------------------------------------------------------------------
    /// KERNEL INSUFFICIENT IO EXIT
    /// -------------------------------------------------------------------------------------

    if (mMayHaveInsufficientIO) {
        writeInsufficientIOExit(b);
    }

    /// -------------------------------------------------------------------------------------
    /// KERNEL LOOP EXIT
    /// -------------------------------------------------------------------------------------

    b.SetInsertPoint(mKernelLoopExit);
    #ifdef PRINT_DEBUG_MESSAGES
    debugPrint(b, "** " + prefix + ".loopExit = %" PRIu64, mSegNo);
    #endif
    writeUpdatedItemCounts(b);
    assert (mTerminatedAtLoopExitPhi);
    Constant * const unterminated = getTerminationSignal(b, TerminationSignal::None);
    Value * const terminated = b.CreateICmpNE(mTerminatedAtLoopExitPhi, unterminated);
    computeFullyProcessedItemCounts(b, terminated);
    computeMinimumConsumedItemCounts(b);
    computeFullyProducedItemCounts(b, terminated);
    if (mIsPartitionRoot && !mIsIOProcessThread) {
        updateNextSlidingWindowSize(b, mMaximumNumOfStridesAtLoopExitPhi, mPotentialSegmentLengthAtLoopExitPhi);
    }
    replacePhiCatchWithCurrentBlock(b, mKernelLoopExitPhiCatch, mKernelExit);
    b.CreateBr(mKernelExit);

    /// -------------------------------------------------------------------------------------
    /// KERNEL INITIALLY TERMINATED EXIT
    /// -------------------------------------------------------------------------------------

    if (mIsPartitionRoot || mKernelCanTerminateEarly) {
        writeInitiallyTerminatedPartitionExit(b);
    }

    /// -------------------------------------------------------------------------------------
    /// KERNEL PREPARE FOR PARTITION JUMP
    /// -------------------------------------------------------------------------------------

    if (mKernelJumpToNextUsefulPartition) {
        assert (!mIsIOProcessThread);
        writeJumpToNextPartition(b);
    }

    /// -------------------------------------------------------------------------------------
    /// KERNEL EXIT
    /// -------------------------------------------------------------------------------------

    b.SetInsertPoint(mKernelExit);
    recordFinalProducedItemCounts(b);
    writeConsumedItemCounts(b);
    mKernelTerminationSignal[mKernelId] = mTerminatedAtExitPhi; assert (mTerminatedAtExitPhi);
    if (mIsPartitionRoot) {
        recordStridesPerSegment(b, mKernelId, mTotalNumOfStridesAtExitPhi);
    }
    recordProducedItemCountDeltas(b);
    // chain the progress state so that the next one carries on from this one
    assert (isFromCurrentFunction(b, mAnyProgressedAtExitPhi, false));
    mPipelineProgress = mAnyProgressedAtExitPhi;
    if (mIsPartitionRoot) {
        assert (mTotalNumOfStridesAtExitPhi);
        mNumOfPartitionStrides = mTotalNumOfStridesAtExitPhi;
        assert (isFromCurrentFunction(b, mFinalPartitionSegmentAtExitPhi, false));
        mFinalPartitionSegment = mFinalPartitionSegmentAtExitPhi;
        if (LLVM_UNLIKELY(mIsIOProcessThread)) {
            mThreadLocalScalingFactor = nullptr;
        } else {
            // NOTE: we use the partition root's max num of strides as a common scaling factor for
            // thread local buffer memory placement. Since we won't actually know how many strides
            // have been executed until after the root kernel has finished processing, we assume the
            // maximum was used.
            mThreadLocalScalingFactor =
                b.CreateCeilUDivRational(mMaximumNumOfStridesAtExitPhi, MaximumNumOfStrides[mKernelId]);
        }

    }

    if (LLVM_UNLIKELY(CheckAssertions)) {
        verifyPostInvocationTerminationSignal(b);
    }

    checkForPartitionExit(b);
}

/** ------------------------------------------------------------------------------------------------------------- *
 * @brief normalCompletionCheck
 ** ------------------------------------------------------------------------------------------------------------- */
void PipelineCompiler::normalCompletionCheck(KernelBuilder & b) {

    ConstantInt * const i1_TRUE = b.getTrue();

    if (LLVM_LIKELY(!mAllowDataParallelExecution)) {
        mHasMoreInput = hasMoreInput(b);
    }

    assert (mHasMoreInput);

    BasicBlock * const exitBlockAfterLoopAgainTest = b.GetInsertBlock();
    if (mStrideStepSizeAtLoopEntryPhi) {
        mStrideStepSizeAtLoopEntryPhi->addIncoming(mStrideStepSize, exitBlockAfterLoopAgainTest);
    }

    for (const auto e : make_iterator_range(in_edges(mKernelId, mBufferGraph))) {
        const auto & br = mBufferGraph[e];
        const auto port = br.Port;
        assert (mProcessedItemCount[port]);
        mAlreadyProcessedPhi[port]->addIncoming(mProcessedItemCount[port], exitBlockAfterLoopAgainTest);
        if (mAlreadyProcessedDeferredPhi[port]) {
            assert (mProcessedDeferredItemCount[port]);
            mAlreadyProcessedDeferredPhi[port]->addIncoming(mProcessedDeferredItemCount[port], exitBlockAfterLoopAgainTest);
        }
    }

    for (const auto e : make_iterator_range(out_edges(mKernelId, mBufferGraph))) {
        const auto port = mBufferGraph[e].Port;
        assert (mProducedItemCount[port]);
        mAlreadyProducedPhi[port]->addIncoming(mProducedItemCount[port], exitBlockAfterLoopAgainTest);
        if (mAlreadyProducedDeferredPhi[port]) {
            assert (mProducedDeferredItemCount[port]);
            mAlreadyProducedDeferredPhi[port]->addIncoming(mProducedDeferredItemCount[port], exitBlockAfterLoopAgainTest);
        }
    }

    mAlreadyProgressedPhi->addIncoming(i1_TRUE, exitBlockAfterLoopAgainTest);
    mExecutedAtLeastOnceAtLoopEntryPhi->addIncoming(i1_TRUE, exitBlockAfterLoopAgainTest);
    mCurrentNumOfStridesAtLoopEntryPhi->addIncoming(mUpdatedNumOfStrides, exitBlockAfterLoopAgainTest);

    if (LLVM_UNLIKELY(mIsOptimizationBranch)) {
        assert (mOptimizationBranchSelectedBranch);
        mOptimizationBranchPriorScanStatePhi->addIncoming(mOptimizationBranchSelectedBranch, exitBlockAfterLoopAgainTest);
    }

    const auto prefix = makeKernelName(mKernelId);
    BasicBlock * const isFinalCheck = b.CreateBasicBlock(prefix + "_isFinalCheck", mKernelTerminated);
    b.CreateUnlikelyCondBr(mHasMoreInput, mKernelLoopEntry, isFinalCheck);

    b.SetInsertPoint(isFinalCheck);
    Value * terminationSignal = nullptr;
    if (LLVM_UNLIKELY(mKernel->hasAttribute(AttrId::MustExplicitlyTerminate))) {
        if (mIsPartitionRoot) {
            terminationSignal = getTerminationSignal(b, TerminationSignal::None);
        } else {
            const auto root = getTerminationSignalIndex(mKernelId);
            assert (KernelPartitionId[root] == mCurrentPartitionId);
            terminationSignal = mKernelTerminationSignal[root];
        }
    } else {
        terminationSignal = mIsFinalInvocationPhi; assert (terminationSignal);
        if (!mIsPartitionRoot) {
            const auto root = FirstKernelInPartition[mCurrentPartitionId];
            assert (KernelPartitionId[root] == mCurrentPartitionId);
            Value * const rootSignal = mKernelTerminationSignal[root];
            Value * const isFinal = b.CreateIsNotNull(terminationSignal);
            terminationSignal = b.CreateSelect(isFinal, terminationSignal, rootSignal);
        }
    }
    if (LLVM_UNLIKELY(mAllowDataParallelExecution)) {
<<<<<<< HEAD
        #ifdef ENABLE_PAPI
        if (LLVM_UNLIKELY(NumOfPAPIEvents > 0)) {
            startPAPIMeasurement(b, PAPIKernelCounter::PAPI_KERNEL_SYNCHRONIZATION);
        }
        #endif
        #ifdef ENABLE_PAPI
        if (LLVM_UNLIKELY(NumOfPAPIEvents > 0)) {
            startPAPIMeasurement(b, PAPIKernelCounter::PAPI_KERNEL_SYNCHRONIZATION);
        }
        #endif
        if (LLVM_UNLIKELY(EnableCycleCounter || mUseDynamicMultithreading)) {
            startCycleCounter(b, CycleCounter::KERNEL_SYNCHRONIZATION);
        }
=======
        assert (!mIsIOProcessThread);
>>>>>>> 340aaee0
        acquireSynchronizationLock(b, mKernelId, SYNC_LOCK_POST_INVOCATION, mSegNo);
        if (LLVM_UNLIKELY(EnableCycleCounter || mUseDynamicMultithreading)) {
            updateCycleCounter(b, FirstKernel, CycleCounter::KERNEL_SYNCHRONIZATION);
        }
        #ifdef ENABLE_PAPI
        if (LLVM_UNLIKELY(NumOfPAPIEvents > 0)) {
            accumPAPIMeasurementWithoutReset(b, mKernelId, PAPIKernelCounter::PAPI_KERNEL_SYNCHRONIZATION);
        }
        #endif
    }
    BasicBlock * const exitBlock = b.GetInsertBlock();
    // update KernelTerminated phi nodes
    for (const auto e : make_iterator_range(in_edges(mKernelId, mBufferGraph))) {
        const auto inputPort = mBufferGraph[e].Port;
        const auto streamSet = source(e, mBufferGraph);
        Value * const itemCount = mLocallyAvailableItems[streamSet]; assert (itemCount);
        mProcessedItemCountAtTerminationPhi[inputPort]->addIncoming(itemCount, exitBlock);
    }
    for (const auto e : make_iterator_range(out_edges(mKernelId, mBufferGraph))) {
        const auto port = mBufferGraph[e].Port;
        assert (mProducedItemCount[port]);
        mProducedAtTerminationPhi[port]->addIncoming(mProducedItemCount[port], exitBlock);
    }
    assert (terminationSignal->getType() == mTerminatedSignalPhi->getType());
    mTerminatedSignalPhi->addIncoming(terminationSignal, exitBlock);
    mCurrentNumOfStridesAtTerminationPhi->addIncoming(mUpdatedNumOfStrides, exitBlock);
    Value * const isFinal = b.CreateIsNotNull(terminationSignal);
    if (mIsPartitionRoot) {
        assert (mUpdatedNumOfStrides);
        Value * const updatedNumOfStrides = b.CreateMulRational(mUpdatedNumOfStrides, mPartitionStrideRateScalingFactor);
        mTotalNumOfStridesAtLoopExitPhi->addIncoming(updatedNumOfStrides, exitBlock);
        mPotentialSegmentLengthAtTerminationPhi->addIncoming(mPotentialSegmentLength, exitBlock);
        mFinalPartialStrideFixedRateRemainderAtTerminationPhi->addIncoming(mFinalPartialStrideFixedRateRemainderPhi, exitBlock);
        mMaximumNumOfStridesAtLoopExitPhi->addIncoming(mMaximumNumOfStrides, exitBlock);
        mFinalPartitionSegmentAtLoopExitPhi->addIncoming(b.getFalse(), exitBlock);
        mPotentialSegmentLengthAtLoopExitPhi->addIncoming(mPotentialSegmentLength, exitBlock);
    }
    b.CreateUnlikelyCondBr(isFinal, mKernelTerminated, mKernelLoopExit);
    for (const auto e : make_iterator_range(in_edges(mKernelId, mBufferGraph))) {
        const auto port = mBufferGraph[e].Port;
        mUpdatedProcessedPhi[port]->addIncoming(mProcessedItemCount[port], exitBlock);
        if (mUpdatedProcessedDeferredPhi[port]) {
            assert (mProcessedDeferredItemCount[port]);
            mUpdatedProcessedDeferredPhi[port]->addIncoming(mProcessedDeferredItemCount[port], exitBlock);
        }
    }
    for (const auto e : make_iterator_range(out_edges(mKernelId, mBufferGraph))) {
        const auto port = mBufferGraph[e].Port;
        mUpdatedProducedPhi[port]->addIncoming(mProducedItemCount[port], exitBlock);
        if (mUpdatedProducedDeferredPhi[port]) {
            assert (mProducedDeferredItemCount[port]);
            mUpdatedProducedDeferredPhi[port]->addIncoming(mProducedDeferredItemCount[port], exitBlock);
        }
    }
    mTerminatedAtLoopExitPhi->addIncoming(terminationSignal, exitBlock);
    mAnyProgressedAtLoopExitPhi->addIncoming(i1_TRUE, exitBlock);
}

/** ------------------------------------------------------------------------------------------------------------- *
 * @brief initializeKernelLoopEntryPhis
 ** ------------------------------------------------------------------------------------------------------------- */
void PipelineCompiler::initializeKernelLoopEntryPhis(KernelBuilder & b) {
    IntegerType * const sizeTy = b.getSizeTy();
    IntegerType * const boolTy = b.getInt1Ty();

    assert ("kernel loop start must be created before initializing loop entry phi nodes" && mKernelLoopStart);

    b.SetInsertPoint(mKernelLoopEntry);

    if (StrideStepLength[mKernelId] > 1 && mIsPartitionRoot) {
        ConstantInt * strideStep = b.getSize(StrideStepLength[mKernelId]);
        mStrideStepSizeAtLoopEntryPhi =
            b.CreatePHI(sizeTy, 2, makeKernelName(mKernelId) + "_strideStepSizePhi");
        mStrideStepSizeAtLoopEntryPhi->addIncoming(strideStep, mKernelLoopStart);
        mStrideStepSize = mStrideStepSizeAtLoopEntryPhi;
    }

    for (const auto e : make_iterator_range(in_edges(mKernelId, mBufferGraph))) {
        const BufferPort & br = mBufferGraph[e];
        const auto port = br.Port;
        const auto prefix = makeBufferName(mKernelId, port);
        PHINode * const phi = b.CreatePHI(sizeTy, 2, prefix + "_alreadyProcessed");
        mAlreadyProcessedPhi[port] = phi;
        mCurrentProcessedItemCountPhi[port] = phi;
        assert (mInitiallyProcessedItemCount[port]);
        phi->addIncoming(mInitiallyProcessedItemCount[port], mKernelLoopStart);
        Value * const value = mInitiallyProcessedDeferredItemCount[port];
        if (value) {
            PHINode * const phi = b.CreatePHI(sizeTy, 2, prefix + "_alreadyProcessedDeferred");
            assert (phi);
            phi->addIncoming(value, mKernelLoopStart);
            mAlreadyProcessedDeferredPhi[port] = phi;
            mCurrentProcessedDeferredItemCountPhi[port] = phi;
        }
    }

    for (const auto e : make_iterator_range(out_edges(mKernelId, mBufferGraph))) {
        const BufferPort & br = mBufferGraph[e];
        const auto port = br.Port;
        const auto prefix = makeBufferName(mKernelId, port);
        const auto streamSet = target(e, mBufferGraph);
        PHINode * const phi = b.CreatePHI(sizeTy, 2, prefix + "_alreadyProduced");
        mAlreadyProducedPhi[port] = phi;
        mCurrentProducedItemCountPhi[port] = phi;
        assert (mInitiallyProducedItemCount[streamSet]);
        phi->addIncoming(mInitiallyProducedItemCount[streamSet], mKernelLoopStart);
        if (mInitiallyProducedDeferredItemCount[streamSet]) {
            PHINode * const phi = b.CreatePHI(sizeTy, 2, prefix + "_alreadyProducedDeferred");
            mAlreadyProducedDeferredPhi[port] = phi;
            mCurrentProducedDeferredItemCountPhi[port] = phi;
            phi->addIncoming(mInitiallyProducedDeferredItemCount[streamSet], mKernelLoopStart);
        }
    }
    const auto prefix = makeKernelName(mKernelId);
    mAlreadyProgressedPhi = b.CreatePHI(boolTy, 2, prefix + "_madeProgress");
    assert (mPipelineProgress);
    mAlreadyProgressedPhi->addIncoming(mPipelineProgress, mKernelLoopStart);

    // Since we may loop and call the kernel again, we want to mark that we've progressed
    // if we execute any kernel even if we could not complete a full segment.
    mExecutedAtLeastOnceAtLoopEntryPhi = b.CreatePHI(boolTy, 2, prefix + "_executedAtLeastOnce");
    mExecutedAtLeastOnceAtLoopEntryPhi->addIncoming(b.getFalse(), mKernelLoopStart);
    mCurrentNumOfStridesAtLoopEntryPhi = b.CreatePHI(sizeTy, 2, prefix + "_currentNumOfStrides");
    mCurrentNumOfStridesAtLoopEntryPhi->addIncoming(b.getSize(0), mKernelLoopStart);

    if (mIsOptimizationBranch) {
        mOptimizationBranchPriorScanStatePhi = b.CreatePHI(boolTy, 2, prefix + "_optBrScanState");
        mOptimizationBranchPriorScanStatePhi->addIncoming(b.getFalse(), mKernelLoopStart);
    }
}

/** ------------------------------------------------------------------------------------------------------------- *
 * @brief initializeKernelCheckOutputSpacePhis
 ** ------------------------------------------------------------------------------------------------------------- */
void PipelineCompiler::initializeKernelCheckOutputSpacePhis(KernelBuilder & b) {
    b.SetInsertPoint(mKernelCheckOutputSpace);
    IntegerType * const sizeTy = b.getSizeTy();
    const auto makeExhaustedInputPhi =
        mKernelIsInternallySynchronized && StrideStepLength[mKernelId] > 1 && mIsPartitionRoot;
    for (const auto e : make_iterator_range(in_edges(mKernelId, mBufferGraph))) {
        const auto inputPort = mBufferGraph[e].Port;
        const auto prefix = makeBufferName(mKernelId, inputPort);
        PHINode * const phi = b.CreatePHI(sizeTy, 2, prefix + "_linearlyAccessible");
        mLinearInputItemsPhi[inputPort] = phi;
        mCurrentLinearInputItems[inputPort] = phi;
        Type * const bufferTy = getInputBuffer(inputPort)->getPointerType();
        mInputVirtualBaseAddressPhi[inputPort] = b.CreatePHI(bufferTy, 2, prefix + "_baseAddress");
        if (LLVM_UNLIKELY(makeExhaustedInputPhi)) {
            mExhaustedInputPortPhi[inputPort] = b.CreatePHI(b.getInt1Ty(), 2, prefix + "_isExhaustedPhi");
        }
    }
    for (const auto e : make_iterator_range(out_edges(mKernelId, mBufferGraph))) {
        const auto outputPort = mBufferGraph[e].Port;
        const auto prefix = makeBufferName(mKernelId, outputPort);
        PHINode * const phi = b.CreatePHI(sizeTy, 2, prefix + "_linearlyWritable");
        mLinearOutputItemsPhi[outputPort] = phi;
        mCurrentLinearOutputItems[outputPort] = phi;
    }
    const auto prefix = makeKernelName(mKernelId);
    mNumOfLinearStridesPhi = b.CreatePHI(sizeTy, 2, prefix + "_numOfLinearStridesPhi");
    if (LLVM_LIKELY(mKernel->hasFixedRateIO())) {
        mFixedRateFactorPhi = b.CreatePHI(sizeTy, 2, prefix + "_fixedRateFactorPhi");
    }
    mCurrentFixedRateFactor = mFixedRateFactorPhi;
    mIsFinalInvocationPhi = b.CreatePHI(sizeTy, 2, prefix + "_isFinalPhi");
    if (mIsPartitionRoot) {
        mFinalPartialStrideFixedRateRemainderPhi = b.CreatePHI(sizeTy, 2, prefix + "_partialPartitionStridesPhi");
    }
}

/** ------------------------------------------------------------------------------------------------------------- *
 * @brief initializeKernelTerminatedPhis
 ** ------------------------------------------------------------------------------------------------------------- */
void PipelineCompiler::initializeKernelTerminatedPhis(KernelBuilder & b) {
    b.SetInsertPoint(mKernelTerminated);
    Type * const sizeTy = b.getSizeTy();
    const auto prefix = makeKernelName(mKernelId);
    mTerminatedSignalPhi = b.CreatePHI(sizeTy, 2, prefix + "_terminatedSignal");
    mCurrentNumOfStridesAtTerminationPhi = b.CreatePHI(sizeTy, 2, prefix + "_currentNumOfStridesAtTermination");
    if (mIsPartitionRoot) {
        mPotentialSegmentLengthAtTerminationPhi =
            b.CreatePHI(sizeTy, 2, prefix + "_potentialSegmentLengthAtTermination");
        mFinalPartialStrideFixedRateRemainderAtTerminationPhi =
            b.CreatePHI(sizeTy, 2, prefix + "_partialPartitionStridesAtTerminationPhi");
    }
    for (const auto e : make_iterator_range(in_edges(mKernelId, mBufferGraph))) {
        const auto inputPort = mBufferGraph[e].Port;
        const auto prefix = makeBufferName(mKernelId, inputPort);
        PHINode * const phi = b.CreatePHI(sizeTy, 2, prefix + "_finalProcessed");
        mProcessedItemCountAtTerminationPhi[inputPort] = phi;
    }
    for (const auto e : make_iterator_range(out_edges(mKernelId, mBufferGraph))) {
        const auto outputPort = mBufferGraph[e].Port;
        const auto prefix = makeBufferName(mKernelId, outputPort);
        PHINode * const phi = b.CreatePHI(sizeTy, 2, prefix + "_finalProduced");
        mProducedAtTerminationPhi[outputPort] = phi;
        mProducedAtTermination[outputPort] = phi;
    }

}

/** ------------------------------------------------------------------------------------------------------------- *
 * @brief initializeKernelTerminatedPhis
 ** ------------------------------------------------------------------------------------------------------------- */
void PipelineCompiler::initializeJumpToNextUsefulPartitionPhis(KernelBuilder & b) {
    assert (mKernelJumpToNextUsefulPartition);
    b.SetInsertPoint(mKernelJumpToNextUsefulPartition);
    const auto prefix = makeKernelName(mKernelId);
    IntegerType * const sizeTy = b.getSizeTy();
    for (const auto e : make_iterator_range(out_edges(mKernelId, mBufferGraph))) {
        const auto port = mBufferGraph[e].Port;
        const auto prefix = makeBufferName(mKernelId, port);
        mProducedAtJumpPhi[port] = b.CreatePHI(sizeTy, 2, prefix + "_producedAtJumpPhi");
    }
    mMaximumNumOfStridesAtJumpPhi = b.CreatePHI(sizeTy, 2, prefix + "_maxNumOfStridesAtJumpPhi");
}

/** ------------------------------------------------------------------------------------------------------------- *
 * @brief initializeKernelInsufficientIOExitPhis
 ** ------------------------------------------------------------------------------------------------------------- */
void PipelineCompiler::initializeKernelInsufficientIOExitPhis(KernelBuilder & b) {

}

/** ------------------------------------------------------------------------------------------------------------- *
 * @brief initializeKernelLoopExitPhis
 ** ------------------------------------------------------------------------------------------------------------- */
void PipelineCompiler::initializeKernelLoopExitPhis(KernelBuilder & b) {
    b.SetInsertPoint(mKernelLoopExit);
    const auto prefix = makeKernelName(mKernelId);
    IntegerType * const sizeTy = b.getSizeTy();
    IntegerType * const boolTy = b.getInt1Ty();
    for (const auto e : make_iterator_range(in_edges(mKernelId, mBufferGraph))) {
        const auto port = mBufferGraph[e].Port;
        const auto prefix = makeBufferName(mKernelId, port);
        mUpdatedProcessedPhi[port] = b.CreatePHI(sizeTy, 2, prefix + "_updatedProcessedAtLoopExit");
        if (mAlreadyProcessedDeferredPhi[port]) {
            mUpdatedProcessedDeferredPhi[port] = b.CreatePHI(sizeTy, 2, prefix + "_updatedProcessedDeferredAtLoopExit");
        }
    }
    for (const auto e : make_iterator_range(out_edges(mKernelId, mBufferGraph))) {
        const auto port = mBufferGraph[e].Port;
        const auto prefix = makeBufferName(mKernelId, port);
        mUpdatedProducedPhi[port] = b.CreatePHI(sizeTy, 2, prefix + "_updatedProducedAtLoopExit");
        if (mAlreadyProducedDeferredPhi[port]) {
            mUpdatedProducedDeferredPhi[port] = b.CreatePHI(sizeTy, 2, prefix + "_updatedProcessedDeferredAtLoopExit");
        }
    }
    mTerminatedAtLoopExitPhi = b.CreatePHI(sizeTy, 2, prefix + "_terminatedAtLoopExit");
    mAnyProgressedAtLoopExitPhi = b.CreatePHI(boolTy, 2, prefix + "_anyProgressAtLoopExit");
    if (mIsPartitionRoot) {
        mTotalNumOfStridesAtLoopExitPhi = b.CreatePHI(sizeTy, 2, prefix + "_totalNumOfStridesAtLoopExit");
        mFinalPartitionSegmentAtLoopExitPhi = b.CreatePHI(boolTy, 2, prefix + "_finalPartitionSegmentAtLoopExitPhi");
        mMaximumNumOfStridesAtLoopExitPhi = b.CreatePHI(sizeTy, 2, prefix + "_maxNumOfStridesAtLoopExit");
        mPotentialSegmentLengthAtLoopExitPhi = b.CreatePHI(sizeTy, 2, prefix + "_potentialSegmentLengthAtLoopExit");
    } else {
        mTotalNumOfStridesAtLoopExitPhi = nullptr;
        mFinalPartitionSegmentAtLoopExitPhi = nullptr;
        mMaximumNumOfStridesAtLoopExitPhi = nullptr;
        mPotentialSegmentLengthAtLoopExitPhi = nullptr;
    }
}

/** ------------------------------------------------------------------------------------------------------------- *
 * @brief writeInsufficientIOExit
 ** ------------------------------------------------------------------------------------------------------------- */
void PipelineCompiler::writeInsufficientIOExit(KernelBuilder & b) {

    // A partition root will always have an insufficient I/O check since they control how many strides the
    // other kernels in the partition will execute. If a kernel has non-linear I/O, however, we need to test
    // whether we've finished executing.

    b.SetInsertPoint(mKernelInsufficientInput);

    if (LLVM_UNLIKELY(CheckAssertions && mAllowDataParallelExecution)) {
        b.CreateAssert(b.CreateNot(mExecutedAtLeastOnceAtLoopEntryPhi),
                        "%s: is a data-parallel kernel with an invalid loop again check",
                        mCurrentKernelName);
    }

    Value * currentNumOfStrides = nullptr;
    assert (mCurrentNumOfStridesAtLoopEntryPhi);
    currentNumOfStrides = b.CreateMulRational(mCurrentNumOfStridesAtLoopEntryPhi, mPartitionStrideRateScalingFactor);

    bool hasBranchToLoopExit = false;

    if (mKernelJumpToNextUsefulPartition) {
        assert (mIsPartitionRoot);
        mMaximumNumOfStridesAtJumpPhi->addIncoming(mMaximumNumOfStrides, b.GetInsertBlock());
        // TODO: check whether we need to release/acquire the pre/post locks here too
        b.CreateLikelyCondBr(mExecutedAtLeastOnceAtLoopEntryPhi, mKernelLoopExit, mKernelJumpToNextUsefulPartition);
        hasBranchToLoopExit = true;
    } else {
        // if this is not a partition root, it is not responsible for determining
        // whether the partition is out of input
        hasBranchToLoopExit = true;
        if (LLVM_UNLIKELY(mAllowDataParallelExecution)) {
            assert (!mIsIOProcessThread);
            releaseSynchronizationLock(b, mKernelId, SYNC_LOCK_PRE_INVOCATION, mSegNo);
            #ifdef ENABLE_PAPI
            if (LLVM_UNLIKELY(NumOfPAPIEvents > 0)) {
                startPAPIMeasurement(b, PAPIKernelCounter::PAPI_KERNEL_SYNCHRONIZATION);
            }
            #endif
            if (LLVM_UNLIKELY(EnableCycleCounter)) {
                startCycleCounter(b, CycleCounter::KERNEL_SYNCHRONIZATION);
            }
            acquireSynchronizationLock(b, mKernelId, SYNC_LOCK_POST_INVOCATION, mSegNo);
            if (LLVM_UNLIKELY(EnableCycleCounter)) {
                updateCycleCounter(b, FirstKernel, CycleCounter::KERNEL_SYNCHRONIZATION);
            }
            #ifdef ENABLE_PAPI
            if (LLVM_UNLIKELY(NumOfPAPIEvents > 0)) {
                accumPAPIMeasurementWithoutReset(b, mKernelId, PAPIKernelCounter::PAPI_KERNEL_SYNCHRONIZATION);
            }
            #endif
        }
        b.CreateBr(mKernelLoopExit);
    }


    BasicBlock * const exitBlock = b.GetInsertBlock();

    if (hasBranchToLoopExit && mIsPartitionRoot) {
        mMaximumNumOfStridesAtLoopExitPhi->addIncoming(mMaximumNumOfStrides, exitBlock);
        mPotentialSegmentLengthAtLoopExitPhi->addIncoming(b.getSize(0), exitBlock);
    }
    for (const auto e : make_iterator_range(in_edges(mKernelId, mBufferGraph))) {
        const auto port = mBufferGraph[e].Port;
        mUpdatedProcessedPhi[port]->addIncoming(mAlreadyProcessedPhi[port], exitBlock);
        if (mAlreadyProcessedDeferredPhi[port]) {
            mUpdatedProcessedDeferredPhi[port]->addIncoming(mAlreadyProcessedDeferredPhi[port], exitBlock);
        }
    }

    for (const auto e : make_iterator_range(out_edges(mKernelId, mBufferGraph))) {
        const auto port = mBufferGraph[e].Port;
        mUpdatedProducedPhi[port]->addIncoming(mAlreadyProducedPhi[port], exitBlock);
        if (mAlreadyProducedDeferredPhi[port]) {
            mUpdatedProducedDeferredPhi[port]->addIncoming(mAlreadyProducedDeferredPhi[port], exitBlock);
        }
    }

    if (mIsPartitionRoot) {
        mFinalPartitionSegmentAtLoopExitPhi->addIncoming(b.getFalse(), exitBlock);
        mTotalNumOfStridesAtLoopExitPhi->addIncoming(currentNumOfStrides, exitBlock);
    }

    assert (isFromCurrentFunction(b, mAlreadyProgressedPhi, false));
    mAnyProgressedAtLoopExitPhi->addIncoming(mAlreadyProgressedPhi, exitBlock);
    assert (mInitialTerminationSignal);
    mTerminatedAtLoopExitPhi->addIncoming(mInitialTerminationSignal, exitBlock);

    if (mKernelJumpToNextUsefulPartition) {
        for (const auto e : make_iterator_range(out_edges(mKernelId, mBufferGraph))) {
            const auto & br = mBufferGraph[e];
            const auto port = br.Port;
            Value * produced = nullptr;
            if (LLVM_UNLIKELY(br.isDeferred())) {
                produced = mAlreadyProducedDeferredPhi[port];
            } else {
                produced = mAlreadyProducedPhi[port];
            }
            assert (isFromCurrentFunction(b, produced, false));
            mProducedAtJumpPhi[port]->addIncoming(produced, exitBlock);
        }
    }
}

/** ------------------------------------------------------------------------------------------------------------- *
 * @brief initializeKernelExitPhis
 ** ------------------------------------------------------------------------------------------------------------- */
void PipelineCompiler::initializeKernelExitPhis(KernelBuilder & b) {
    b.SetInsertPoint(mKernelExit);
    const auto prefix = makeKernelName(mKernelId);
    IntegerType * const sizeTy = b.getSizeTy();
    IntegerType * const boolTy = b.getInt1Ty();

    mTerminatedAtExitPhi = b.CreatePHI(sizeTy, 2, prefix + "_terminatedAtKernelExit");
    assert (mTerminatedAtLoopExitPhi);
    mTerminatedAtExitPhi->addIncoming(mTerminatedAtLoopExitPhi, mKernelLoopExitPhiCatch);
    mTotalNumOfStridesAtExitPhi = nullptr;
    if (mIsPartitionRoot) {
        assert (mTotalNumOfStridesAtLoopExitPhi);
        mTotalNumOfStridesAtExitPhi = b.CreatePHI(sizeTy, 2, prefix + "_totalNumOfStridesAtExit");
        mTotalNumOfStridesAtExitPhi->addIncoming(mTotalNumOfStridesAtLoopExitPhi, mKernelLoopExitPhiCatch);
        mMaximumNumOfStridesAtExitPhi = b.CreatePHI(sizeTy, 2, prefix + "_maxNumOfStridesAtExit");
        mMaximumNumOfStridesAtExitPhi->addIncoming(mMaximumNumOfStridesAtLoopExitPhi, mKernelLoopExitPhiCatch);
    }

    for (const auto e : make_iterator_range(out_edges(mKernelId, mBufferGraph))) {
        const auto port = mBufferGraph[e].Port;
        const auto prefix = makeBufferName(mKernelId, port);
        PHINode * const fullyProduced = b.CreatePHI(sizeTy, 2, prefix + "_fullyProducedAtKernelExit");
        mFullyProducedItemCount[port] = fullyProduced;
    }

    PHINode * const progress = b.CreatePHI(boolTy, 2, prefix + "_anyProgressAtKernelExit");
    assert (isFromCurrentFunction(b, mAnyProgressedAtLoopExitPhi, false));
    progress->addIncoming(mAnyProgressedAtLoopExitPhi, mKernelLoopExitPhiCatch);
    mAnyProgressedAtExitPhi = progress;

    if (mIsPartitionRoot) {
        mFinalPartitionSegmentAtExitPhi = b.CreatePHI(boolTy, 2, prefix + "_anyProgressAtKernelExit");
        assert (isFromCurrentFunction(b, mFinalPartitionSegmentAtLoopExitPhi, false));
        mFinalPartitionSegmentAtExitPhi->addIncoming(mFinalPartitionSegmentAtLoopExitPhi, mKernelLoopExitPhiCatch);
    }

}

/** ------------------------------------------------------------------------------------------------------------- *
 * @brief updateKernelExitPhisAfterInitiallyTerminated
 ** ------------------------------------------------------------------------------------------------------------- */
void PipelineCompiler::updateKernelExitPhisAfterInitiallyTerminated(KernelBuilder & b) {
    Constant * const completed = getTerminationSignal(b, TerminationSignal::Completed);
    mTerminatedAtExitPhi->addIncoming(completed, mKernelInitiallyTerminatedExit);

    for (const auto e : make_iterator_range(out_edges(mKernelId, mBufferGraph))) {
        const auto streamSet = target(e, mBufferGraph);
        const BufferPort & br = mBufferGraph[e];
        Value * produced = nullptr;
        if (LLVM_UNLIKELY(br.isDeferred())) {
            produced = mInitiallyProducedDeferredItemCount[streamSet];
        } else {
            produced = mInitiallyProducedItemCount[streamSet];
        }
        const auto port = br.Port;
        assert (isFromCurrentFunction(b, produced, false));
        if (mProducedAtJumpPhi[port]) {
            mProducedAtJumpPhi[port]->addIncoming(produced, mKernelInitiallyTerminatedExit);
        }
        mFullyProducedItemCount[port]->addIncoming(produced, mKernelInitiallyTerminatedExit);
    }

    mAnyProgressedAtExitPhi->addIncoming(mPipelineProgress, mKernelInitiallyTerminatedExit);
    if (mIsPartitionRoot) {
        Constant * const ZERO = b.getSize(0);
        mTotalNumOfStridesAtExitPhi->addIncoming(ZERO, mKernelInitiallyTerminatedExit);
        mMaximumNumOfStridesAtExitPhi->addIncoming(ZERO, mKernelInitiallyTerminatedExit);
        mFinalPartitionSegmentAtExitPhi->addIncoming(b.getTrue(), mKernelInitiallyTerminatedExit);
    }
}

/** ------------------------------------------------------------------------------------------------------------- *
 * @brief updatePhiCountAfterTermination
 ** ------------------------------------------------------------------------------------------------------------- */
void PipelineCompiler::updatePhisAfterTermination(KernelBuilder & b) {
    BasicBlock * const exitBlock = b.GetInsertBlock();
    mTerminatedAtLoopExitPhi->addIncoming(mTerminatedSignalPhi, exitBlock);
    mAnyProgressedAtLoopExitPhi->addIncoming(b.getTrue(), exitBlock);
    if (mIsPartitionRoot) {
        Value * finalNumOfStrides = mCurrentNumOfStridesAtTerminationPhi;
        if (mFinalPartialStrideFixedRateRemainderAtTerminationPhi) {
            const Rational fixedRateFactor = mFixedRateLCM * Rational{mKernel->getStride()};
            Value * fixedRateItems = b.CreateMulRational(finalNumOfStrides, fixedRateFactor);
            fixedRateItems = b.CreateAdd(fixedRateItems, mFinalPartialStrideFixedRateRemainderAtTerminationPhi);
            finalNumOfStrides = b.CreateMulRational(fixedRateItems, mPartitionStrideRateScalingFactor / fixedRateFactor);
        } else {
            finalNumOfStrides = b.CreateMulRational(finalNumOfStrides, mPartitionStrideRateScalingFactor);
        }
        mTotalNumOfStridesAtLoopExitPhi->addIncoming(finalNumOfStrides, exitBlock);
        mMaximumNumOfStridesAtLoopExitPhi->addIncoming(mMaximumNumOfStrides, exitBlock);
        mPotentialSegmentLengthAtLoopExitPhi->addIncoming(mPotentialSegmentLengthAtTerminationPhi, exitBlock);
    }
    if (mIsPartitionRoot) {
        mFinalPartitionSegmentAtLoopExitPhi->addIncoming(b.getTrue(), exitBlock);
    }
    for (const auto e : make_iterator_range(in_edges(mKernelId, mBufferGraph))) {
        const auto port = mBufferGraph[e].Port;
        const auto streamSet = source(e, mBufferGraph);
        Value * const totalCount = mLocallyAvailableItems[streamSet];
        mUpdatedProcessedPhi[port]->addIncoming(totalCount, exitBlock);
        if (mUpdatedProcessedDeferredPhi[port]) {
            mUpdatedProcessedDeferredPhi[port]->addIncoming(totalCount, exitBlock);
        }
    }

    for (const auto e : make_iterator_range(out_edges(mKernelId, mBufferGraph))) {
        const auto port = mBufferGraph[e].Port;
        Value * const produced = mProducedAtTermination[port];
        mUpdatedProducedPhi[port]->addIncoming(produced, exitBlock);
        if (mUpdatedProducedDeferredPhi[port]) {
            mUpdatedProducedDeferredPhi[port]->addIncoming(produced, exitBlock);
        }
    }
}


}<|MERGE_RESOLUTION|>--- conflicted
+++ resolved
@@ -13,6 +13,8 @@
 void PipelineCompiler::executeKernel(KernelBuilder & b) {
 
     assert (FirstKernel <= mKernelId && mKernelId <= LastKernel);
+
+    Value * initSegNo = mSegNo;
 
     clearInternalStateForCurrentKernel();
     checkForPartitionEntry(b);
@@ -85,7 +87,7 @@
 
     if (LLVM_UNLIKELY(mIsPartitionRoot || mKernelCanTerminateEarly)) {
         mKernelInitiallyTerminated = b.CreateBasicBlock(prefix + "_initiallyTerminated", mNextPartitionEntryPoint);
-        if (LLVM_LIKELY(mIsPartitionRoot && !mIsIOProcessThread)) {
+        if (LLVM_LIKELY(mIsPartitionRoot && !mIsIOProcessThread && !mUsesNestedSynchronizationVariable)) {
             // if we are actually jumping over any kernels, create the basicblock for the code to perform it.
             const auto jumpId = PartitionJumpTargetId[mCurrentPartitionId];
             assert (jumpId > mCurrentPartitionId);
@@ -198,7 +200,9 @@
     /// -------------------------------------------------------------------------------------
 
     b.SetInsertPoint(mKernelCompletionCheck);
+    assert (initSegNo == mSegNo);
     normalCompletionCheck(b);
+    assert (initSegNo == mSegNo);
 
     /// -------------------------------------------------------------------------------------
     /// KERNEL TERMINATED
@@ -236,7 +240,9 @@
     // when a kernel is terminating.
     if (LLVM_UNLIKELY(mAllowDataParallelExecution)) {
         assert (!mIsIOProcessThread);
+        assert (initSegNo == mSegNo);
         releaseSynchronizationLock(b, mKernelId, SYNC_LOCK_PRE_INVOCATION, mSegNo);
+        acquireSynchronizationLockWithTimingInstrumentation(b, mKernelId, SYNC_LOCK_POST_INVOCATION, mSegNo);
     }
     updatePhisAfterTermination(b);
     b.CreateBr(mKernelLoopExit);
@@ -323,7 +329,7 @@
     if (LLVM_UNLIKELY(CheckAssertions)) {
         verifyPostInvocationTerminationSignal(b);
     }
-
+    assert (initSegNo == mSegNo);
     checkForPartitionExit(b);
 }
 
@@ -400,32 +406,8 @@
         }
     }
     if (LLVM_UNLIKELY(mAllowDataParallelExecution)) {
-<<<<<<< HEAD
-        #ifdef ENABLE_PAPI
-        if (LLVM_UNLIKELY(NumOfPAPIEvents > 0)) {
-            startPAPIMeasurement(b, PAPIKernelCounter::PAPI_KERNEL_SYNCHRONIZATION);
-        }
-        #endif
-        #ifdef ENABLE_PAPI
-        if (LLVM_UNLIKELY(NumOfPAPIEvents > 0)) {
-            startPAPIMeasurement(b, PAPIKernelCounter::PAPI_KERNEL_SYNCHRONIZATION);
-        }
-        #endif
-        if (LLVM_UNLIKELY(EnableCycleCounter || mUseDynamicMultithreading)) {
-            startCycleCounter(b, CycleCounter::KERNEL_SYNCHRONIZATION);
-        }
-=======
         assert (!mIsIOProcessThread);
->>>>>>> 340aaee0
-        acquireSynchronizationLock(b, mKernelId, SYNC_LOCK_POST_INVOCATION, mSegNo);
-        if (LLVM_UNLIKELY(EnableCycleCounter || mUseDynamicMultithreading)) {
-            updateCycleCounter(b, FirstKernel, CycleCounter::KERNEL_SYNCHRONIZATION);
-        }
-        #ifdef ENABLE_PAPI
-        if (LLVM_UNLIKELY(NumOfPAPIEvents > 0)) {
-            accumPAPIMeasurementWithoutReset(b, mKernelId, PAPIKernelCounter::PAPI_KERNEL_SYNCHRONIZATION);
-        }
-        #endif
+        acquireSynchronizationLockWithTimingInstrumentation(b, mKernelId, SYNC_LOCK_POST_INVOCATION, mSegNo);
     }
     BasicBlock * const exitBlock = b.GetInsertBlock();
     // update KernelTerminated phi nodes
@@ -716,23 +698,7 @@
         if (LLVM_UNLIKELY(mAllowDataParallelExecution)) {
             assert (!mIsIOProcessThread);
             releaseSynchronizationLock(b, mKernelId, SYNC_LOCK_PRE_INVOCATION, mSegNo);
-            #ifdef ENABLE_PAPI
-            if (LLVM_UNLIKELY(NumOfPAPIEvents > 0)) {
-                startPAPIMeasurement(b, PAPIKernelCounter::PAPI_KERNEL_SYNCHRONIZATION);
-            }
-            #endif
-            if (LLVM_UNLIKELY(EnableCycleCounter)) {
-                startCycleCounter(b, CycleCounter::KERNEL_SYNCHRONIZATION);
-            }
-            acquireSynchronizationLock(b, mKernelId, SYNC_LOCK_POST_INVOCATION, mSegNo);
-            if (LLVM_UNLIKELY(EnableCycleCounter)) {
-                updateCycleCounter(b, FirstKernel, CycleCounter::KERNEL_SYNCHRONIZATION);
-            }
-            #ifdef ENABLE_PAPI
-            if (LLVM_UNLIKELY(NumOfPAPIEvents > 0)) {
-                accumPAPIMeasurementWithoutReset(b, mKernelId, PAPIKernelCounter::PAPI_KERNEL_SYNCHRONIZATION);
-            }
-            #endif
+            acquireSynchronizationLockWithTimingInstrumentation(b, mKernelId, SYNC_LOCK_POST_INVOCATION, mSegNo);
         }
         b.CreateBr(mKernelLoopExit);
     }
@@ -825,6 +791,9 @@
         mFinalPartitionSegmentAtExitPhi->addIncoming(mFinalPartitionSegmentAtLoopExitPhi, mKernelLoopExitPhiCatch);
     }
 
+
+
+
 }
 
 /** ------------------------------------------------------------------------------------------------------------- *
@@ -880,8 +849,6 @@
         mTotalNumOfStridesAtLoopExitPhi->addIncoming(finalNumOfStrides, exitBlock);
         mMaximumNumOfStridesAtLoopExitPhi->addIncoming(mMaximumNumOfStrides, exitBlock);
         mPotentialSegmentLengthAtLoopExitPhi->addIncoming(mPotentialSegmentLengthAtTerminationPhi, exitBlock);
-    }
-    if (mIsPartitionRoot) {
         mFinalPartitionSegmentAtLoopExitPhi->addIncoming(b.getTrue(), exitBlock);
     }
     for (const auto e : make_iterator_range(in_edges(mKernelId, mBufferGraph))) {
