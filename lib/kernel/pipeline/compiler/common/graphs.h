#pragma once

#include <boost/graph/adjacency_list.hpp>
#include <boost/graph/adjacency_matrix.hpp>
#include <boost/container/flat_set.hpp>
#include <boost/container/flat_map.hpp>

#include <kernel/pipeline/pipeline_kernel.h>
#include <kernel/core/kernel_compiler.h>
#include <kernel/core/refwrapper.h>
#include <util/extended_boost_graph_containers.h>
#include <toolchain/toolchain.h>
#include <boost/range/adaptor/reversed.hpp>
#if (BOOST_VERSION < 106500)
#include <boost/math/common_factor_rt.hpp>
using namespace boost::math;
#else
#include <boost/integer/common_factor_rt.hpp>
#endif
#include <boost/dynamic_bitset.hpp>
#include <llvm/IR/ValueMap.h>
#include <llvm/ADT/BitVector.h>
#include <llvm/Support/raw_ostream.h>
#include <util/small_flat_set.hpp>


using namespace boost;
using namespace llvm;
using boost::container::flat_set;
using boost::container::flat_map;

namespace kernel {

#include <util/enum_flags.hpp>

using BindingRef = RefWrapper<Binding>;
using PortType = Kernel::PortType;
using StreamSetPort = Kernel::StreamSetPort;
using AttrId = Attribute::KindId;
using Rational = ProcessingRate::Rational;
using RateId = ProcessingRate::KindId;
using Scalars = PipelineKernel::Scalars;
using Kernels = PipelineKernel::Kernels;
using CallBinding = PipelineKernel::CallBinding;
using CallBindings = PipelineKernel::CallBindings;
using CallRef = RefWrapper<CallBinding>;
using LengthAssertion = PipelineKernel::LengthAssertion;
using LengthAssertions = PipelineKernel::LengthAssertions;
using BuilderRef = KernelCompiler::BuilderRef;
using ArgIterator = KernelCompiler::ArgIterator;
using InitArgTypes = KernelCompiler::InitArgTypes;

using StreamSetId = unsigned;

enum RelationshipNodeFlag {
    IndirectFamily = 1
    , ImplicitlyAdded = 2
    , IsSideEffecting = 4
};

struct RelationshipNode {

    enum RelationshipNodeType : unsigned {
        IsNil
        , IsKernel
        , IsStreamSet
        , IsScalar
        , IsCallee
        , IsBinding
    } Type;

    unsigned Flags;

    union {

        const kernel::Kernel * Kernel;
        kernel::Relationship * Relationship;
        CallRef                Callee;
        BindingRef             Binding;

    };

    bool operator == (const RelationshipNode & rn) const {
        return (Type == rn.Type) && (Kernel == rn.Kernel);
    }

    bool operator < (const RelationshipNode & rn) const {
        if(static_cast<unsigned>(Type) < static_cast<unsigned>(rn.Type)) {
            return true;
        }
        if (Type == rn.Type && Kernel < rn.Kernel) {
            return true;
        }
        return false;
    }

    static_assert(sizeof(Kernel) == sizeof(Relationship), "pointer size inequality?");
    static_assert(sizeof(Kernel) == sizeof(Callee), "pointer size inequality?");
    static_assert(sizeof(Kernel) == sizeof(Binding), "pointer size inequality?");

    explicit RelationshipNode() noexcept
        : Type(IsNil), Flags(0U), Kernel(nullptr) { }
    explicit RelationshipNode(std::nullptr_t) noexcept
        : Type(IsNil), Flags(0U), Kernel(nullptr)  { }
    explicit RelationshipNode(RelationshipNodeType typeId, not_null<const kernel::Kernel *> kernel, const unsigned flags = 0U) noexcept
        : Type(IsKernel), Flags(flags), Kernel(kernel) { assert (typeId == IsKernel); }
    explicit RelationshipNode(RelationshipNodeType typeId, not_null<kernel::Relationship *> relationship, const unsigned flags = 0U) noexcept
        : Type(typeId), Flags(flags), Relationship(relationship) { assert (typeId == IsStreamSet || typeId == IsScalar); }
    explicit RelationshipNode(RelationshipNodeType typeId, not_null<const CallBinding *> callee, const unsigned flags = 0U) noexcept
        : Type(IsCallee), Flags(flags), Callee(callee) { assert (typeId == IsCallee); }
    explicit RelationshipNode(RelationshipNodeType typeId, not_null<const kernel::Binding *> ref, const unsigned flags = 0U) noexcept
        : Type(IsBinding), Flags(flags), Binding(ref) { assert (typeId == IsBinding); }
    explicit RelationshipNode(const RelationshipNode & rn) noexcept
        : Type(rn.Type), Flags(rn.Flags), Kernel(rn.Kernel) { }

    RelationshipNode & operator = (const RelationshipNode & other) {
        Type = other.Type;
        Kernel = other.Kernel;
        Flags = other.Flags;
        return *this;
    }

};

enum class ReasonType : unsigned {
    None
    // -----------------------------
    , Explicit
    // -----------------------------
    , ImplicitRegionSelector
    , ImplicitPopCount
    , ImplicitTruncatedSource
    // -----------------------------
    , Reference
    // -----------------------------
    , OrderingConstraint
};

struct RelationshipType : public StreamSetPort {
    ReasonType Reason;

    explicit RelationshipType(PortType type, unsigned number, ReasonType reason = ReasonType::Explicit)
    : StreamSetPort(type, number), Reason(reason) { }

    explicit RelationshipType(StreamSetPort port, ReasonType reason = ReasonType::Explicit)
    : StreamSetPort(port), Reason(reason) { }

    explicit RelationshipType(ReasonType reason = ReasonType::None)
    : StreamSetPort(), Reason(reason) { }

    RelationshipType & operator = (const RelationshipType &) = default;

    bool operator == (const RelationshipType & rn) const {
        return (Number == rn.Number) && (Reason == rn.Reason) && (Type == rn.Type);
    }

    bool operator < (const RelationshipType & rn) const {
        if (LLVM_LIKELY(Reason == rn.Reason)) {
            if (LLVM_LIKELY(Type == rn.Type)) {
                return Number < rn.Number;
            }
            return static_cast<unsigned>(Type) < static_cast<unsigned>(rn.Type);
        }
        return static_cast<unsigned>(Reason) < static_cast<unsigned>(rn.Reason);
    }

};

using RelationshipGraph = adjacency_list<vecS, vecS, bidirectionalS, RelationshipNode, RelationshipType, no_property>;

struct ProgramGraph : public RelationshipGraph {
    using Vertex = RelationshipGraph::vertex_descriptor;

    template <typename T>
    inline Vertex add(RelationshipNode::RelationshipNodeType typeId, T key, const unsigned flags = 0) {
        return __add(RelationshipNode{typeId, key, flags});
    }

    template <typename T>
    inline Vertex set(RelationshipNode::RelationshipNodeType typeId, T key, Vertex v) {
        return __set(RelationshipNode{typeId, key}, v);
    }

    template <typename T>
    inline Vertex find(RelationshipNode::RelationshipNodeType typeId, T key) {
        return __find(RelationshipNode{typeId, key});
    }

    template <typename T>
    inline Vertex addOrFind(RelationshipNode::RelationshipNodeType typeId, T key, const bool permitAdd = true) {
        return __addOrFind(RelationshipNode{typeId, key}, permitAdd);
    }

    RelationshipGraph & Graph() {
        return static_cast<RelationshipGraph &>(*this);
    }

    const RelationshipGraph & Graph() const {
        return static_cast<const RelationshipGraph &>(*this);
    }

    ProgramGraph() = default;

    ProgramGraph(size_t n) noexcept : RelationshipGraph(n) { }

    ProgramGraph(ProgramGraph && G) noexcept
    : RelationshipGraph(std::move(G.Graph()))
    , mMap(std::move(G.mMap)) {

    }

    ProgramGraph & operator=(ProgramGraph && G) = default;

private:

    BOOST_NOINLINE Vertex __add(const RelationshipNode & key) {
        assert ("adding an existing relationship key!" && mMap.find(key.Kernel) == mMap.end());
        const auto v = add_vertex(key, *this);
        mMap.emplace(key.Kernel, v);
        assert ((*this)[v] == key);
        assert (__find(key) == v);
        return v;
    }

    BOOST_NOINLINE Vertex __set(const RelationshipNode & key, const Vertex v) {
        auto f = mMap.find(key.Kernel);
        if (LLVM_UNLIKELY(f == mMap.end())) {
            mMap.emplace(key.Kernel, v);
        } else {
            f->second = v;
        }
        assert ((*this)[v] == key);
        assert (__find(key) == v);
        return v;
    }

    BOOST_NOINLINE Vertex __find(const RelationshipNode & key) const {
        const auto f = mMap.find(key.Kernel);
        if (LLVM_LIKELY(f != mMap.end())) {
            const auto v = f->second;
            assert ((*this)[v] == key);
            return v;
        }
        llvm_unreachable("could not find node in relationship graph");
    }

    BOOST_NOINLINE Vertex __addOrFind(const RelationshipNode & key, const bool permitAdd) {
        const auto f = mMap.find(key.Kernel);
        if (f != mMap.end()) {
            const auto v = f->second;
            assert ((*this)[v] == key);
            return v;
        }
        if (LLVM_LIKELY(permitAdd)) {
            return __add(key);
        }
        llvm_unreachable("could not find node in relationship graph");
    }

    flat_map<const void *, Vertex> mMap;
};

enum BufferType : unsigned {
    External = 1
    , Unowned = 2
    , Shared = 4
    , Returned = 8
    , Truncated = 16
};

ENABLE_ENUM_FLAGS(BufferType)

enum BufferLocality {
    ThreadLocal
    , PartitionLocal
    , GloballyShared
    , ConstantShared
    , ZeroElementsOrWidth
};

struct BufferNode {
    StreamSetBuffer * Buffer = nullptr;
    unsigned Type = 0;
    bool IsLinear = false;

    BufferLocality Locality = BufferLocality::ThreadLocal;

    unsigned LookBehind = 0;
    unsigned MaxAdd = 0;

    unsigned BufferStart = 0;
    unsigned BufferEnd = 0;

    bool RequiresUnderflow = false;

    unsigned RequiredCapacity = 0;
    unsigned PartialSumSpanLength = 0;

    unsigned OutputItemCountId = 0;

    bool isOwned() const {
        return (Type & BufferType::Unowned) == 0;
    }

    bool isUnowned() const {
        return (Type & BufferType::Unowned) != 0;
    }

    bool isInternal() const {
        return (Type & BufferType::External) == 0;
    }

    bool isExternal() const {
        return (Type & BufferType::External) != 0;
    }

    bool isShared() const {
        return (Type & BufferType::Shared) != 0;
    }

    bool isReturned() const {
        return (Type & BufferType::Returned) != 0;
    }

    bool isTruncated() const {
        return (Type & BufferType::Truncated) != 0;
    }

    bool isThreadLocal() const {
        return (Locality == BufferLocality::ThreadLocal);
    }

    bool isNonThreadLocal() const {
        return (Locality != BufferLocality::ThreadLocal);
    }

    bool isConstant() const {
        return (Locality == BufferLocality::ConstantShared);
    }

    bool hasZeroElementsOrWidth() const {
        return (Locality == BufferLocality::ZeroElementsOrWidth);
    }

    bool isDeallocatable() const {
        return !(isUnowned() || isThreadLocal() ||isConstant() || isTruncated() || isReturned());
    }
};

enum BufferPortType : unsigned {
    IsPrincipal = 1,
<<<<<<< HEAD
    IsZeroExtended = 2,
    IsDeferred = 4,
    IsShared = 8,
    IsManaged = 16,
    CanModifySegmentLength = 64,
    Illustrated = 128
=======
    IsFixed = 2,
    IsZeroExtended = 4,
    IsDeferred = 8,
    IsShared = 16,
    IsManaged = 32,
    CanModifySegmentLength = 64
>>>>>>> 6313f278
};

struct BufferPort {

    RelationshipType Port;
    BindingRef Binding;
    Rational Minimum;
    Rational Maximum;
    unsigned Flags = 0;


    unsigned SymbolicRateId = 0U;

    // binding attributes
    unsigned Add = 0;
    unsigned Truncate = 0;
    unsigned Delay = 0;
    unsigned LookAhead = 0;
    unsigned LookBehind = 0;

    //bool mCanModifySegmentLength = false;

    int TransitiveAdd = 0;

    bool isPrincipal() const {
        return (Flags & BufferPortType::IsPrincipal) != 0;
    }

    bool isFixed() const {
        return (Flags & BufferPortType::IsFixed) != 0;
    }

    bool isZeroExtended() const {
        return (Flags & BufferPortType::IsZeroExtended) != 0;
    }

    bool isDeferred() const {
        return (Flags & BufferPortType::IsDeferred) != 0;
    }

    bool isShared() const {
        return (Flags & BufferPortType::IsShared) != 0;
    }

    bool isManaged() const {
        return (Flags & BufferPortType::IsManaged) != 0;
    }

    bool canModifySegmentLength() const {
        return (Flags & BufferPortType::CanModifySegmentLength) != 0;
    }

    bool isIllustrated() const {
        return (Flags & BufferPortType::Illustrated) != 0;
    }

    bool operator < (const BufferPort & rn) const {
        if (LLVM_LIKELY(Port.Type == rn.Port.Type)) {
            return Port.Number < rn.Port.Number;
        }
        return static_cast<unsigned>(Port.Type) < static_cast<unsigned>(rn.Port.Type);
    }

    const ProcessingRate & getRate() const {
        return Binding.get().getRate();
    }

    const kernel::AttributeSet & getAttributes() const {
        return Binding.get().getAttributes();
    }

    BufferPort() = default;

    BufferPort(RelationshipType port, const struct Binding & binding,
               Rational minRate, Rational maxRate)
    : Port(port), Binding(binding)
    , Minimum(minRate), Maximum(maxRate) {

    }

};

using BufferGraph = adjacency_list<vecS, vecS, bidirectionalS, BufferNode, BufferPort>;

struct ConsumerNode {
//    mutable Value * Consumed = nullptr;
//    mutable PHINode * PhiNode = nullptr;
};

struct ConsumerEdge {

    enum ConsumerTypeFlags : unsigned {
        None = 0
        , UpdateConsumedCount = 1
        , WriteConsumedCount = 2
        , UpdateExternalCount = 4
    };

    unsigned Port = 0;
    unsigned Index = 0;
    unsigned Flags = ConsumerEdge::None;

    ConsumerEdge() = default;

    ConsumerEdge(const StreamSetPort port, const unsigned index, const unsigned flags)
    : Port(port.Number), Index(index), Flags(flags) { }
};

using ConsumerGraph = adjacency_list<vecS, vecS, bidirectionalS, ConsumerNode, ConsumerEdge>;

using PartialSumStepFactorGraph = adjacency_list<vecS, vecS, bidirectionalS, no_property, unsigned>;

enum TerminationSignal : unsigned {
    None = KernelBuilder::TerminationCode::None
    , Aborted = KernelBuilder::TerminationCode::Terminated
    , Fatal = KernelBuilder::TerminationCode::Fatal
    , Completed = Aborted | Fatal
};

enum TerminationCheckFlag : unsigned {
    Soft = 1
    , Hard = 2
};

using TerminationChecks = std::vector<unsigned>;

using TerminationPropagationGraph = adjacency_list<vecS, vecS, bidirectionalS, no_property, bool>;

enum CountingType : unsigned {
    Unknown = 0
    , Positive = 1
    , Negative = 2
    , Both = Positive | Negative
};

ENABLE_ENUM_FLAGS(CountingType)


template <typename T>
using OwningVector = std::vector<std::unique_ptr<T>>;

using KernelIdVector = std::vector<unsigned>;

using OrderingDAWG = adjacency_list<vecS, vecS, bidirectionalS, no_property, unsigned>;

struct PartitionData {

    KernelIdVector          Kernels;
    std::vector<Rational>   Repetitions;
    OrderingDAWG            Orderings;
    Rational                ExpectedStridesPerSegment{1};
    Rational                StridesPerSegmentCoV{0};
    unsigned                LinkedGroupId = 0;

};

using PartitionGraph = adjacency_list<vecS, vecS, bidirectionalS, PartitionData, StreamSetId>;

using PartitionDependencyGraph = adjacency_list<vecS, vecS, bidirectionalS, no_property, no_property>;

struct PartitionDataflowEdge {
    unsigned    KernelId;
    Rational    Expected;

    PartitionDataflowEdge() = default;

    PartitionDataflowEdge(unsigned id, Rational expected)
    : KernelId(id)
    , Expected(expected) {

    }

};

using PartitionDataflowGraph = adjacency_list<vecS, vecS, bidirectionalS, Rational, PartitionDataflowEdge>;

using PartitionOrderingGraph = adjacency_list<hash_setS, vecS, bidirectionalS, std::vector<unsigned>, double>;

struct PartitionOrdering {
    PartitionOrderingGraph  Graph;
    KernelIdVector          Kernels;
    const unsigned          NumOfKernelSets;

    PartitionOrdering(PartitionOrderingGraph && graph, unsigned numOfKernelSets, flat_set<unsigned> && kernels)
    : Graph(graph)
    , Kernels(kernels.begin(), kernels.end())
    , NumOfKernelSets(numOfKernelSets) {

    }
};

struct SchedulingNode {

    enum NodeType {
        IsKernel = 0
        , IsStreamSet = 1
        , IsExternal = 2
    };

    NodeType Type = NodeType::IsKernel;
    Rational Size;

    SchedulingNode() = default;

    SchedulingNode(NodeType ty, Rational size = Rational{0})
    : Type(ty)
    , Size(size) {

    }
};

using SchedulingGraph = adjacency_list<vecS, vecS, bidirectionalS, SchedulingNode, Rational>;

struct InternallyGeneratedStreamSetGraphNode {
    mutable Value * StreamSet = nullptr;
    mutable Value * RunLength = nullptr;
};

using InternallyGeneratedStreamSetGraph = adjacency_list<vecS, vecS, bidirectionalS, InternallyGeneratedStreamSetGraphNode, unsigned>;

struct FamilyScalarData {
    mutable Value * SharedStateObject = nullptr;
    mutable Value * allocateSharedInternalStreamSetsFuncPointer = nullptr;
    mutable Value * initializeThreadLocalFuncPointer = nullptr;
    mutable Value * allocateThreadLocalFuncPointer = nullptr;
    mutable Value * doSegmentFuncPointer = nullptr;
    mutable Value * finalizeThreadLocalFuncPointer = nullptr;
    mutable Value * finalizeFuncPointer = nullptr;

    unsigned CaptureFlags = 0;
    unsigned InputNum = 0;
    unsigned PassedParamNum = 0;


    enum {
        CaptureSharedStateObject = 1
        , CaptureThreadLocal = 2
        , CaptureAllocateInternal = 4
        , CaptureStoreInKernelState = 8
    };

    FamilyScalarData(unsigned inputNum, unsigned passedParam, unsigned flags)
    : CaptureFlags(flags)
    , InputNum(inputNum)
    , PassedParamNum(passedParam)
    {

    }

    FamilyScalarData() = default;
};

using FamilyScalarGraph = adjacency_list<vecS, vecS, bidirectionalS, no_property, FamilyScalarData>;

using ZeroInputGraph = adjacency_list<vecS, vecS, directedS, no_property, unsigned>;


}
<|MERGE_RESOLUTION|>--- conflicted
+++ resolved
@@ -349,21 +349,13 @@
 
 enum BufferPortType : unsigned {
     IsPrincipal = 1,
-<<<<<<< HEAD
-    IsZeroExtended = 2,
-    IsDeferred = 4,
-    IsShared = 8,
-    IsManaged = 16,
-    CanModifySegmentLength = 64,
-    Illustrated = 128
-=======
     IsFixed = 2,
     IsZeroExtended = 4,
     IsDeferred = 8,
     IsShared = 16,
     IsManaged = 32,
-    CanModifySegmentLength = 64
->>>>>>> 6313f278
+    CanModifySegmentLength = 64,
+    Illustrated = 128
 };
 
 struct BufferPort {
