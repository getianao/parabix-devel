--- conflicted
+++ resolved
@@ -90,11 +90,7 @@
  ** ------------------------------------------------------------------------------------------------------------- */
 Scalar * BaseDriver::CreateCommandLineScalar(CommandLineScalarType type) noexcept {
     RelationshipAllocator A(mAllocator);
-<<<<<<< HEAD
     Type * scalarTy = nullptr;
-=======
-    llvm::Type * scalarTy = nullptr;
->>>>>>> b9d43d3b
     switch (type) {
 
         #ifdef ENABLE_PAPI
