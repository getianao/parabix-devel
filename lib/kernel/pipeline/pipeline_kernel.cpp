--- conflicted
+++ resolved
@@ -32,11 +32,7 @@
         raw_svector_ostream out(tmp);
         out << "PAPI Library Init Error: ";
         out << PAPI_strerror(rvalInit);
-<<<<<<< HEAD
         report_fatal_error(StringRef(out.str()));
-=======
-        report_fatal_error(out.str());
->>>>>>> b9d43d3b
     }
 
     //    if (codegen::SegmentThreads > 1 || codegen::EnableDynamicMultithreading) {
@@ -46,11 +42,7 @@
                 raw_svector_ostream out(tmp);
                 out << "PAPI Thread Init Error: ";
                 out << PAPI_strerror(rvalThreaedInit);
-<<<<<<< HEAD
                 report_fatal_error(StringRef(out.str()));
-=======
-                report_fatal_error(out.str());
->>>>>>> b9d43d3b
             }
     //    }
 
@@ -70,11 +62,7 @@
             out << event.c_str();
             out << "\n";
             out << PAPI_strerror(rvalEventNameToCode);
-<<<<<<< HEAD
             report_fatal_error(StringRef(out.str()));
-=======
-            report_fatal_error(out.str());
->>>>>>> b9d43d3b
         }
     }
 
@@ -86,11 +74,7 @@
         raw_svector_ostream out(tmp);
         out << "PAPI Create Event Set Error: ";
         out << PAPI_strerror(rvalCreateEventSet);
-<<<<<<< HEAD
         report_fatal_error(StringRef(out.str()));
-=======
-        report_fatal_error(out.str());
->>>>>>> b9d43d3b
     }
 
     const auto rvalAddEvents = PAPI_add_events(EventSet, PAPIEventList.data(), (int)PAPIEventList.size());
@@ -103,11 +87,7 @@
         out << "\n"
                "Check papi_avail for available options or enter sysctl -w kernel.perf_event_paranoid=0\n"
                "to reenable cpu event tracing at the kernel level.";
-<<<<<<< HEAD
         report_fatal_error(StringRef(out.str()));
-=======
-        report_fatal_error(out.str());
->>>>>>> b9d43d3b
     }
 
     const auto rvalStart = PAPI_start(EventSet);
@@ -116,11 +96,7 @@
         raw_svector_ostream out(tmp);
         out << "PAPI Start Error: ";
         out << PAPI_strerror(rvalCreateEventSet < PAPI_OK ? rvalCreateEventSet : PAPI_EINVAL);
-<<<<<<< HEAD
         report_fatal_error(StringRef(out.str()));
-=======
-        report_fatal_error(out.str());
->>>>>>> b9d43d3b
     }
 
     return EventSet;
@@ -516,7 +492,6 @@
     };
 
     unsigned j = 0;
-<<<<<<< HEAD
 
     for (unsigned i = 0; i != m; ++i) {
         const Kernel * const kernel = mKernels[i].Object;
@@ -525,16 +500,6 @@
         }
     }
 
-=======
-
-    for (unsigned i = 0; i != m; ++i) {
-        const Kernel * const kernel = mKernels[i].Object;
-        if (LLVM_UNLIKELY(kernel->hasInternallyGeneratedStreamSets())) {
-            kernel->writeInternallyGeneratedStreamSetScaleVector(R, V, getJthOffset(j++));
-        }
-    }
-
->>>>>>> b9d43d3b
     const auto & S = getInternallyGeneratedStreamSets();
     const auto n = S.size();
     for (unsigned i = 0; i != n; ++i) {
@@ -700,19 +665,10 @@
     Value * eventSet = nullptr;
     Value * eventListVal = nullptr;
 
-<<<<<<< HEAD
-
-
-=======
->>>>>>> b9d43d3b
     if (LLVM_UNLIKELY(codegen::PapiCounterOptions.compare(codegen::OmittedOption) != 0)) {
         SmallVector<int, 8> eventList;
         Type * const intTy = TypeBuilder<int, false>::get(b->getContext());
         eventSet = ConstantInt::get(intTy, initializePAPI(eventList));
-<<<<<<< HEAD
-=======
-        b->CallPrintInt(" --- eventSet", eventSet);
->>>>>>> b9d43d3b
         const auto n = eventList.size();
         Constant * const initializer = ConstantDataArray::get(b->getContext(), ArrayRef<int>(eventList.data(), n));
         eventListVal = new GlobalVariable(*m, intTy, true, GlobalVariable::ExternalLinkage, initializer);
